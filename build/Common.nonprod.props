--- conflicted
+++ resolved
@@ -21,14 +21,7 @@
 
   <PropertyGroup Label="Target frameworks used in by test projects">
     <!-- OmniSharp/VS Code requires TargetFrameworks to be in descending order for IntelliSense and analysis. -->
-<<<<<<< HEAD
     <SupportedNetTargets>net10.0;net9.0;net8.0</SupportedNetTargets>
-    <XUnitRunnerVisualStudioPkgVer>[2.8.2,3.0)</XUnitRunnerVisualStudioPkgVer>
-    <XUnitPkgVer>[2.9.3,3.0)</XUnitPkgVer>
-    <WiremockNetPkgVer>[1.7.0,2.0)</WiremockNetPkgVer>
-=======
-    <SupportedNetTargets>net9.0;net8.0</SupportedNetTargets>
->>>>>>> 1df762a7
   </PropertyGroup>
 
   <ItemGroup Condition="'$(IsTestProject)' == 'true'">
