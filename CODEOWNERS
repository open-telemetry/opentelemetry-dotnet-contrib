--- conflicted
+++ resolved
@@ -8,20 +8,12 @@
 src/OpenTelemetry.Contrib.Extensions.AWSXRay/                               @open-telemetry/dotnet-contrib-approvers @srprash @lupengamzn
 src/OpenTelemetry.Contrib.Instrumentation.Elasticsearch/                    @open-telemetry/dotnet-contrib-approvers
 src/OpenTelemetry.Contrib.Instrumentation.EntityFrameworkCore/              @open-telemetry/dotnet-contrib-approvers
-<<<<<<< HEAD
 src/OpenTelemetry.Contrib.Instrumentation.MassTransit/                      @open-telemetry/dotnet-contrib-approvers @alexvaluyskiy
-=======
-src/OpenTelemetry.Contrib.Instrumentation.MassTransit/                      @open-telemetry/dotnet-contrib-approvers
 src/OpenTelemetry.Contrib.Instrumentation.GrpcCore/                         @open-telemetry/dotnet-contrib-approvers @pcwiese
->>>>>>> 8323c837
 
 test/OpenTelemetry.Contrib.Exporter.Stackdriver.Tests/                      @open-telemetry/dotnet-contrib-approvers
 test/OpenTelemetry.Contrib.Extensions.AWSXRay.Tests/                        @open-telemetry/dotnet-contrib-approvers @srprash @lupengamzn
 test/OpenTelemetry.Contrib.Instrumentation.Elasticsearch.Tests/             @open-telemetry/dotnet-contrib-approvers
 test/OpenTelemetry.Contrib.Instrumentation.EntityFrameworkCoreTests/        @open-telemetry/dotnet-contrib-approvers
-<<<<<<< HEAD
 test/OpenTelemetry.Contrib.Instrumentation.MassTransit.Tests/               @open-telemetry/dotnet-contrib-approvers @alexvaluyskiy
-=======
-test/OpenTelemetry.Contrib.Instrumentation.MassTransit.Tests/               @open-telemetry/dotnet-contrib-approvers
-test/OpenTelemetry.Contrib.Instrumentation.GrpcCore.Tests/                  @open-telemetry/dotnet-contrib-approvers @pcwiese
->>>>>>> 8323c837
+test/OpenTelemetry.Contrib.Instrumentation.GrpcCore.Tests/                  @open-telemetry/dotnet-contrib-approvers @pcwiese