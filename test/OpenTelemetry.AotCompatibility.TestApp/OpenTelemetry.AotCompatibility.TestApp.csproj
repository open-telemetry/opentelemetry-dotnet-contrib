<Project Sdk="Microsoft.NET.Sdk">

  <PropertyGroup>
    <OutputType>Exe</OutputType>
    <TargetFramework>net8.0</TargetFramework>
    <PublishAot>true</PublishAot>
    <TrimmerSingleWarn>false</TrimmerSingleWarn>
    <EventSourceSupport>true</EventSourceSupport>
    <SelfContained>true</SelfContained>
  </PropertyGroup>

  <ItemGroup>
    <!--
      When adding projects here please also update the verify-aot-compat job in
      .github\workflows\ci.yml so that it runs for the project(s) being added.
    -->
<<<<<<< HEAD
    <TrimmerRootAssembly Include="OpenTelemetry.Exporter.Geneva" />
=======
    <TrimmerRootAssembly Include="OpenTelemetry.Exporter.OneCollector" />
>>>>>>> 4ffcf2fa
    <TrimmerRootAssembly Include="OpenTelemetry.Extensions" />
    <TrimmerRootAssembly Include="OpenTelemetry.Extensions.Enrichment" />
    <TrimmerRootAssembly Include="OpenTelemetry.Instrumentation.AWS" />
    <TrimmerRootAssembly Include="OpenTelemetry.Instrumentation.AWSLambda" />
    <TrimmerRootAssembly Include="OpenTelemetry.Instrumentation.EventCounters" />
    <TrimmerRootAssembly Include="OpenTelemetry.Instrumentation.Runtime" />
    <TrimmerRootAssembly Include="OpenTelemetry.Instrumentation.StackExchangeRedis" />
    <TrimmerRootAssembly Include="OpenTelemetry.ResourceDetectors.AWS" />
    <TrimmerRootAssembly Include="OpenTelemetry.ResourceDetectors.Azure" />
    <TrimmerRootAssembly Include="OpenTelemetry.ResourceDetectors.Container" />
    <TrimmerRootAssembly Include="OpenTelemetry.ResourceDetectors.Host" />
    <TrimmerRootAssembly Include="OpenTelemetry.ResourceDetectors.Process" />
    <TrimmerRootAssembly Include="OpenTelemetry.ResourceDetectors.ProcessRuntime" />
    <TrimmerRootAssembly Include="OpenTelemetry.Sampler.AWS" />

    <TrimmerRootAssembly Update="@(TrimmerRootAssembly)" Path="$(RepoRoot)\src\%(Identity)\%(Identity).csproj" />
    <ProjectReference Include="@(TrimmerRootAssembly->'%(Path)')" />
  </ItemGroup>

</Project><|MERGE_RESOLUTION|>--- conflicted
+++ resolved
@@ -14,11 +14,8 @@
       When adding projects here please also update the verify-aot-compat job in
       .github\workflows\ci.yml so that it runs for the project(s) being added.
     -->
-<<<<<<< HEAD
     <TrimmerRootAssembly Include="OpenTelemetry.Exporter.Geneva" />
-=======
     <TrimmerRootAssembly Include="OpenTelemetry.Exporter.OneCollector" />
->>>>>>> 4ffcf2fa
     <TrimmerRootAssembly Include="OpenTelemetry.Extensions" />
     <TrimmerRootAssembly Include="OpenTelemetry.Extensions.Enrichment" />
     <TrimmerRootAssembly Include="OpenTelemetry.Instrumentation.AWS" />
