// Copyright The OpenTelemetry Authors
// SPDX-License-Identifier: Apache-2.0

#if NET
using System.Diagnostics;
using System.Net;
using Greet;
using Grpc.Core;
using Grpc.Net.Client;
using Microsoft.Extensions.Configuration;
using Microsoft.Extensions.DependencyInjection;
using OpenTelemetry.Context.Propagation;
using OpenTelemetry.Instrumentation.Grpc.Services.Tests;
using OpenTelemetry.Trace;
using Xunit;

namespace OpenTelemetry.Instrumentation.Grpc.Tests;

public partial class GrpcTests : IDisposable
{
    private const string OperationNameHttpRequestIn = "Microsoft.AspNetCore.Hosting.HttpRequestIn";
    private const string OperationNameGrpcOut = "Grpc.Net.Client.GrpcOut";
    private const string OperationNameHttpOut = "System.Net.Http.HttpRequestOut";

    private readonly GrpcServer<GreeterService> server;

    public GrpcTests()
    {
        this.server = new GrpcServer<GreeterService>();
    }

    [Theory]
    [InlineData(null)]
    [InlineData("true")]
    [InlineData("false")]
    [InlineData("True")]
    [InlineData("False")]
    public void GrpcAspNetCoreInstrumentationAddsCorrectAttributes(string? enableGrpcAspNetCoreSupport)
    {
        var configuration = new ConfigurationBuilder()
            .AddInMemoryCollection(new Dictionary<string, string?>
            {
                ["OTEL_DOTNET_EXPERIMENTAL_ASPNETCORE_ENABLE_GRPC_INSTRUMENTATION"] = enableGrpcAspNetCoreSupport,
            })
            .Build();

        var exportedItems = new List<Activity>();
        using var tracerProviderBuilder = Sdk.CreateTracerProviderBuilder()
            .ConfigureServices(services => services.AddSingleton<IConfiguration>(configuration))
            .AddAspNetCoreInstrumentation()
            .AddInMemoryExporter(exportedItems)
            .Build();

        var clientLoopbackAddresses = new[] { IPAddress.Loopback.ToString(), IPAddress.IPv6Loopback.ToString() };
        var uri = new Uri($"http://localhost:{this.server.Port}");

        using var channel = GrpcChannel.ForAddress(uri);
        var client = new Greeter.GreeterClient(channel);
        var returnMsg = client.SayHello(new HelloRequest()).Message;

        Assert.NotNull(returnMsg);
        Assert.NotEmpty(returnMsg);

        WaitForExporterToReceiveItems(exportedItems, 1);

        var activity = Assert.Single(exportedItems);

        Assert.Equal(ActivityKind.Server, activity.Kind);

        if (enableGrpcAspNetCoreSupport != null && enableGrpcAspNetCoreSupport.Equals("true", StringComparison.OrdinalIgnoreCase))
        {
            Assert.Equal("grpc", activity.GetTagValue(SemanticConventions.AttributeRpcSystem));
            Assert.Equal("greet.Greeter", activity.GetTagValue(SemanticConventions.AttributeRpcService));
            Assert.Equal("SayHello", activity.GetTagValue(SemanticConventions.AttributeRpcMethod));
            Assert.Contains(activity.GetTagValue(SemanticConventions.AttributeClientAddress), clientLoopbackAddresses);
            Assert.NotEqual(0, activity.GetTagValue(SemanticConventions.AttributeClientPort));
            Assert.Null(activity.GetTagValue(GrpcTagHelper.GrpcMethodTagName));
            Assert.Null(activity.GetTagValue(GrpcTagHelper.GrpcStatusCodeTagName));
            Assert.Equal(0, activity.GetTagValue(SemanticConventions.AttributeRpcGrpcStatusCode));
        }
        else
        {
            Assert.NotNull(activity.GetTagValue(GrpcTagHelper.GrpcMethodTagName));
            Assert.NotNull(activity.GetTagValue(GrpcTagHelper.GrpcStatusCodeTagName));
        }

        Assert.Equal(ActivityStatusCode.Unset, activity.Status);

        // The following are http.* attributes that are also included on the span for the gRPC invocation.
        Assert.Equal("localhost", activity.GetTagValue(SemanticConventions.AttributeServerAddress));
        Assert.Equal(this.server.Port, activity.GetTagValue(SemanticConventions.AttributeServerPort));
        Assert.Equal("POST", activity.GetTagValue(SemanticConventions.AttributeHttpRequestMethod));
        Assert.Equal("http", activity.GetTagValue(SemanticConventions.AttributeUrlScheme));
        Assert.Equal("/greet.Greeter/SayHello", activity.GetTagValue(SemanticConventions.AttributeUrlPath));
        Assert.Equal("2", activity.GetTagValue(SemanticConventions.AttributeNetworkProtocolVersion));
        Assert.StartsWith("grpc-dotnet", activity.GetTagValue(SemanticConventions.AttributeUserAgentOriginal) as string);
    }

<<<<<<< HEAD
    [Theory]
=======
#if NET
    [Theory(Skip = "https://github.com/open-telemetry/opentelemetry-dotnet-contrib/issues/1778")]
#else
    [Theory]
#endif
>>>>>>> c5b0a449
    [InlineData(null)]
    [InlineData("true")]
    [InlineData("false")]
    [InlineData("True")]
    [InlineData("False")]
    public void GrpcAspNetCoreInstrumentationAddsCorrectAttributesWhenItCreatesNewActivity(string? enableGrpcAspNetCoreSupport)
    {
        try
        {
            // B3Propagator along with the headers passed to the client.SayHello ensure that the instrumentation creates a sibling activity
            Sdk.SetDefaultTextMapPropagator(new Extensions.Propagators.B3Propagator());
            var exportedItems = new List<Activity>();
            var configuration = new ConfigurationBuilder()
               .AddInMemoryCollection(new Dictionary<string, string?>
               {
                   ["OTEL_DOTNET_EXPERIMENTAL_ASPNETCORE_ENABLE_GRPC_INSTRUMENTATION"] = enableGrpcAspNetCoreSupport,
               })
               .Build();

            using var tracerProviderBuilder = Sdk.CreateTracerProviderBuilder()
                .ConfigureServices(services => services.AddSingleton<IConfiguration>(configuration))
                .AddAspNetCoreInstrumentation()
                .AddInMemoryExporter(exportedItems)
                .Build();

            var clientLoopbackAddresses = new[] { IPAddress.Loopback.ToString(), IPAddress.IPv6Loopback.ToString() };
            var uri = new Uri($"http://localhost:{this.server.Port}");

            using var channel = GrpcChannel.ForAddress(uri);
            var client = new Greeter.GreeterClient(channel);
            var headers = new Metadata
            {
                { "traceparent", "00-120dc44db5b736468afb112197b0dbd3-5dfbdf27ec544544-01" },
                { "x-b3-traceid", "120dc44db5b736468afb112197b0dbd3" },
                { "x-b3-spanid", "b0966f651b9e0126" },
                { "x-b3-sampled", "1" },
            };
            client.SayHello(new HelloRequest(), headers);

            WaitForExporterToReceiveItems(exportedItems, 1);

            var activity = Assert.Single(exportedItems);

            Assert.Equal(ActivityKind.Server, activity.Kind);

            if (enableGrpcAspNetCoreSupport != null && enableGrpcAspNetCoreSupport.Equals("true", StringComparison.OrdinalIgnoreCase))
            {
                Assert.Equal("grpc", activity.GetTagValue(SemanticConventions.AttributeRpcSystem));
                Assert.Equal("greet.Greeter", activity.GetTagValue(SemanticConventions.AttributeRpcService));
                Assert.Equal("SayHello", activity.GetTagValue(SemanticConventions.AttributeRpcMethod));
                Assert.Contains(activity.GetTagValue(SemanticConventions.AttributeNetPeerIp), clientLoopbackAddresses);
                Assert.NotEqual(0, activity.GetTagValue(SemanticConventions.AttributeNetPeerPort));
                Assert.Null(activity.GetTagValue(GrpcTagHelper.GrpcMethodTagName));
                Assert.Null(activity.GetTagValue(GrpcTagHelper.GrpcStatusCodeTagName));
                Assert.Equal(0, activity.GetTagValue(SemanticConventions.AttributeRpcGrpcStatusCode));
            }
            else
            {
                Assert.NotNull(activity.GetTagValue(GrpcTagHelper.GrpcMethodTagName));
                Assert.NotNull(activity.GetTagValue(GrpcTagHelper.GrpcStatusCodeTagName));
            }

            Assert.Equal(ActivityStatusCode.Unset, activity.Status);

            // The following are http.* attributes that are also included on the span for the gRPC invocation.
            Assert.Equal("localhost", activity.GetTagValue(SemanticConventions.AttributeNetHostName));
            Assert.Equal(this.server.Port, activity.GetTagValue(SemanticConventions.AttributeNetHostPort));
            Assert.Equal("POST", activity.GetTagValue(SemanticConventions.AttributeHttpMethod));
            Assert.Equal("/greet.Greeter/SayHello", activity.GetTagValue(SemanticConventions.AttributeHttpTarget));
            Assert.Equal($"http://localhost:{this.server.Port}/greet.Greeter/SayHello", activity.GetTagValue(SemanticConventions.AttributeHttpUrl));
            Assert.StartsWith("grpc-dotnet", activity.GetTagValue(SemanticConventions.AttributeHttpUserAgent) as string);
        }
        finally
        {
            // Set the SDK to use the default propagator for other unit tests
            Sdk.SetDefaultTextMapPropagator(new CompositeTextMapPropagator([
                new TraceContextPropagator(),
                new BaggagePropagator()
            ]));
        }
    }

    public void Dispose()
    {
        this.server.Dispose();
        GC.SuppressFinalize(this);
    }

    private static void WaitForExporterToReceiveItems(List<Activity> itemsReceived, int itemCount)
    {
        // We need to let End callback execute as it is executed AFTER response was returned.
        // In unit tests environment there may be a lot of parallel unit tests executed, so
        // giving some breathing room for the End callback to complete.
        var timeout = TimeSpan.FromSeconds(5);
        var satisfied = SpinWait.SpinUntil(
            () =>
            {
                Thread.Sleep(25);
                return itemsReceived.Count >= itemCount;
            },
            timeout);

        Assert.True(satisfied, $"{itemCount} item(s) not received within {timeout}.");
    }
}
#endif<|MERGE_RESOLUTION|>--- conflicted
+++ resolved
@@ -96,15 +96,11 @@
         Assert.StartsWith("grpc-dotnet", activity.GetTagValue(SemanticConventions.AttributeUserAgentOriginal) as string);
     }
 
-<<<<<<< HEAD
-    [Theory]
-=======
 #if NET
     [Theory(Skip = "https://github.com/open-telemetry/opentelemetry-dotnet-contrib/issues/1778")]
 #else
     [Theory]
 #endif
->>>>>>> c5b0a449
     [InlineData(null)]
     [InlineData("true")]
     [InlineData("false")]
