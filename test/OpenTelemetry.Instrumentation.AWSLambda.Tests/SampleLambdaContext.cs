--- conflicted
+++ resolved
@@ -23,37 +23,21 @@
 {
     public string AwsRequestId { get; } = "testrequestid";
 
-<<<<<<< HEAD
-    public IClientContext? ClientContext { get; } = null;
-=======
-    public IClientContext ClientContext { get; }
->>>>>>> cb6f4fe1
+    public IClientContext? ClientContext { get; }
 
     public string FunctionName { get; } = "testfunction";
 
     public string FunctionVersion { get; } = "latest";
 
-<<<<<<< HEAD
-    public ICognitoIdentity? Identity { get; } = null;
+    public ICognitoIdentity? Identity { get; }
 
     public string InvokedFunctionArn { get; } = "arn:aws:lambda:us-east-1:111111111111:function:testfunction";
 
-    public ILambdaLogger? Logger { get; } = null;
+    public ILambdaLogger? Logger { get; }
 
-    public string? LogGroupName { get; } = null;
+    public string? LogGroupName { get; }
 
-    public string? LogStreamName { get; } = null;
-=======
-    public ICognitoIdentity Identity { get; }
-
-    public string InvokedFunctionArn { get; } = "arn:aws:lambda:us-east-1:111111111111:function:testfunction";
-
-    public ILambdaLogger Logger { get; }
-
-    public string LogGroupName { get; }
-
-    public string LogStreamName { get; }
->>>>>>> cb6f4fe1
+    public string? LogStreamName { get; }
 
     public int MemoryLimitInMB { get; }
 
