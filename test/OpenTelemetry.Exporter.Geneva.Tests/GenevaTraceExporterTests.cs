--- conflicted
+++ resolved
@@ -475,7 +475,6 @@
         }
     }
 
-<<<<<<< HEAD
         [Fact]
         public void TLDTraceExporter_Success_Windows()
         {
@@ -513,19 +512,16 @@
         }
 
         private static string GetRandomFilePath()
-=======
-    private static string GetRandomFilePath()
-    {
-        while (true)
->>>>>>> 371f0a0f
-        {
-            string path = Path.Combine(Path.GetTempPath(), Path.GetRandomFileName());
-            if (!File.Exists(path))
-            {
-                return path;
-            }
-        }
-    }
+        {
+            while (true)
+            {
+                string path = Path.Combine(Path.GetTempPath(), Path.GetRandomFileName());
+                if (!File.Exists(path))
+                {
+                    return path;
+                }
+            }
+        }
 
     private static string GetTestMethodName([CallerMemberName] string callingMethodName = "")
     {
