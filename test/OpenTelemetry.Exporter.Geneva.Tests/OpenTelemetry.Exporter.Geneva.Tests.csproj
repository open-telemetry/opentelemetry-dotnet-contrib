--- conflicted
+++ resolved
@@ -17,15 +17,7 @@
     <PackageReference Include="Grpc" Version="2.46.6" />
     <PackageReference Include="MessagePack" Version="2.5.172" />
     <PackageReference Include="OpenTelemetry.Exporter.InMemory" Version="$(OpenTelemetryExporterInMemoryPkgVer)" />
-<<<<<<< HEAD
     <PackageReference Include="OpenTelemetry.Extensions.Hosting" Version="$(OpenTelemetryCoreLatestVersion)" />
-    <!-- System.Text.RegularExpressions is indirect reference. It is needed to upgrade it directly to avoid https://github.com/advisories/GHSA-cmhx-cq75-c4mj -->
-    <PackageReference Include="System.Text.RegularExpressions" Version="4.3.1" />
-    <!-- System.Net.Http is indirect reference. It is needed to upgrade it directly to avoid https://github.com/advisories/GHSA-7jgj-8wvc-jh57 -->
-    <PackageReference Include="System.Net.Http" Version="4.3.4" />
-=======
-    <PackageReference Include="OpenTelemetry.Extensions.Hosting" Version="$(OTelSdkVersion)" />
->>>>>>> 4ab83e09
   </ItemGroup>
 
   <ItemGroup>
