// <copyright file="GenevaLogExporterTests.cs" company="OpenTelemetry Authors">
// Copyright The OpenTelemetry Authors
//
// Licensed under the Apache License, Version 2.0 (the "License");
// you may not use this file except in compliance with the License.
// You may obtain a copy of the License at
//
//     http://www.apache.org/licenses/LICENSE-2.0
//
// Unless required by applicable law or agreed to in writing, software
// distributed under the License is distributed on an "AS IS" BASIS,
// WITHOUT WARRANTIES OR CONDITIONS OF ANY KIND, either express or implied.
// See the License for the specific language governing permissions and
// limitations under the License.
// </copyright>

using System;
using System.Collections.Generic;
using System.Diagnostics;
using System.IO;
using System.Linq;
using System.Net.Sockets;
using System.Reflection;
using System.Runtime.CompilerServices;
using System.Runtime.InteropServices;
using System.Threading;
using Microsoft.Extensions.Logging;
using OpenTelemetry.Logs;
using Xunit;

namespace OpenTelemetry.Exporter.Geneva.Tests;

public class GenevaLogExporterTests
{
    [Fact]
    public void BadArgs()
    {
        GenevaExporterOptions exporterOptions = null;
        Assert.Throws<ArgumentNullException>(() =>
        {
            using var exporter = new GenevaLogExporter(exporterOptions);
        });
    }

    [Fact]
    public void SpecialCharactersInTableNameMappings()
    {
        Assert.Throws<ArgumentException>(() =>
        {
            using var exporter = new GenevaLogExporter(new GenevaExporterOptions
            {
                TableNameMappings = new Dictionary<string, string> { ["TestCategory"] = "\u0418" },
            });
        });

        Assert.Throws<ArgumentException>(() =>
        {
            using var exporter = new GenevaLogExporter(new GenevaExporterOptions
            {
                TableNameMappings = new Dictionary<string, string> { ["*"] = "\u0418" },
            });
        });

        // Throw on null value - include key in exception message
        var ex = Assert.Throws<ArgumentNullException>(() =>
        {
            new GenevaExporterOptions
            {
<<<<<<< HEAD
                using var exporter = new GenevaLogExporter(new GenevaExporterOptions
                {
                    TableNameMappings = new Dictionary<string, string> { ["*"] = "\u0418" },
                });
            });

		    Assert.Throws<ArgumentNullException>(() =>
            {
                using var exporter = new GenevaLogExporter(new GenevaExporterOptions
                {
                    TableNameMappings = new Dictionary<string, string> { ["TestCategory"] = null },
                });
            });
        }
=======
                TableNameMappings = new Dictionary<string, string> { ["TestCategory"] = null },
            };
        });
        Assert.Contains("TableNameMappings must not contain null values.", ex.Message);
        Assert.Equal("TestCategory", ex.ParamName);
>>>>>>> 54f22bb2

        // Throw when TableNameMappings is null
        Assert.Throws<ArgumentNullException>(() =>
        {
            new GenevaExporterOptions
            {
                TableNameMappings = null,
            };
        });
    }

    [Theory]
    [InlineData(null)]
    [InlineData("")]
    [InlineData(" ")]
    public void InvalidConnectionString(string connectionString)
    {
        var exporterOptions = new GenevaExporterOptions() { ConnectionString = connectionString };
        var exception = Assert.Throws<ArgumentException>(() =>
        {
            using var exporter = new GenevaLogExporter(exporterOptions);
        });
    }

    [Fact]
    public void IncompatibleConnectionString_Windows()
    {
        if (RuntimeInformation.IsOSPlatform(OSPlatform.Windows))
        {
            var exporterOptions = new GenevaExporterOptions() { ConnectionString = "Endpoint=unix:" + @"C:\Users\user\AppData\Local\Temp\14tj4ac4.v2q" };
            var exception = Assert.Throws<ArgumentException>(() =>
            {
                using var exporter = new GenevaLogExporter(exporterOptions);
            });
            Assert.Equal("Unix domain socket should not be used on Windows.", exception.Message);
        }
    }

    [Fact]
    public void IncompatibleConnectionString_Linux()
    {
        if (!RuntimeInformation.IsOSPlatform(OSPlatform.Windows))
        {
            var exporterOptions = new GenevaExporterOptions() { ConnectionString = "EtwSession=OpenTelemetry" };
            var exception = Assert.Throws<ArgumentException>(() =>
            {
                using var exporter = new GenevaLogExporter(exporterOptions);
            });
            Assert.Equal("ETW cannot be used on non-Windows operating systems.", exception.Message);
        }
    }

    [Theory]
    [InlineData("categoryA", "TableA")]
    [InlineData("categoryB", "TableB")]
    [InlineData("categoryA", "TableA", "categoryB", "TableB")]
    [InlineData("categoryA", "TableA", "*", "CatchAll")]
    [InlineData(null)]
    public void TableNameMappingTest(params string[] category)
    {
        // ARRANGE
        string path = string.Empty;
        Socket server = null;
        var logRecordList = new List<LogRecord>();
        Dictionary<string, string> mappingsDict = null;
        try
        {
            var exporterOptions = new GenevaExporterOptions();
            if (category?.Length > 0)
            {
                mappingsDict = new Dictionary<string, string>();
                for (int i = 0; i < category.Length; i = i + 2)
                {
                    mappingsDict.Add(category[i], category[i + 1]);
                }

                exporterOptions.TableNameMappings = mappingsDict;
            }

            if (RuntimeInformation.IsOSPlatform(OSPlatform.Windows))
            {
                exporterOptions.ConnectionString = "EtwSession=OpenTelemetry";
            }
            else
            {
                path = GenerateTempFilePath();
                exporterOptions.ConnectionString = "Endpoint=unix:" + path;
                var endpoint = new UnixDomainSocketEndPoint(path);
                server = new Socket(AddressFamily.Unix, SocketType.Stream, ProtocolType.IP);
                server.Bind(endpoint);
                server.Listen(1);
            }

            using var loggerFactory = LoggerFactory.Create(builder => builder
                .AddOpenTelemetry(options =>
                {
                    options.AddInMemoryExporter(logRecordList);
                })
                .AddFilter("*", LogLevel.Trace)); // Enable all LogLevels

            // Create a test exporter to get MessagePack byte data to validate if the data was serialized correctly.
            using var exporter = new GenevaLogExporter(exporterOptions);

            ILogger logger;
            ThreadLocal<byte[]> m_buffer;
            object fluentdData;
            string actualTableName;
            string defaultLogTable = "Log";
            if (mappingsDict != null)
            {
                foreach (var mapping in mappingsDict)
                {
                    if (!mapping.Key.Equals("*"))
                    {
                        logger = loggerFactory.CreateLogger(mapping.Key);
                        logger.LogError("this does not matter");

                        Assert.Single(logRecordList);
                        m_buffer = typeof(GenevaLogExporter).GetField("m_buffer", BindingFlags.NonPublic | BindingFlags.Static).GetValue(exporter) as ThreadLocal<byte[]>;
                        _ = exporter.SerializeLogRecord(logRecordList[0]);
                        fluentdData = MessagePack.MessagePackSerializer.Deserialize<object>(m_buffer.Value, MessagePack.Resolvers.ContractlessStandardResolver.Instance);
                        actualTableName = (fluentdData as object[])[0] as string;
                        Assert.Equal(mapping.Value, actualTableName);
                        logRecordList.Clear();
                    }
                    else
                    {
                        defaultLogTable = mapping.Value;
                    }
                }

                // test default table
                logger = loggerFactory.CreateLogger("random category");
                logger.LogError("this does not matter");

                Assert.Single(logRecordList);
                m_buffer = typeof(GenevaLogExporter).GetField("m_buffer", BindingFlags.NonPublic | BindingFlags.Static).GetValue(exporter) as ThreadLocal<byte[]>;
                _ = exporter.SerializeLogRecord(logRecordList[0]);
                fluentdData = MessagePack.MessagePackSerializer.Deserialize<object>(m_buffer.Value, MessagePack.Resolvers.ContractlessStandardResolver.Instance);
                actualTableName = (fluentdData as object[])[0] as string;
                Assert.Equal(defaultLogTable, actualTableName);
                logRecordList.Clear();
            }
        }
        finally
        {
            server?.Dispose();
            try
            {
                File.Delete(path);
            }
            catch
            {
            }
        }
    }

    [Fact]
    public void PassThruTableMappingsWhenTheRuleIsEnabled()
    {
        string path = string.Empty;
        Socket server = null;
        try
        {
            var userInitializedCategoryToTableNameMappings = new Dictionary<string, string>
            {
                ["Company.Store"] = "Store",
                ["Company.Orders"] = "Orders",
                ["*"] = "*",
            };

            var expectedCategoryToTableNameList = new List<KeyValuePair<string, string>>
            {
                // The category name must match "^[A-Z][a-zA-Z0-9]*$"; any character that is not allowed will be removed.
                new KeyValuePair<string, string>("Company.Customer", "CompanyCustomer"),

                new KeyValuePair<string, string>("Company-%-Customer*Region$##", "CompanyCustomerRegion"),

                // If the first character in the resulting string is lower-case ALPHA,
                // it will be converted to the corresponding upper-case.
                new KeyValuePair<string, string>("company.Calendar", "CompanyCalendar"),

                // After removing not allowed characters,
                // if the resulting string is still an illegal event name, the data will get dropped on the floor.
                new KeyValuePair<string, string>("$&-.$~!!", null),

                new KeyValuePair<string, string>("dlmwl3bvd84bxsx8wf700nx9rydrrhfewbxf82ceoo0h8rpla4", "Dlmwl3bvd84bxsx8wf700nx9rydrrhfewbxf82ceoo0h8rpla4"),

                // If the resulting string is longer than 50 characters, only the first 50 characters will be taken.
                new KeyValuePair<string, string>("Company.Customer.rsLiheLClHJasBOvM.XI4uW7iop6ghvwBzahfs", "CompanyCustomerrsLiheLClHJasBOvMXI4uW7iop6ghvwBzah"),

                // The data will be dropped on the floor as the exporter cannot deduce a valid table name.
                new KeyValuePair<string, string>("1.2", null),
            };

            var logRecordList = new List<LogRecord>();
            var exporterOptions = new GenevaExporterOptions
            {
                TableNameMappings = userInitializedCategoryToTableNameMappings,
            };

            if (RuntimeInformation.IsOSPlatform(OSPlatform.Windows))
            {
                exporterOptions.ConnectionString = "EtwSession=OpenTelemetry";
            }
            else
            {
                path = GenerateTempFilePath();
                exporterOptions.ConnectionString = "Endpoint=unix:" + path;
                var endpoint = new UnixDomainSocketEndPoint(path);
                server = new Socket(AddressFamily.Unix, SocketType.Stream, ProtocolType.IP);
                server.Bind(endpoint);
                server.Listen(1);
            }

            using var loggerFactory = LoggerFactory.Create(builder => builder
                .AddOpenTelemetry(options =>
                {
                    options.AddInMemoryExporter(logRecordList);
                })
                .AddFilter("*", LogLevel.Trace)); // Enable all LogLevels

            // Create a test exporter to get MessagePack byte data to validate if the data was serialized correctly.
            using var exporter = new GenevaLogExporter(exporterOptions);

            ILogger passThruTableMappingsLogger, userInitializedTableMappingsLogger;
            ThreadLocal<byte[]> m_buffer;
            object fluentdData;
            string actualTableName;
            m_buffer = typeof(GenevaLogExporter).GetField("m_buffer", BindingFlags.NonPublic | BindingFlags.Static).GetValue(exporter) as ThreadLocal<byte[]>;

            // Verify that the category table mappings specified by the users in the Geneva Configuration are mapped correctly.
            foreach (var mapping in userInitializedCategoryToTableNameMappings)
            {
                if (mapping.Key != "*")
                {
                    userInitializedTableMappingsLogger = loggerFactory.CreateLogger(mapping.Key);
                    userInitializedTableMappingsLogger.LogInformation("This information does not matter.");
                    Assert.Single(logRecordList);

                    _ = exporter.SerializeLogRecord(logRecordList[0]);
                    fluentdData = MessagePack.MessagePackSerializer.Deserialize<object>(m_buffer.Value, MessagePack.Resolvers.ContractlessStandardResolver.Instance);
                    actualTableName = (fluentdData as object[])[0] as string;
                    userInitializedCategoryToTableNameMappings.TryGetValue(mapping.Key, out var expectedTableNme);
                    Assert.Equal(expectedTableNme, actualTableName);

                    logRecordList.Clear();
                }
            }

            // Verify that when the "*" = "*" were enabled, the correct table names were being deduced following the set of rules.
            foreach (var mapping in expectedCategoryToTableNameList)
            {
                passThruTableMappingsLogger = loggerFactory.CreateLogger(mapping.Key);
                passThruTableMappingsLogger.LogInformation("This information does not matter.");
                Assert.Single(logRecordList);

                _ = exporter.SerializeLogRecord(logRecordList[0]);
                fluentdData = MessagePack.MessagePackSerializer.Deserialize<object>(m_buffer.Value, MessagePack.Resolvers.ContractlessStandardResolver.Instance);
                actualTableName = (fluentdData as object[])[0] as string;
                string expectedTableName = string.Empty;
                expectedTableName = mapping.Value;
                Assert.Equal(expectedTableName, actualTableName);

                logRecordList.Clear();
            }
        }
        finally
        {
            server?.Dispose();
            try
            {
                File.Delete(path);
            }
            catch
            {
            }
        }
    }

    [Fact]
    public void SerializeILoggerScopes()
    {
        string path = string.Empty;
        Socket senderSocket = null;
        Socket receiverSocket = null;
        try
        {
            var exporterOptions = new GenevaExporterOptions();

            if (RuntimeInformation.IsOSPlatform(OSPlatform.Windows))
            {
                exporterOptions.ConnectionString = "EtwSession=OpenTelemetry";
            }
            else
            {
                path = GenerateTempFilePath();
                exporterOptions.ConnectionString = "Endpoint=unix:" + path;
                var endpoint = new UnixDomainSocketEndPoint(path);
                senderSocket = new Socket(AddressFamily.Unix, SocketType.Stream, ProtocolType.IP);
                senderSocket.Bind(endpoint);
                senderSocket.Listen(1);
            }

            using var loggerFactory = LoggerFactory.Create(builder => builder
                .AddOpenTelemetry(options =>
                {
                    options.IncludeScopes = true;
                    options.AddGenevaLogExporter(options =>
                    {
                        options.ConnectionString = exporterOptions.ConnectionString;
                    });
                }));

            if (!RuntimeInformation.IsOSPlatform(OSPlatform.Windows))
            {
                receiverSocket = senderSocket.Accept();
                receiverSocket.ReceiveTimeout = 10000;
            }

            // Create a test exporter to get MessagePack byte data to validate if the data was serialized correctly.
            using var exporter = new GenevaLogExporter(exporterOptions);

            // Emit a LogRecord and grab a copy of internal buffer for validation.
            var logger = loggerFactory.CreateLogger<GenevaLogExporterTests>();

            using (logger.BeginScope("MyOuterScope"))
            using (logger.BeginScope("MyInnerScope"))
            using (logger.BeginScope("MyInnerInnerScope with {name} and {age} of custom", "John Doe", 35))
            using (logger.BeginScope(new List<KeyValuePair<string, object>> { new KeyValuePair<string, object>("MyKey", "MyValue") }))
            {
                logger.LogInformation("Hello from {food} {price}.", "artichoke", 3.99);
            }

            byte[] serializedData;
            if (RuntimeInformation.IsOSPlatform(OSPlatform.Windows))
            {
                var m_buffer = typeof(GenevaLogExporter).GetField("m_buffer", BindingFlags.NonPublic | BindingFlags.Static).GetValue(exporter) as ThreadLocal<byte[]>;
                serializedData = m_buffer.Value;
            }
            else
            {
                // Read the data sent via socket.
                serializedData = new byte[65360];
                _ = receiverSocket.Receive(serializedData);
            }

            object fluentdData = MessagePack.MessagePackSerializer.Deserialize<object>(serializedData, MessagePack.Resolvers.ContractlessStandardResolver.Instance);
            var signal = (fluentdData as object[])[0] as string;
            var TimeStampAndMappings = ((fluentdData as object[])[1] as object[])[0];
            var mapping = (TimeStampAndMappings as object[])[1] as Dictionary<object, object>;
            var serializedScopes = mapping["scopes"] as object[];

            Assert.Equal(4, serializedScopes.Length);

            // Test 1st scope
            var scope = serializedScopes[0] as ICollection<KeyValuePair<object, object>>;
            Assert.Single(scope);
            Assert.Contains(new KeyValuePair<object, object>("scope", "MyOuterScope"), scope);

            // Test 2nd scope
            scope = serializedScopes[1] as ICollection<KeyValuePair<object, object>>;
            Assert.Single(scope);
            Assert.Contains(new KeyValuePair<object, object>("scope", "MyInnerScope"), scope);

            // Test 3rd scope
            scope = serializedScopes[2] as ICollection<KeyValuePair<object, object>>;
            Assert.Equal(3, scope.Count);
            Assert.Contains(new KeyValuePair<object, object>("name", "John Doe"), scope);
            Assert.Contains(new KeyValuePair<object, object>("age", (byte)35), scope);
            Assert.Contains(new KeyValuePair<object, object>("{OriginalFormat}", "MyInnerInnerScope with {name} and {age} of custom"), scope);

            // Test 4th scope
            scope = serializedScopes[3] as ICollection<KeyValuePair<object, object>>;
            Assert.Single(scope);
            Assert.Contains(new KeyValuePair<object, object>("MyKey", "MyValue"), scope);
        }
        finally
        {
            senderSocket?.Dispose();
            receiverSocket?.Dispose();
            try
            {
                File.Delete(path);
            }
            catch
            {
            }
        }
    }

    [Theory]
    [InlineData(true)]
    [InlineData(false)]
    public void SerializationTestWithILoggerLogMethod(bool includeFormattedMessage)
    {
        // Dedicated test for the raw ILogger.Log method
        // https://docs.microsoft.com/dotnet/api/microsoft.extensions.logging.ilogger.log

        // ARRANGE
        string path = string.Empty;
        Socket server = null;
        var logRecordList = new List<LogRecord>();
        try
        {
            var exporterOptions = new GenevaExporterOptions();

            if (RuntimeInformation.IsOSPlatform(OSPlatform.Windows))
            {
                exporterOptions.ConnectionString = "EtwSession=OpenTelemetry";
            }
            else
            {
                path = GenerateTempFilePath();
                exporterOptions.ConnectionString = "Endpoint=unix:" + path;
                var endpoint = new UnixDomainSocketEndPoint(path);
                server = new Socket(AddressFamily.Unix, SocketType.Stream, ProtocolType.IP);
                server.Bind(endpoint);
                server.Listen(1);
            }

            using var loggerFactory = LoggerFactory.Create(builder => builder
                .AddOpenTelemetry(options =>
                {
                    options.AddGenevaLogExporter(options =>
                    {
                        options.ConnectionString = exporterOptions.ConnectionString;
                    });
                    options.AddInMemoryExporter(logRecordList);
                    options.IncludeFormattedMessage = includeFormattedMessage;
                })
                .AddFilter(typeof(GenevaLogExporterTests).FullName, LogLevel.Trace)); // Enable all LogLevels

            // Create a test exporter to get MessagePack byte data to validate if the data was serialized correctly.
            using var exporter = new GenevaLogExporter(exporterOptions);

            // Emit a LogRecord and grab a copy of the LogRecord from the collection passed to InMemoryExporter
            var logger = loggerFactory.CreateLogger<GenevaLogExporterTests>();

            // ACT
            // This is treated as structured logging as the state can be converted to IReadOnlyList<KeyValuePair<string, object>>
            logger.Log(
                LogLevel.Information,
                default,
                new List<KeyValuePair<string, object>>()
                {
                    new KeyValuePair<string, object>("Key1", "Value1"),
                    new KeyValuePair<string, object>("Key2", "Value2"),
                },
                null,
                (state, ex) => "Formatted Message");

            // VALIDATE
            Assert.Single(logRecordList);
            var m_buffer = typeof(GenevaLogExporter).GetField("m_buffer", BindingFlags.NonPublic | BindingFlags.Static).GetValue(exporter) as ThreadLocal<byte[]>;
            _ = exporter.SerializeLogRecord(logRecordList[0]);
            object fluentdData = MessagePack.MessagePackSerializer.Deserialize<object>(m_buffer.Value, MessagePack.Resolvers.ContractlessStandardResolver.Instance);
            var body = GetField(fluentdData, "body");
            if (includeFormattedMessage)
            {
                Assert.Equal("Formatted Message", body);
            }
            else
            {
                Assert.Null(body);
            }

            Assert.Equal("Value1", GetField(fluentdData, "Key1"));
            Assert.Equal("Value2", GetField(fluentdData, "Key2"));

            // ARRANGE
            logRecordList.Clear();

            // ACT
            // This is treated as Un-structured logging as the state cannot be converted to IReadOnlyList<KeyValuePair<string, object>>
            logger.Log(
                LogLevel.Information,
                default,
                state: "somestringasdata",
                exception: null,
                formatter: (state, ex) => "Formatted Message");

            // VALIDATE
            Assert.Single(logRecordList);
            m_buffer = typeof(GenevaLogExporter).GetField("m_buffer", BindingFlags.NonPublic | BindingFlags.Static).GetValue(exporter) as ThreadLocal<byte[]>;
            _ = exporter.SerializeLogRecord(logRecordList[0]);
            fluentdData = MessagePack.MessagePackSerializer.Deserialize<object>(m_buffer.Value, MessagePack.Resolvers.ContractlessStandardResolver.Instance);
            body = GetField(fluentdData, "body");
            if (includeFormattedMessage)
            {
                Assert.Equal("Formatted Message", body);
            }
            else
            {
                Assert.Null(body);
            }

            // ARRANGE
            logRecordList.Clear();

            // ACT
            // This is treated as Un-structured logging as the state cannot be converted to IReadOnlyList<KeyValuePair<string, object>>
            logger.Log(
                LogLevel.Information,
                default,
                state: "somestringasdata",
                exception: null,
                formatter: null);

            // VALIDATE
            Assert.Single(logRecordList);
            m_buffer = typeof(GenevaLogExporter).GetField("m_buffer", BindingFlags.NonPublic | BindingFlags.Static).GetValue(exporter) as ThreadLocal<byte[]>;
            _ = exporter.SerializeLogRecord(logRecordList[0]);
            fluentdData = MessagePack.MessagePackSerializer.Deserialize<object>(m_buffer.Value, MessagePack.Resolvers.ContractlessStandardResolver.Instance);
            body = GetField(fluentdData, "body");

            // Formatter is null, hence body is always null
            Assert.Null(body);

            // ARRANGE
            logRecordList.Clear();

            // ACT
            // This is treated as Structured logging as the state can be converted to IReadOnlyList<KeyValuePair<string, object>>
            logger.Log(
                logLevel: LogLevel.Information,
                eventId: default,
                new List<KeyValuePair<string, object>>()
                {
                    new KeyValuePair<string, object>("Key1", "Value1"),
                },
                exception: null,
                formatter: (state, ex) => "Example formatted message.");

            // VALIDATE
            Assert.Single(logRecordList);
            m_buffer = typeof(GenevaLogExporter).GetField("m_buffer", BindingFlags.NonPublic | BindingFlags.Static).GetValue(exporter) as ThreadLocal<byte[]>;
            _ = exporter.SerializeLogRecord(logRecordList[0]);
            fluentdData = MessagePack.MessagePackSerializer.Deserialize<object>(m_buffer.Value, MessagePack.Resolvers.ContractlessStandardResolver.Instance);
            Assert.Equal("Value1", GetField(fluentdData, "Key1"));

            body = GetField(fluentdData, "body");

            // Only populate body if FormattedMessage is enabled
            if (includeFormattedMessage)
            {
                Assert.Equal("Example formatted message.", body);
            }
            else
            {
                Assert.Null(body);
            }
        }
        finally
        {
            server?.Dispose();
            try
            {
                File.Delete(path);
            }
            catch
            {
            }
        }
    }

    [Theory]
    [InlineData(false, false, false)]
    [InlineData(false, true, false)]
    [InlineData(true, false, false)]
    [InlineData(true, true, false)]
    [InlineData(false, false, true)]
    [InlineData(false, true, true)]
    [InlineData(true, false, true)]
    [InlineData(true, true, true)]
    public void SerializationTestWithILoggerLogWithTemplates(bool hasTableNameMapping, bool hasCustomFields, bool parseStateValues)
    {
        string path = string.Empty;
        Socket server = null;
        var logRecordList = new List<LogRecord>();
        try
        {
            var exporterOptions = new GenevaExporterOptions
            {
                PrepopulatedFields = new Dictionary<string, object>
                {
                    ["cloud.role"] = "BusyWorker",
                    ["cloud.roleInstance"] = "CY1SCH030021417",
                    ["cloud.roleVer"] = "9.0.15289.2",
                },
            };

            if (RuntimeInformation.IsOSPlatform(OSPlatform.Windows))
            {
                exporterOptions.ConnectionString = "EtwSession=OpenTelemetry";
            }
            else
            {
                path = GenerateTempFilePath();
                exporterOptions.ConnectionString = "Endpoint=unix:" + path;
                var endpoint = new UnixDomainSocketEndPoint(path);
                server = new Socket(AddressFamily.Unix, SocketType.Stream, ProtocolType.IP);
                server.Bind(endpoint);
                server.Listen(1);
            }

            if (hasTableNameMapping)
            {
                exporterOptions.TableNameMappings = new Dictionary<string, string>
                {
                    { typeof(GenevaLogExporterTests).FullName, "CustomLogRecord" },
                    { "*", "DefaultLogRecord" },
                };
            }

            if (hasCustomFields)
            {
                // The field "customField" of LogRecord.State should be present in the mapping as a separate key. Other fields of LogRecord.State which are not present
                // in CustomFields should be added in the mapping under "env_properties"
                exporterOptions.CustomFields = new string[] { "customField" };
            }

            using var loggerFactory = LoggerFactory.Create(builder => builder
                .AddOpenTelemetry(options =>
                {
                    options.AddGenevaLogExporter(options =>
                    {
                        options.ConnectionString = exporterOptions.ConnectionString;
                        options.PrepopulatedFields = exporterOptions.PrepopulatedFields;
                    });
                    options.AddInMemoryExporter(logRecordList);
                    options.ParseStateValues = parseStateValues;
                })
                .AddFilter(typeof(GenevaLogExporterTests).FullName, LogLevel.Trace)); // Enable all LogLevels

            // Create a test exporter to get MessagePack byte data to validate if the data was serialized correctly.
            using var exporter = new GenevaLogExporter(exporterOptions);

            // Emit a LogRecord and grab a copy of the LogRecord from the collection passed to InMemoryExporter
            var logger = loggerFactory.CreateLogger<GenevaLogExporterTests>();

            // Set the ActivitySourceName to the unique value of the test method name to avoid interference with
            // the ActivitySource used by other unit tests.
            var sourceName = GetTestMethodName();

            using var listener = new ActivityListener();
            listener.ShouldListenTo = (activitySource) => activitySource.Name == sourceName;
            listener.Sample = (ref ActivityCreationOptions<ActivityContext> options) => ActivitySamplingResult.AllDataAndRecorded;
            ActivitySource.AddActivityListener(listener);

            using var source = new ActivitySource(sourceName);

            using (var activity = source.StartActivity("Activity"))
            {
                // Log inside an activity to set LogRecord.TraceId and LogRecord.SpanId
                logger.LogInformation("Hello from {food} {price}.", "artichoke", 3.99); // structured logging
            }

            // When the exporter options are configured with TableMappings only "customField" will be logged as a separate key in the mapping
            // "property" will be logged under "env_properties" in the mapping
            logger.Log(LogLevel.Trace, 101, "Log a {customField} and {property}", "CustomFieldValue", "PropertyValue");
            logger.Log(LogLevel.Trace, 101, "Log a {customField} and {property}", "CustomFieldValue", null);
            logger.Log(LogLevel.Trace, 101, "Log a {customField} and {property}", null, "PropertyValue");
            logger.Log(LogLevel.Debug, 101, "Log a {customField} and {property}", "CustomFieldValue", "PropertyValue");
            logger.Log(LogLevel.Information, 101, "Log a {customField} and {property}", "CustomFieldValue", "PropertyValue");
            logger.Log(LogLevel.Warning, 101, "Log a {customField} and {property}", "CustomFieldValue", "PropertyValue");
            logger.Log(LogLevel.Error, 101, "Log a {customField} and {property}", "CustomFieldValue", "PropertyValue");
            logger.Log(LogLevel.Critical, 101, "Log a {customField} and {property}", "CustomFieldValue", "PropertyValue");
            logger.LogInformation("Hello World!"); // unstructured logging
            logger.LogError(new InvalidOperationException("Oops! Food is spoiled!"), "Hello from {food} {price}.", "artichoke", 3.99);

            // Exception with a non-ASCII character in its type name
            logger.LogError(new CustomException\u0418(), "Hello from {food} {price}.", "artichoke", 3.99);

            var loggerWithDefaultCategory = loggerFactory.CreateLogger("DefaultCategory");
            loggerWithDefaultCategory.LogInformation("Basic test");
            loggerWithDefaultCategory.LogInformation("\u0418"); // Include non-ASCII characters in the message

            // logRecordList should have 14 logRecord entries as there were 14 Log calls
            Assert.Equal(14, logRecordList.Count);

            var m_buffer = typeof(GenevaLogExporter).GetField("m_buffer", BindingFlags.NonPublic | BindingFlags.Static).GetValue(exporter) as ThreadLocal<byte[]>;

            foreach (var logRecord in logRecordList)
            {
                _ = exporter.SerializeLogRecord(logRecord);
                object fluentdData = MessagePack.MessagePackSerializer.Deserialize<object>(m_buffer.Value, MessagePack.Resolvers.ContractlessStandardResolver.Instance);
                this.AssertFluentdForwardModeForLogRecord(exporterOptions, fluentdData, logRecord);
            }
        }
        finally
        {
            server?.Dispose();
            try
            {
                File.Delete(path);
            }
            catch
            {
            }
        }
    }

    [Fact]
    public void SuccessfulExport_Windows()
    {
        if (RuntimeInformation.IsOSPlatform(OSPlatform.Windows))
        {
            var exporterOptions = new GenevaExporterOptions()
            {
                PrepopulatedFields = new Dictionary<string, object>
                {
                    ["cloud.role"] = "BusyWorker",
                    ["cloud.roleInstance"] = "CY1SCH030021417",
                    ["cloud.roleVer"] = "9.0.15289.2",
                },
            };

            using var loggerFactory = LoggerFactory.Create(builder => builder
                .AddOpenTelemetry(options =>
                {
                    options.AddGenevaLogExporter(options =>
                    {
                        options.ConnectionString = "EtwSession=OpenTelemetry";
                        options.PrepopulatedFields = new Dictionary<string, object>
                        {
                            ["cloud.role"] = "BusyWorker",
                            ["cloud.roleInstance"] = "CY1SCH030021417",
                            ["cloud.roleVer"] = "9.0.15289.2",
                        };
                    });
                }));

            var logger = loggerFactory.CreateLogger<GenevaLogExporterTests>();

            logger.LogInformation("Hello from {food} {price}.", "artichoke", 3.99);
        }
    }

    [Fact]
    public void SuccessfulExportOnLinux()
    {
        if (!RuntimeInformation.IsOSPlatform(OSPlatform.Windows))
        {
            string path = GenerateTempFilePath();
            var logRecordList = new List<LogRecord>();
            try
            {
                var endpoint = new UnixDomainSocketEndPoint(path);
                using var server = new Socket(AddressFamily.Unix, SocketType.Stream, ProtocolType.IP);
                server.Bind(endpoint);
                server.Listen(1);

                using var loggerFactory = LoggerFactory.Create(builder => builder
                    .AddOpenTelemetry(options =>
                    {
                        options.AddGenevaLogExporter(options =>
                        {
                            options.ConnectionString = "Endpoint=unix:" + path;
                            options.PrepopulatedFields = new Dictionary<string, object>
                            {
                                ["cloud.role"] = "BusyWorker",
                                ["cloud.roleInstance"] = "CY1SCH030021417",
                                ["cloud.roleVer"] = "9.0.15289.2",
                            };
                        });
                        options.AddInMemoryExporter(logRecordList);
                    }));
                using var serverSocket = server.Accept();
                serverSocket.ReceiveTimeout = 10000;

                // Create a test exporter to get MessagePack byte data for validation of the data received via Socket.
                using var exporter = new GenevaLogExporter(new GenevaExporterOptions
                {
                    ConnectionString = "Endpoint=unix:" + path,
                    PrepopulatedFields = new Dictionary<string, object>
                    {
                        ["cloud.role"] = "BusyWorker",
                        ["cloud.roleInstance"] = "CY1SCH030021417",
                        ["cloud.roleVer"] = "9.0.15289.2",
                    },
                });

                // Emit a LogRecord and grab a copy of internal buffer for validation.
                var logger = loggerFactory.CreateLogger<GenevaLogExporterTests>();

                logger.LogInformation("Hello from {food} {price}.", "artichoke", 3.99);

                // logRecordList should have a singleLogRecord entry after the logger.LogInformation call
                Assert.Single(logRecordList);

                int messagePackDataSize;
                messagePackDataSize = exporter.SerializeLogRecord(logRecordList[0]);

                // Read the data sent via socket.
                var receivedData = new byte[1024];
                int receivedDataSize = serverSocket.Receive(receivedData);

                // Validation
                Assert.Equal(messagePackDataSize, receivedDataSize);

                logRecordList.Clear();

                // Emit log on a different thread to test for multithreading scenarios
                var thread = new Thread(() =>
                {
                    logger.LogInformation("Hello from another thread {food} {price}.", "artichoke", 3.99);
                });
                thread.Start();
                thread.Join();

                // logRecordList should have a singleLogRecord entry after the logger.LogInformation call
                Assert.Single(logRecordList);

                messagePackDataSize = exporter.SerializeLogRecord(logRecordList[0]);
                receivedDataSize = serverSocket.Receive(receivedData);
                Assert.Equal(messagePackDataSize, receivedDataSize);
            }
            finally
            {
                try
                {
                    File.Delete(path);
                }
                catch
                {
                }
            }
        }
    }

    private static string GenerateTempFilePath()
    {
        while (true)
        {
            string path = Path.Combine(Path.GetTempPath(), Path.GetRandomFileName());
            if (!File.Exists(path))
            {
                return path;
            }
        }
    }

    private static string GetTestMethodName([CallerMemberName] string callingMethodName = "")
    {
        return callingMethodName;
    }

    private static object GetField(object fluentdData, string key)
    {
        /* Fluentd Forward Mode:
        [
            "Log",
            [
                [ <timestamp>, { "env_ver": "4.0", ... } ]
            ],
            { "TimeFormat": "DateTime" }
        ]
        */

        var TimeStampAndMappings = ((fluentdData as object[])[1] as object[])[0];
        var mapping = (TimeStampAndMappings as object[])[1] as Dictionary<object, object>;

        if (mapping.ContainsKey(key))
        {
            return mapping[key];
        }
        else
        {
            return null;
        }
    }

    private void AssertFluentdForwardModeForLogRecord(GenevaExporterOptions exporterOptions, object fluentdData, LogRecord logRecord)
    {
        /* Fluentd Forward Mode:
        [
            "Log",
            [
                [ <timestamp>, { "env_ver": "4.0", ... } ]
            ],
            { "TimeFormat": "DateTime" }
        ]
        */

        var signal = (fluentdData as object[])[0] as string;
        var TimeStampAndMappings = ((fluentdData as object[])[1] as object[])[0];
        var timeStamp = (DateTime)(TimeStampAndMappings as object[])[0];
        var mapping = (TimeStampAndMappings as object[])[1] as Dictionary<object, object>;
        var timeFormat = (fluentdData as object[])[2] as Dictionary<object, object>;

        var partAName = "Log";
        if (exporterOptions.TableNameMappings != null)
        {
            if (exporterOptions.TableNameMappings.ContainsKey(logRecord.CategoryName))
            {
                partAName = exporterOptions.TableNameMappings[logRecord.CategoryName];
            }
            else if (exporterOptions.TableNameMappings.ContainsKey("*"))
            {
                partAName = exporterOptions.TableNameMappings["*"];
            }
        }

        Assert.Equal(partAName, signal);

        // Timestamp check
        Assert.Equal(logRecord.Timestamp.Ticks, timeStamp.Ticks);

        // Part A core envelope fields

        var nameKey = GenevaBaseExporter<LogRecord>.V40_PART_A_MAPPING[Schema.V40.PartA.Name];

        // Check if the user has configured a custom table mapping
        Assert.Equal(partAName, mapping[nameKey]);

        // TODO: Update this when we support multiple Schema formats
        var partAVer = "4.0";
        var verKey = GenevaBaseExporter<LogRecord>.V40_PART_A_MAPPING[Schema.V40.PartA.Ver];
        Assert.Equal(partAVer, mapping[verKey]);

        foreach (var item in exporterOptions.PrepopulatedFields)
        {
            var partAValue = item.Value as string;
            var partAKey = GenevaBaseExporter<LogRecord>.V40_PART_A_MAPPING[item.Key];
            Assert.Equal(partAValue, mapping[partAKey]);
        }

        var timeKey = GenevaBaseExporter<LogRecord>.V40_PART_A_MAPPING[Schema.V40.PartA.Time];
        Assert.Equal(logRecord.Timestamp.Ticks, ((DateTime)mapping[timeKey]).Ticks);

        // Part A dt extensions

        if (logRecord.TraceId != default)
        {
            Assert.Equal(logRecord.TraceId.ToHexString(), mapping["env_dt_traceId"]);
        }

        if (logRecord.SpanId != default)
        {
            Assert.Equal(logRecord.SpanId.ToHexString(), mapping["env_dt_spanId"]);
        }

        if (logRecord.Exception != null)
        {
            Assert.Equal(logRecord.Exception.GetType().FullName, mapping["env_ex_type"]);
            Assert.Equal(logRecord.Exception.Message, mapping["env_ex_msg"]);
        }

        // Part B fields
        Assert.Equal(logRecord.LogLevel.ToString(), mapping["severityText"]);
        Assert.Equal((byte)(((int)logRecord.LogLevel * 4) + 1), mapping["severityNumber"]);

        Assert.Equal(logRecord.CategoryName, mapping["name"]);

        bool isUnstructuredLog = true;
        IReadOnlyList<KeyValuePair<string, object>> stateKeyValuePairList;
        if (logRecord.State == null)
        {
            stateKeyValuePairList = logRecord.StateValues;
        }
        else
        {
            stateKeyValuePairList = logRecord.State as IReadOnlyList<KeyValuePair<string, object>>;
        }

        if (stateKeyValuePairList != null)
        {
            isUnstructuredLog = stateKeyValuePairList.Count == 1;
        }

        if (isUnstructuredLog)
        {
            if (logRecord.State != null)
            {
                Assert.Equal(logRecord.State.ToString(), mapping["body"]);
            }
            else
            {
                Assert.Equal(stateKeyValuePairList[0].Value, mapping["body"]);
            }
        }
        else
        {
            _ = mapping.TryGetValue("env_properties", out object envProprties);
            var envPropertiesMapping = envProprties as IDictionary<object, object>;

            foreach (var item in stateKeyValuePairList)
            {
                if (item.Key == "{OriginalFormat}")
                {
                    Assert.Equal(item.Value.ToString(), mapping["body"]);
                }
                else if (exporterOptions.CustomFields == null || exporterOptions.CustomFields.Contains(item.Key))
                {
                    if (item.Value != null)
                    {
                        Assert.Equal(item.Value, mapping[item.Key]);
                    }
                }
                else
                {
                    Assert.Equal(item.Value, envPropertiesMapping[item.Key]);
                }
            }
        }

        if (logRecord.EventId != default)
        {
            Assert.Equal(logRecord.EventId.Id, int.Parse(mapping["eventId"].ToString()));
        }

        // Epilouge
        Assert.Equal("DateTime", timeFormat["TimeFormat"]);
    }

    // A custom exception class with non-ASCII character in the type name
    private class CustomException\u0418 : Exception
    {
    }
}<|MERGE_RESOLUTION|>--- conflicted
+++ resolved
@@ -66,28 +66,11 @@
         {
             new GenevaExporterOptions
             {
-<<<<<<< HEAD
-                using var exporter = new GenevaLogExporter(new GenevaExporterOptions
-                {
-                    TableNameMappings = new Dictionary<string, string> { ["*"] = "\u0418" },
-                });
-            });
-
-		    Assert.Throws<ArgumentNullException>(() =>
-            {
-                using var exporter = new GenevaLogExporter(new GenevaExporterOptions
-                {
-                    TableNameMappings = new Dictionary<string, string> { ["TestCategory"] = null },
-                });
-            });
-        }
-=======
                 TableNameMappings = new Dictionary<string, string> { ["TestCategory"] = null },
             };
         });
         Assert.Contains("TableNameMappings must not contain null values.", ex.Message);
         Assert.Equal("TestCategory", ex.ParamName);
->>>>>>> 54f22bb2
 
         // Throw when TableNameMappings is null
         Assert.Throws<ArgumentNullException>(() =>
