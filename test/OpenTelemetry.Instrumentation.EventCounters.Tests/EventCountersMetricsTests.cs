// <copyright file="EventCountersMetricsTests.cs" company="OpenTelemetry Authors">
// Copyright The OpenTelemetry Authors
//
// Licensed under the Apache License, Version 2.0 (the "License");
// you may not use this file except in compliance with the License.
// You may obtain a copy of the License at
//
//     http://www.apache.org/licenses/LICENSE-2.0
//
// Unless required by applicable law or agreed to in writing, software
// distributed under the License is distributed on an "AS IS" BASIS,
// WITHOUT WARRANTIES OR CONDITIONS OF ANY KIND, either express or implied.
// See the License for the specific language governing permissions and
// limitations under the License.
// </copyright>

using System;
using System.Collections.Generic;
using System.Diagnostics.Tracing;
<<<<<<< HEAD
using System.Threading;
=======
using System.Linq;
using System.Threading.Tasks;
>>>>>>> f48c05f5
using OpenTelemetry.Metrics;
using Xunit;

namespace OpenTelemetry.Instrumentation.EventCounters.Tests;

public class EventCountersMetricsTests
{
    [Fact]
    public void NoMetricsByDefault()
    {
        List<Metric> metricItems = new();

        var meterProvider = Sdk.CreateMeterProviderBuilder()
            .AddEventCountersInstrumentation()
            .AddInMemoryExporter(metricItems)
            .Build();

        Assert.False(AwaitExport(meterProvider, metricItems));
        Assert.Empty(metricItems);
    }

    [Fact]
    public void EventCounter()
    {
        List<Metric> metricItems = new();
        EventSource source = new("a");
        EventCounter counter = new("c", source);

        var meterProvider = Sdk.CreateMeterProviderBuilder()
            .AddEventCountersInstrumentation(options =>
            {
                options.AddEventSources(source.Name);
            })
            .AddInMemoryExporter(metricItems)
            .Build();

        counter.WriteMetric(1.11);

<<<<<<< HEAD
        Assert.True(AwaitExport(meterProvider, metricItems));
        Assert.Single(metricItems);
=======
        // Assert
>>>>>>> f48c05f5
        var metric = metricItems.Find(x => x.Name == "ec.a.c");
        Assert.NotNull(metric);
        Assert.Equal(MetricType.DoubleGauge, metric.MetricType);
        Assert.Equal(1.11, GetActualValue(metric));
    }

    [Fact]
    public void IncrementingEventCounter()
    {
        List<Metric> metricItems = new();
        EventSource source = new("b");
        IncrementingEventCounter incCounter = new("inc-c", source);

        var meterProvider = Sdk.CreateMeterProviderBuilder()
            .AddEventCountersInstrumentation(options =>
            {
                options.AddEventSources(source.Name);
            })
            .AddInMemoryExporter(metricItems)
            .Build();

        incCounter.Increment(1);
        incCounter.Increment(1);
        incCounter.Increment(1);

<<<<<<< HEAD
        Assert.True(AwaitExport(meterProvider, metricItems));
        Assert.Single(metricItems);
=======
        // Assert
>>>>>>> f48c05f5
        var metric = metricItems.Find(x => x.Name == "ec.b.inc-c");
        Assert.NotNull(metric);
        Assert.Equal(MetricType.DoubleSum, metric.MetricType);
        Assert.Equal(3, GetActualValue(metric));
    }

    [Fact]
    public void PollingCounter()
    {
        int i = 0;
        List<Metric> metricItems = new();
        EventSource source = new("c");
        PollingCounter pollCounter = new("poll-c", source, () => ++i * 10);

        var meterProvider = Sdk.CreateMeterProviderBuilder()
            .AddEventCountersInstrumentation(options =>
            {
                options.AddEventSources(source.Name);
            })
            .AddInMemoryExporter(metricItems)
            .Build();

<<<<<<< HEAD
        Assert.True(AwaitExport(meterProvider, metricItems));
        Assert.Single(metricItems);
=======
        // Act
        await Task.Delay(Delay * 2);
        meterProvider.ForceFlush();

        // Assert
>>>>>>> f48c05f5
        var metric = metricItems.Find(x => x.Name == "ec.c.poll-c");
        Assert.NotNull(metric);
        Assert.Equal(MetricType.DoubleGauge, metric.MetricType);
        Assert.Equal(20, GetActualValue(metric));
    }

    [Fact]
    public void IncrementingPollingCounter()
    {
        int i = 1;
        List<Metric> metricItems = new();
        EventSource source = new("d");
        IncrementingPollingCounter incPollCounter = new("inc-poll-c", source, () => i++);

        var meterProvider = Sdk.CreateMeterProviderBuilder()
            .AddEventCountersInstrumentation(options =>
            {
                options.AddEventSources(source.Name);
            })
            .AddInMemoryExporter(metricItems)
            .Build();

<<<<<<< HEAD
        Assert.True(AwaitExport(meterProvider, metricItems));
        Assert.Single(metricItems);
=======
        // Act
        await Task.Delay(Delay * 2);
        meterProvider.ForceFlush();

        // Assert
>>>>>>> f48c05f5
        var metric = metricItems.Find(x => x.Name == "ec.d.inc-poll-c");
        Assert.NotNull(metric);
        Assert.Equal(MetricType.DoubleSum, metric.MetricType);
        Assert.Equal(2, GetActualValue(metric));
    }

    [Fact]
    public void EventCounterSameNameUsesNewestCreated()
    {
        List<Metric> metricItems = new();
        EventSource source = new("a");
        EventCounter counter = new("c", source);
        EventCounter counter2 = new("c", source);

        var meterProvider = Sdk.CreateMeterProviderBuilder()
            .AddEventCountersInstrumentation(options =>
            {
                options.AddEventSources(source.Name);
            })
            .AddInMemoryExporter(metricItems)
            .Build();

        counter.WriteMetric(1.11);
        counter2.WriteMetric(2.22);

<<<<<<< HEAD
        Assert.True(AwaitExport(meterProvider, metricItems));
        Assert.Single(metricItems);
=======
        // Assert
>>>>>>> f48c05f5
        var metric = metricItems.Find(x => x.Name == "ec.a.c");
        Assert.NotNull(metric);
        Assert.Equal(MetricType.DoubleGauge, metric.MetricType);

        // Since `counter2` was created after `counter` it is exported
        Assert.Equal(1.11, GetActualValue(metric));
    }

    [Fact]
    public void ThrowExceptionWhenBuilderIsNull()
    {
        MeterProviderBuilder builder = null;
        Assert.Throws<ArgumentNullException>(() => builder.AddEventCountersInstrumentation());
    }

    [Fact]
    public void ThrowExceptionForUnsupportedEventSources()
    {
        var ex = Assert.Throws<NotSupportedException>(() =>
        {
            Sdk.CreateMeterProviderBuilder()
            .AddEventCountersInstrumentation(options =>
            {
                options.AddEventSources("System.Runtime");
            });
        });

        Assert.Equal("Use the `OpenTelemetry.Instrumentation.Runtime` or `OpenTelemetry.Instrumentation.Process` instrumentations.", ex.Message);
    }

<<<<<<< HEAD
=======
    [Theory]
    [InlineData("Microsoft-AspNetCore-Server-Kestrel-1", "tls-handshakes-per-second", "ec.Microsoft-AspNetCore-Server-Kestre.tls-handshakes-per-second")]
    [InlineData("Microsoft-AspNetCore-Server-Kestrel-1", "tls-handshakes-per-sec", "ec.Microsoft-AspNetCore-Server-Kestrel-1.tls-handshakes-per-sec")]
    [InlineData("Microsoft.AspNetCore.Http.Connections-1", "connections-stopped", "ec.Microsoft.AspNetCore.Http.Connections-1.connections-stopped")]
    [InlineData("Microsoft.AspNetCore.Http.Connections-1", "connections-timed-out-longer", "ec.Microsoft.AspNetCore.Http.Conne.connections-timed-out-longer")]
    [InlineData("Microsoft.AspNetCore.Http.Conn.Something", "connections-timed-out-longer", "ec.Microsoft.AspNetCore.Http.Conn.connections-timed-out-longer")]
    [InlineData("Microsoft.AspNetCore.One.Two", "very-very-very-very-very-very-very-very-very-long-event-name", "ec.very-very-very-very-very-very-very-very-very-long-event-name")]
    [InlineData("Microsoft.AspNetCore.One.Two", "very-very-very-very-very-very-very-very-long-event-name", "ec.Micr.very-very-very-very-very-very-very-very-long-event-name")]
    [InlineData("Microsoft.AspNetCore.One.Two", "very-very-very-very-very-very-very-long-event-name", "ec.Microsoft.very-very-very-very-very-very-very-long-event-name")]
    public async Task EventSourceNameShortening(string sourceName, string eventName, string expectedInstrumentName)
    {
        // Arrange
        List<Metric> metricItems = new();
        EventSource source = new(sourceName);
        IncrementingEventCounter connections = new(eventName, source);

        var meterProvider = Sdk.CreateMeterProviderBuilder()
            .AddEventCountersInstrumentation(options =>
            {
                options.AddEventSources(source.Name);
            })
            .AddInMemoryExporter(metricItems)
            .Build();

        // Act
        connections.Increment(1);
        await Task.Delay(Delay);
        meterProvider.ForceFlush();

        // Assert
        Metric metric = metricItems.Find(m => m.Name == expectedInstrumentName);
        Assert.NotNull(metric);
        Assert.Equal(1, GetActualValue(metric));
    }

    [Fact]
    public async Task InstrumentNameTooLong()
    {
        // Arrange
        List<Metric> metricItems = new();
        EventSource source = new("source");

        // ec.s. + event name is 63;
        string veryLongEventName = new string('e', 100);
        IncrementingEventCounter connections = new(veryLongEventName, source);

        var meterProvider = Sdk.CreateMeterProviderBuilder()
            .AddEventCountersInstrumentation(options =>
            {
                options.AddEventSources(source.Name);
            })
            .AddInMemoryExporter(metricItems)
            .Build();

        // Act
        connections.Increment(1);
        await Task.Delay(Delay);
        meterProvider.ForceFlush();

        // Assert
        foreach (var item in metricItems)
        {
            Assert.False(item.Name.StartsWith("ec.source.ee"));
            Assert.False(item.Name.StartsWith("ec.s.ee"));
        }
    }

    // polling and eventcounter with same instrument name?

>>>>>>> f48c05f5
    private static double GetActualValue(Metric metric)
    {
        double sum = 0;

        foreach (ref readonly var metricPoint in metric.GetMetricPoints())
        {
            sum += metric.MetricType.IsSum()
                ? metricPoint.GetSumDouble()
                : metricPoint.GetGaugeLastValueDouble();
        }

        return sum;
    }

    private static bool AwaitExport<T>(MeterProvider meterProvider, List<T> exportedItems, int count = 1, int sleep = 10, int timeout = 2000)
    {
        return SpinWait.SpinUntil(
            () =>
            {
                Thread.Sleep(sleep);
                meterProvider.ForceFlush();
                return exportedItems.Count == count;
            },
            timeout);
    }
}<|MERGE_RESOLUTION|>--- conflicted
+++ resolved
@@ -17,12 +17,7 @@
 using System;
 using System.Collections.Generic;
 using System.Diagnostics.Tracing;
-<<<<<<< HEAD
 using System.Threading;
-=======
-using System.Linq;
-using System.Threading.Tasks;
->>>>>>> f48c05f5
 using OpenTelemetry.Metrics;
 using Xunit;
 
@@ -49,7 +44,7 @@
     {
         List<Metric> metricItems = new();
         EventSource source = new("a");
-        EventCounter counter = new("c", source);
+        EventCounter counter = new("1", source);
 
         var meterProvider = Sdk.CreateMeterProviderBuilder()
             .AddEventCountersInstrumentation(options =>
@@ -61,13 +56,9 @@
 
         counter.WriteMetric(1.11);
 
-<<<<<<< HEAD
-        Assert.True(AwaitExport(meterProvider, metricItems));
-        Assert.Single(metricItems);
-=======
-        // Assert
->>>>>>> f48c05f5
-        var metric = metricItems.Find(x => x.Name == "ec.a.c");
+        Assert.True(AwaitExport(meterProvider, metricItems));
+        Assert.Single(metricItems);
+        var metric = metricItems[0];
         Assert.NotNull(metric);
         Assert.Equal(MetricType.DoubleGauge, metric.MetricType);
         Assert.Equal(1.11, GetActualValue(metric));
@@ -78,7 +69,7 @@
     {
         List<Metric> metricItems = new();
         EventSource source = new("b");
-        IncrementingEventCounter incCounter = new("inc-c", source);
+        IncrementingEventCounter incCounter = new("2", source);
 
         var meterProvider = Sdk.CreateMeterProviderBuilder()
             .AddEventCountersInstrumentation(options =>
@@ -91,14 +82,9 @@
         incCounter.Increment(1);
         incCounter.Increment(1);
         incCounter.Increment(1);
-
-<<<<<<< HEAD
-        Assert.True(AwaitExport(meterProvider, metricItems));
-        Assert.Single(metricItems);
-=======
-        // Assert
->>>>>>> f48c05f5
-        var metric = metricItems.Find(x => x.Name == "ec.b.inc-c");
+        Assert.True(AwaitExport(meterProvider, metricItems));
+        Assert.Single(metricItems);
+        var metric = metricItems[0];
         Assert.NotNull(metric);
         Assert.Equal(MetricType.DoubleSum, metric.MetricType);
         Assert.Equal(3, GetActualValue(metric));
@@ -110,30 +96,22 @@
         int i = 0;
         List<Metric> metricItems = new();
         EventSource source = new("c");
-        PollingCounter pollCounter = new("poll-c", source, () => ++i * 10);
-
-        var meterProvider = Sdk.CreateMeterProviderBuilder()
-            .AddEventCountersInstrumentation(options =>
-            {
-                options.AddEventSources(source.Name);
-            })
-            .AddInMemoryExporter(metricItems)
-            .Build();
-
-<<<<<<< HEAD
-        Assert.True(AwaitExport(meterProvider, metricItems));
-        Assert.Single(metricItems);
-=======
-        // Act
-        await Task.Delay(Delay * 2);
-        meterProvider.ForceFlush();
-
-        // Assert
->>>>>>> f48c05f5
-        var metric = metricItems.Find(x => x.Name == "ec.c.poll-c");
+        PollingCounter pollCounter = new("3", source, () => ++i * 10);
+
+        var meterProvider = Sdk.CreateMeterProviderBuilder()
+            .AddEventCountersInstrumentation(options =>
+            {
+                options.AddEventSources(source.Name);
+            })
+            .AddInMemoryExporter(metricItems)
+            .Build();
+
+        Assert.True(AwaitExport(meterProvider, metricItems));
+        Assert.Single(metricItems);
+        var metric = metricItems[0];
         Assert.NotNull(metric);
         Assert.Equal(MetricType.DoubleGauge, metric.MetricType);
-        Assert.Equal(20, GetActualValue(metric));
+        Assert.Equal(10, GetActualValue(metric));
     }
 
     [Fact]
@@ -142,63 +120,22 @@
         int i = 1;
         List<Metric> metricItems = new();
         EventSource source = new("d");
-        IncrementingPollingCounter incPollCounter = new("inc-poll-c", source, () => i++);
-
-        var meterProvider = Sdk.CreateMeterProviderBuilder()
-            .AddEventCountersInstrumentation(options =>
-            {
-                options.AddEventSources(source.Name);
-            })
-            .AddInMemoryExporter(metricItems)
-            .Build();
-
-<<<<<<< HEAD
-        Assert.True(AwaitExport(meterProvider, metricItems));
-        Assert.Single(metricItems);
-=======
-        // Act
-        await Task.Delay(Delay * 2);
-        meterProvider.ForceFlush();
-
-        // Assert
->>>>>>> f48c05f5
-        var metric = metricItems.Find(x => x.Name == "ec.d.inc-poll-c");
+        IncrementingPollingCounter incPollCounter = new("4", source, () => i++);
+
+        var meterProvider = Sdk.CreateMeterProviderBuilder()
+            .AddEventCountersInstrumentation(options =>
+            {
+                options.AddEventSources(source.Name);
+            })
+            .AddInMemoryExporter(metricItems)
+            .Build();
+
+        Assert.True(AwaitExport(meterProvider, metricItems));
+        Assert.Single(metricItems);
+        var metric = metricItems[0];
         Assert.NotNull(metric);
         Assert.Equal(MetricType.DoubleSum, metric.MetricType);
-        Assert.Equal(2, GetActualValue(metric));
-    }
-
-    [Fact]
-    public void EventCounterSameNameUsesNewestCreated()
-    {
-        List<Metric> metricItems = new();
-        EventSource source = new("a");
-        EventCounter counter = new("c", source);
-        EventCounter counter2 = new("c", source);
-
-        var meterProvider = Sdk.CreateMeterProviderBuilder()
-            .AddEventCountersInstrumentation(options =>
-            {
-                options.AddEventSources(source.Name);
-            })
-            .AddInMemoryExporter(metricItems)
-            .Build();
-
-        counter.WriteMetric(1.11);
-        counter2.WriteMetric(2.22);
-
-<<<<<<< HEAD
-        Assert.True(AwaitExport(meterProvider, metricItems));
-        Assert.Single(metricItems);
-=======
-        // Assert
->>>>>>> f48c05f5
-        var metric = metricItems.Find(x => x.Name == "ec.a.c");
-        Assert.NotNull(metric);
-        Assert.Equal(MetricType.DoubleGauge, metric.MetricType);
-
-        // Since `counter2` was created after `counter` it is exported
-        Assert.Equal(1.11, GetActualValue(metric));
+        Assert.Equal(1, GetActualValue(metric));
     }
 
     [Fact]
@@ -223,20 +160,17 @@
         Assert.Equal("Use the `OpenTelemetry.Instrumentation.Runtime` or `OpenTelemetry.Instrumentation.Process` instrumentations.", ex.Message);
     }
 
-<<<<<<< HEAD
-=======
     [Theory]
     [InlineData("Microsoft-AspNetCore-Server-Kestrel-1", "tls-handshakes-per-second", "ec.Microsoft-AspNetCore-Server-Kestre.tls-handshakes-per-second")]
-    [InlineData("Microsoft-AspNetCore-Server-Kestrel-1", "tls-handshakes-per-sec", "ec.Microsoft-AspNetCore-Server-Kestrel-1.tls-handshakes-per-sec")]
+    [InlineData("Microsoft-AspNetCore-Server-Kestrel-2", "tls-handshakes-per-sec", "ec.Microsoft-AspNetCore-Server-Kestrel-2.tls-handshakes-per-sec")]
     [InlineData("Microsoft.AspNetCore.Http.Connections-1", "connections-stopped", "ec.Microsoft.AspNetCore.Http.Connections-1.connections-stopped")]
     [InlineData("Microsoft.AspNetCore.Http.Connections-1", "connections-timed-out-longer", "ec.Microsoft.AspNetCore.Http.Conne.connections-timed-out-longer")]
     [InlineData("Microsoft.AspNetCore.Http.Conn.Something", "connections-timed-out-longer", "ec.Microsoft.AspNetCore.Http.Conn.connections-timed-out-longer")]
     [InlineData("Microsoft.AspNetCore.One.Two", "very-very-very-very-very-very-very-very-very-long-event-name", "ec.very-very-very-very-very-very-very-very-very-long-event-name")]
     [InlineData("Microsoft.AspNetCore.One.Two", "very-very-very-very-very-very-very-very-long-event-name", "ec.Micr.very-very-very-very-very-very-very-very-long-event-name")]
     [InlineData("Microsoft.AspNetCore.One.Two", "very-very-very-very-very-very-very-long-event-name", "ec.Microsoft.very-very-very-very-very-very-very-long-event-name")]
-    public async Task EventSourceNameShortening(string sourceName, string eventName, string expectedInstrumentName)
-    {
-        // Arrange
+    public void EventSourceNameShortening(string sourceName, string eventName, string expectedInstrumentName)
+    {
         List<Metric> metricItems = new();
         EventSource source = new(sourceName);
         IncrementingEventCounter connections = new(eventName, source);
@@ -249,23 +183,21 @@
             .AddInMemoryExporter(metricItems)
             .Build();
 
-        // Act
         connections.Increment(1);
-        await Task.Delay(Delay);
-        meterProvider.ForceFlush();
-
-        // Assert
-        Metric metric = metricItems.Find(m => m.Name == expectedInstrumentName);
-        Assert.NotNull(metric);
+
+        Assert.True(AwaitExport(meterProvider, metricItems));
+        Assert.Single(metricItems);
+        Metric metric = metricItems[0];
+        Assert.NotNull(metric);
+        Assert.Equal(expectedInstrumentName, metric.Name);
         Assert.Equal(1, GetActualValue(metric));
     }
 
     [Fact]
-    public async Task InstrumentNameTooLong()
-    {
-        // Arrange
-        List<Metric> metricItems = new();
-        EventSource source = new("source");
+    public void InstrumentNameTooLong()
+    {
+        List<Metric> metricItems = new();
+        EventSource source = new("e");
 
         // ec.s. + event name is 63;
         string veryLongEventName = new string('e', 100);
@@ -279,22 +211,16 @@
             .AddInMemoryExporter(metricItems)
             .Build();
 
-        // Act
         connections.Increment(1);
-        await Task.Delay(Delay);
-        meterProvider.ForceFlush();
-
-        // Assert
+        Assert.True(AwaitExport(meterProvider, metricItems));
+
         foreach (var item in metricItems)
         {
-            Assert.False(item.Name.StartsWith("ec.source.ee"));
+            Assert.False(item.Name.StartsWith("ec.e.ee"));
             Assert.False(item.Name.StartsWith("ec.s.ee"));
         }
     }
 
-    // polling and eventcounter with same instrument name?
-
->>>>>>> f48c05f5
     private static double GetActualValue(Metric metric)
     {
         double sum = 0;
