--- conflicted
+++ resolved
@@ -362,9 +362,6 @@
         Assert.Equal(37, activity.GetTagValue("db.query.parameter.@y"));
     }
 
-<<<<<<< HEAD
-    private static object CreateParameter(string provider, string name, object value) => provider switch
-=======
     [EnabledOnDockerPlatformTheory(DockerPlatform.Linux)]
     [MemberData(nameof(QuerySanitizationTestCases))]
     [InlineData(SqlServerProvider, "sp_who", false, false, null, null)]
@@ -416,8 +413,7 @@
         }
     }
 
-    private static object CreateParameter(string provider, string name, object value)
->>>>>>> 6be3f082
+    private static object CreateParameter(string provider, string name, object value) => provider switch
     {
         SqliteProvider => new SqliteParameter(name, value),
         SqlServerProvider => new SqlParameter(name, value),
