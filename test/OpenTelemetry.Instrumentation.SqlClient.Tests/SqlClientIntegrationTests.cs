// Copyright The OpenTelemetry Authors
// SPDX-License-Identifier: Apache-2.0

using System.Data;
using System.Diagnostics;
using Microsoft.Data.SqlClient;
using OpenTelemetry.Instrumentation.SqlClient.Implementation;
using OpenTelemetry.Tests;
using OpenTelemetry.Trace;
using Testcontainers.MsSql;
using Testcontainers.SqlEdge;
using Xunit;

namespace OpenTelemetry.Instrumentation.SqlClient.Tests;

[Trait("CategoryName", "SqlIntegrationTests")]
public sealed class SqlClientIntegrationTests : IClassFixture<SqlClientIntegrationTestsFixture>
{
    private readonly SqlClientIntegrationTestsFixture fixture;

    public SqlClientIntegrationTests(SqlClientIntegrationTestsFixture fixture)
    {
        this.fixture = fixture;
    }

    [EnabledOnDockerPlatformTheory(EnabledOnDockerPlatformTheoryAttribute.DockerPlatform.Linux)]
    [InlineData(CommandType.Text, "select 1/1")]
    [InlineData(CommandType.Text, "select 1/1", true, "select ?/?")]
    [InlineData(CommandType.Text, "select 1/0", false, null, true)]
<<<<<<< HEAD
    [InlineData(CommandType.Text, "select 1/0", false, null, true, false, false)]
    [InlineData(CommandType.Text, "select 1/0", false, null, true, true, false)]
#if NETFRAMEWORK
    [InlineData(CommandType.StoredProcedure, "sp_who", false, null)]
#else
=======
    [InlineData(CommandType.Text, "select 1/0", false, null, true, true)]
>>>>>>> 2fa2fdc8
    [InlineData(CommandType.StoredProcedure, "sp_who", false, "sp_who")]
#endif
    [InlineData(CommandType.StoredProcedure, "sp_who", true, "sp_who")]
    public void SuccessfulCommandTest(
        CommandType commandType,
        string commandText,
        bool captureTextCommandContent = false,
        string? sanitizedCommandText = null,
        bool isFailure = false,
        bool recordException = false)
    {
#if NETFRAMEWORK
        // Disable things not available on netfx
        recordException = false;
#endif

        var sampler = new TestSampler();
        var activities = new List<Activity>();
        using var tracerProvider = Sdk.CreateTracerProviderBuilder()
            .SetSampler(sampler)
            .AddInMemoryExporter(activities)
            .AddSqlClientInstrumentation(options =>
            {
                options.SetDbStatementForText = captureTextCommandContent;
                options.RecordException = recordException;
            })
            .Build();

        using var sqlConnection = new SqlConnection(this.GetConnectionString());

        sqlConnection.Open();

        var dataSource = sqlConnection.DataSource;

        sqlConnection.ChangeDatabase("master");
#pragma warning disable CA2100
        using var sqlCommand = new SqlCommand(commandText, sqlConnection)
#pragma warning restore CA2100
        {
            CommandType = commandType,
        };

        try
        {
            sqlCommand.ExecuteNonQuery();
        }
        catch
        {
        }

        Assert.Single(activities);
        var activity = activities[0];

        VerifyActivityData(commandType, sanitizedCommandText, captureTextCommandContent, isFailure, recordException, activity);
        VerifySamplingParameters(sampler.LatestSamplingParameters);

        if (isFailure)
        {
#if NET
            Assert.Equal(ActivityStatusCode.Error, activity.Status);
            Assert.Equal("Divide by zero error encountered.", activity.StatusDescription);
            Assert.EndsWith("SqlException", activity.GetTagValue(SemanticConventions.AttributeErrorType) as string);
            Assert.Equal("8134", activity.GetTagValue(SemanticConventions.AttributeDbResponseStatusCode));
#else
            Assert.Equal(ActivityStatusCode.Error, activity.Status);
            Assert.Equal("8134", activity.StatusDescription);
            Assert.EndsWith("SqlException", activity.GetTagValue(SemanticConventions.AttributeErrorType) as string);
            Assert.Equal("8134", activity.GetTagValue(SemanticConventions.AttributeDbResponseStatusCode));
#endif
        }
    }

    private static void VerifyActivityData(
        CommandType commandType,
        string? commandText,
        bool captureTextCommandContent,
        bool isFailure,
        bool recordException,
        Activity activity,
        bool emitOldAttributes = true,
        bool emitNewAttributes = false)
    {
        if (emitNewAttributes)
        {
            Assert.Equal("MSSQLLocalDB.master", activity.DisplayName);
        }
        else
        {
            Assert.Equal("master", activity.DisplayName);
        }

        Assert.Equal(ActivityKind.Client, activity.Kind);

        if (!isFailure)
        {
            Assert.Equal(ActivityStatusCode.Unset, activity.Status);
        }
        else
        {
            Assert.Equal(ActivityStatusCode.Error, activity.Status);
            Assert.NotNull(activity.StatusDescription);

            if (recordException)
            {
                var events = activity.Events.ToList();
                Assert.Single(events);

                Assert.Equal(SemanticConventions.AttributeExceptionEventName, events[0].Name);
            }
            else
            {
                Assert.Empty(activity.Events);
            }
        }

        if (emitOldAttributes)
        {
            Assert.Equal(SqlActivitySourceHelper.MicrosoftSqlServerDbSystem, activity.GetTagValue(SemanticConventions.AttributeDbSystem));
            Assert.Equal("master", activity.GetTagValue(SemanticConventions.AttributeDbName));
        }

        if (emitNewAttributes)
        {
            Assert.Equal(SqlActivitySourceHelper.MicrosoftSqlServerDbSystemName, activity.GetTagValue(SemanticConventions.AttributeDbSystemName));
            Assert.Equal("MSSQLLocalDB.master", activity.GetTagValue(SemanticConventions.AttributeDbNamespace));
        }

        switch (commandType)
        {
            case CommandType.StoredProcedure:
                if (emitOldAttributes)
                {
                    Assert.Equal(commandText, activity.GetTagValue(SemanticConventions.AttributeDbStatement));
                }

                if (emitNewAttributes)
                {
                    Assert.Equal(commandText, activity.GetTagValue(SemanticConventions.AttributeDbStoredProcedureName));
                }

                break;

            case CommandType.Text:
                if (captureTextCommandContent)
                {
                    if (emitOldAttributes)
                    {
                        Assert.Equal(commandText, activity.GetTagValue(SemanticConventions.AttributeDbStatement));
                    }

                    if (emitNewAttributes)
                    {
                        Assert.Equal(commandText, activity.GetTagValue(SemanticConventions.AttributeDbQueryText));
                    }
                }
                else
                {
                    Assert.Null(activity.GetTagValue(SemanticConventions.AttributeDbStatement));
                    Assert.Null(activity.GetTagValue(SemanticConventions.AttributeDbQueryText));
                }

                break;
            case CommandType.TableDirect:
                Assert.Fail("Not supported command type: CommandType.TableDirect");
                break;
            default:
                Assert.Fail($"Not supported command type: {commandType}");
                break;
        }
    }

    private static void VerifySamplingParameters(SamplingParameters samplingParameters)
    {
        Assert.NotNull(samplingParameters.Tags);
        Assert.Contains(
            samplingParameters.Tags,
            kvp => kvp.Key == SemanticConventions.AttributeDbSystem
                   && kvp.Value != null
                   && (string)kvp.Value == SqlActivitySourceHelper.MicrosoftSqlServerDbSystem);
    }

    private string GetConnectionString()
    {
        return this.fixture.DatabaseContainer switch
        {
            SqlEdgeContainer container => container.GetConnectionString(),
            MsSqlContainer container => container.GetConnectionString(),
            _ => throw new InvalidOperationException($"Container type '${this.fixture.DatabaseContainer.GetType().Name}' is not supported."),
        };
    }
}<|MERGE_RESOLUTION|>--- conflicted
+++ resolved
@@ -27,15 +27,10 @@
     [InlineData(CommandType.Text, "select 1/1")]
     [InlineData(CommandType.Text, "select 1/1", true, "select ?/?")]
     [InlineData(CommandType.Text, "select 1/0", false, null, true)]
-<<<<<<< HEAD
-    [InlineData(CommandType.Text, "select 1/0", false, null, true, false, false)]
-    [InlineData(CommandType.Text, "select 1/0", false, null, true, true, false)]
+    [InlineData(CommandType.Text, "select 1/0", false, null, true, true)]
 #if NETFRAMEWORK
     [InlineData(CommandType.StoredProcedure, "sp_who", false, null)]
 #else
-=======
-    [InlineData(CommandType.Text, "select 1/0", false, null, true, true)]
->>>>>>> 2fa2fdc8
     [InlineData(CommandType.StoredProcedure, "sp_who", false, "sp_who")]
 #endif
     [InlineData(CommandType.StoredProcedure, "sp_who", true, "sp_who")]
