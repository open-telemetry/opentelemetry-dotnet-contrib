// <copyright file="TraceExporterBenchmarks.cs" company="OpenTelemetry Authors">
// Copyright The OpenTelemetry Authors
//
// Licensed under the Apache License, Version 2.0 (the "License");
// you may not use this file except in compliance with the License.
// You may obtain a copy of the License at
//
//     http://www.apache.org/licenses/LICENSE-2.0
//
// Unless required by applicable law or agreed to in writing, software
// distributed under the License is distributed on an "AS IS" BASIS,
// WITHOUT WARRANTIES OR CONDITIONS OF ANY KIND, either express or implied.
// See the License for the specific language governing permissions and
// limitations under the License.
// </copyright>

using System.Collections.Generic;
using System.Diagnostics;
using BenchmarkDotNet.Attributes;
using OpenTelemetry.Metrics;
using OpenTelemetry.Trace;

/*
BenchmarkDotNet=v0.13.1, OS=Windows 10.0.22000
Intel Core i7-9700 CPU 3.00GHz, 1 CPU, 8 logical and 8 physical cores
.NET SDK=7.0.100-preview.6.22352.1
  [Host]     : .NET 6.0.8 (6.0.822.36306), X64 RyuJIT
  DefaultJob : .NET 6.0.8 (6.0.822.36306), X64 RyuJIT

<<<<<<< HEAD

|            Method |     Mean |   Error |  StdDev |  Gen 0 | Allocated |
|------------------ |---------:|--------:|--------:|-------:|----------:|
|    ExportActivity | 422.0 ns | 8.41 ns | 8.64 ns | 0.0062 |      40 B |
| SerializeActivity | 387.4 ns | 7.22 ns | 7.09 ns | 0.0062 |      40 B |
=======
|            Method |     Mean |    Error |   StdDev |  Gen 0 | Allocated |
|------------------ |---------:|---------:|---------:|-------:|----------:|
|    ExportActivity | 687.2 ns | 13.73 ns | 20.55 ns | 0.0648 |     408 B |
| SerializeActivity | 392.3 ns |  4.87 ns |  4.32 ns | 0.0062 |      40 B |
>>>>>>> 4e24e1b0
*/

namespace OpenTelemetry.Exporter.Geneva.Benchmark
{
    [MemoryDiagnoser]
    public class TraceExporterBenchmarks
    {
        private readonly Activity activity;
        private readonly Batch<Activity> batch;
        private readonly GenevaTraceExporter exporter;
<<<<<<< HEAD
        private readonly ActivitySource activitySource = new ActivitySource("OpenTelemetry.Exporter.Geneva.Benchmark");
=======
        private readonly ActivitySource sourceTestData = new ActivitySource("OpenTelemetry.Exporter.Geneva.Benchmark.TestData");
        private readonly ActivitySource activitySource = new ActivitySource("OpenTelemetry.Exporter.Geneva.Benchmark");
        private readonly TracerProvider tracerProvider;
>>>>>>> 4e24e1b0

        public TraceExporterBenchmarks()
        {
            Activity.DefaultIdFormat = ActivityIdFormat.W3C;

            this.batch = this.CreateBatch();

            using var activityListener = new ActivityListener
            {
                ActivityStarted = null,
                ActivityStopped = null,
<<<<<<< HEAD
                ShouldListenTo = (activitySource) => activitySource.Name == this.activitySource.Name,
=======
                ShouldListenTo = (activitySource) => activitySource.Name == this.sourceTestData.Name,
>>>>>>> 4e24e1b0
                Sample = (ref ActivityCreationOptions<ActivityContext> options) => ActivitySamplingResult.AllDataAndRecorded,
            };

<<<<<<< HEAD
            ActivitySource.AddActivityListener(activityListener);

            using (var testActivity = this.activitySource.StartActivity("Benchmark"))
=======
            using (var tedious = this.sourceTestData.StartActivity("Benchmark"))
>>>>>>> 4e24e1b0
            {
                this.activity = testActivity;
                this.activity?.SetTag("tagString", "value");
                this.activity?.SetTag("tagInt", 100);
                this.activity?.SetStatus(Status.Error);
            }

            this.exporter = new GenevaTraceExporter(new GenevaExporterOptions
            {
                ConnectionString = "EtwSession=OpenTelemetry",
                PrepopulatedFields = new Dictionary<string, object>
                {
                    ["cloud.role"] = "BusyWorker",
                    ["cloud.roleInstance"] = "CY1SCH030021417",
                    ["cloud.roleVer"] = "9.0.15289.2",
                },
            });
<<<<<<< HEAD
=======

            this.tracerProvider = Sdk.CreateTracerProviderBuilder()
                .SetSampler(new AlwaysOnSampler())
                .AddSource(this.activitySource.Name)
                .AddGenevaTraceExporter(options =>
                {
                    options.ConnectionString = "EtwSession=OpenTelemetry";
                    options.PrepopulatedFields = new Dictionary<string, object>
                    {
                        ["cloud.role"] = "BusyWorker",
                        ["cloud.roleInstance"] = "CY1SCH030021417",
                        ["cloud.roleVer"] = "9.0.15289.2",
                    };
                })
                .Build();
>>>>>>> 4e24e1b0
        }

        [Benchmark]
        public void ExportActivity()
<<<<<<< HEAD
        {
            this.exporter.Export(this.batch);
        }

        [Benchmark]
        public void SerializeActivity()
        {
            this.exporter.SerializeActivity(this.activity);
        }

        [GlobalCleanup]
        public void Cleanup()
        {
            this.activity.Dispose();
            this.activitySource.Dispose();
            this.batch.Dispose();
            this.exporter.Dispose();
=======
        {
            // this activity will be created and feed into the actual Geneva exporter
            using var activity = this.activitySource.StartActivity("Benchmark");
>>>>>>> 4e24e1b0
        }

        private Batch<Activity> CreateBatch()
        {
            using var batchGeneratorExporter = new BatchGeneratorExporter();
            using var tracerProvider = Sdk.CreateTracerProviderBuilder()
                .SetSampler(new AlwaysOnSampler())
                .AddSource(this.activitySource.Name)
                .AddProcessor(new SimpleActivityExportProcessor(batchGeneratorExporter))
                .Build();

            using (var activity = this.activitySource.StartActivity("Benchmark"))
            {
                activity.SetTag("tagString", "value");
                activity.SetTag("tagInt", 100);
                activity.SetStatus(Status.Error);
            }

            return batchGeneratorExporter.Batch;
        }

        private class BatchGeneratorExporter : BaseExporter<Activity>
        {
            public Batch<Activity> Batch { get; set; }

            public override ExportResult Export(in Batch<Activity> batch)
            {
                this.Batch = batch;
                return ExportResult.Success;
            }
        }

        [GlobalCleanup]
        public void Cleanup()
        {
            this.activity.Dispose();
            this.sourceTestData.Dispose();
            this.activitySource.Dispose();
            this.exporter.Dispose();
            this.tracerProvider.Dispose();
        }
    }
}<|MERGE_RESOLUTION|>--- conflicted
+++ resolved
@@ -27,18 +27,11 @@
   [Host]     : .NET 6.0.8 (6.0.822.36306), X64 RyuJIT
   DefaultJob : .NET 6.0.8 (6.0.822.36306), X64 RyuJIT
 
-<<<<<<< HEAD
 
 |            Method |     Mean |   Error |  StdDev |  Gen 0 | Allocated |
 |------------------ |---------:|--------:|--------:|-------:|----------:|
 |    ExportActivity | 422.0 ns | 8.41 ns | 8.64 ns | 0.0062 |      40 B |
 | SerializeActivity | 387.4 ns | 7.22 ns | 7.09 ns | 0.0062 |      40 B |
-=======
-|            Method |     Mean |    Error |   StdDev |  Gen 0 | Allocated |
-|------------------ |---------:|---------:|---------:|-------:|----------:|
-|    ExportActivity | 687.2 ns | 13.73 ns | 20.55 ns | 0.0648 |     408 B |
-| SerializeActivity | 392.3 ns |  4.87 ns |  4.32 ns | 0.0062 |      40 B |
->>>>>>> 4e24e1b0
 */
 
 namespace OpenTelemetry.Exporter.Geneva.Benchmark
@@ -49,13 +42,7 @@
         private readonly Activity activity;
         private readonly Batch<Activity> batch;
         private readonly GenevaTraceExporter exporter;
-<<<<<<< HEAD
         private readonly ActivitySource activitySource = new ActivitySource("OpenTelemetry.Exporter.Geneva.Benchmark");
-=======
-        private readonly ActivitySource sourceTestData = new ActivitySource("OpenTelemetry.Exporter.Geneva.Benchmark.TestData");
-        private readonly ActivitySource activitySource = new ActivitySource("OpenTelemetry.Exporter.Geneva.Benchmark");
-        private readonly TracerProvider tracerProvider;
->>>>>>> 4e24e1b0
 
         public TraceExporterBenchmarks()
         {
@@ -67,21 +54,13 @@
             {
                 ActivityStarted = null,
                 ActivityStopped = null,
-<<<<<<< HEAD
                 ShouldListenTo = (activitySource) => activitySource.Name == this.activitySource.Name,
-=======
-                ShouldListenTo = (activitySource) => activitySource.Name == this.sourceTestData.Name,
->>>>>>> 4e24e1b0
                 Sample = (ref ActivityCreationOptions<ActivityContext> options) => ActivitySamplingResult.AllDataAndRecorded,
             };
 
-<<<<<<< HEAD
             ActivitySource.AddActivityListener(activityListener);
 
             using (var testActivity = this.activitySource.StartActivity("Benchmark"))
-=======
-            using (var tedious = this.sourceTestData.StartActivity("Benchmark"))
->>>>>>> 4e24e1b0
             {
                 this.activity = testActivity;
                 this.activity?.SetTag("tagString", "value");
@@ -99,29 +78,10 @@
                     ["cloud.roleVer"] = "9.0.15289.2",
                 },
             });
-<<<<<<< HEAD
-=======
-
-            this.tracerProvider = Sdk.CreateTracerProviderBuilder()
-                .SetSampler(new AlwaysOnSampler())
-                .AddSource(this.activitySource.Name)
-                .AddGenevaTraceExporter(options =>
-                {
-                    options.ConnectionString = "EtwSession=OpenTelemetry";
-                    options.PrepopulatedFields = new Dictionary<string, object>
-                    {
-                        ["cloud.role"] = "BusyWorker",
-                        ["cloud.roleInstance"] = "CY1SCH030021417",
-                        ["cloud.roleVer"] = "9.0.15289.2",
-                    };
-                })
-                .Build();
->>>>>>> 4e24e1b0
         }
 
         [Benchmark]
         public void ExportActivity()
-<<<<<<< HEAD
         {
             this.exporter.Export(this.batch);
         }
@@ -139,11 +99,6 @@
             this.activitySource.Dispose();
             this.batch.Dispose();
             this.exporter.Dispose();
-=======
-        {
-            // this activity will be created and feed into the actual Geneva exporter
-            using var activity = this.activitySource.StartActivity("Benchmark");
->>>>>>> 4e24e1b0
         }
 
         private Batch<Activity> CreateBatch()
