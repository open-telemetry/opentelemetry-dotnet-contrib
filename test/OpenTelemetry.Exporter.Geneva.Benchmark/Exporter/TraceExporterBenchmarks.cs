// <copyright file="TraceExporterBenchmarks.cs" company="OpenTelemetry Authors">
// Copyright The OpenTelemetry Authors
//
// Licensed under the Apache License, Version 2.0 (the "License");
// you may not use this file except in compliance with the License.
// You may obtain a copy of the License at
//
//     http://www.apache.org/licenses/LICENSE-2.0
//
// Unless required by applicable law or agreed to in writing, software
// distributed under the License is distributed on an "AS IS" BASIS,
// WITHOUT WARRANTIES OR CONDITIONS OF ANY KIND, either express or implied.
// See the License for the specific language governing permissions and
// limitations under the License.
// </copyright>

using System.Collections.Generic;
using System.Diagnostics;
using BenchmarkDotNet.Attributes;
using OpenTelemetry.Trace;

/*
BenchmarkDotNet=v0.13.2, OS=Windows 11 (10.0.22621.963)
Intel Core i7-9700 CPU 3.00GHz, 1 CPU, 8 logical and 8 physical cores
.NET SDK=7.0.101
  [Host]     : .NET 7.0.1 (7.0.122.56804), X64 RyuJIT AVX2
  DefaultJob : .NET 7.0.1 (7.0.122.56804), X64 RyuJIT AVX2


<<<<<<< HEAD
|            Method |     Mean |    Error |   StdDev |  Gen 0 | Allocated |
|------------------ |---------:|---------:|---------:|-------:|----------:|
|    ExportActivity | 815.7 ns | 12.93 ns | 12.09 ns | 0.0057 |      40 B |
| SerializeActivity | 410.7 ns |  8.09 ns |  7.56 ns | 0.0062 |      40 B |
=======
|                           Method |     Mean |    Error |   StdDev |   Median |   Gen0 | Allocated |
|--------------------------------- |---------:|---------:|---------:|---------:|-------:|----------:|
|                   ExportActivity | 566.3 ns |  3.13 ns |  2.44 ns | 565.9 ns |      - |         - |
|                SerializeActivity | 313.3 ns |  1.71 ns |  1.60 ns | 313.0 ns |      - |         - |
| CreateActivityWithGenevaExporter | 940.5 ns | 18.77 ns | 54.14 ns | 911.4 ns | 0.0648 |     416 B |
>>>>>>> 70f9f0f1
*/

namespace OpenTelemetry.Exporter.Geneva.Benchmark;

[MemoryDiagnoser]
public class TraceExporterBenchmarks
{
    private readonly Activity activity;
    private readonly Batch<Activity> batch;
    private readonly MsgPackTraceExporter exporter;
    private readonly TracerProvider tracerProvider;
    private readonly ActivitySource activitySource = new ActivitySource("OpenTelemetry.Exporter.Geneva.Benchmark");

    public TraceExporterBenchmarks()
    {
        Activity.DefaultIdFormat = ActivityIdFormat.W3C;

        this.batch = this.CreateBatch();

        #region Create activity to be used for Serialize and Export benchmark methods
        var activityListener = new ActivityListener
        {
            ActivityStarted = null,
            ActivityStopped = null,
            ShouldListenTo = (activitySource) => activitySource.Name == this.activitySource.Name,
            Sample = (ref ActivityCreationOptions<ActivityContext> options) => ActivitySamplingResult.AllDataAndRecorded,
        };

        ActivitySource.AddActivityListener(activityListener);

        using (var testActivity = this.activitySource.StartActivity("Benchmark"))
        {
            this.activity = testActivity;
            this.activity.SetTag("tagString", "value");
            this.activity.SetTag("tagInt", 100);
            this.activity.SetStatus(Status.Error);
        }

        activityListener.Dispose();
        #endregion

        this.exporter = new MsgPackTraceExporter(new GenevaExporterOptions
        {
            ConnectionString = "EtwSession=OpenTelemetry",
            PrepopulatedFields = new Dictionary<string, object>
            {
                ["cloud.role"] = "BusyWorker",
                ["cloud.roleInstance"] = "CY1SCH030021417",
                ["cloud.roleVer"] = "9.0.15289.2",
            },
        });

        this.tracerProvider = Sdk.CreateTracerProviderBuilder()
            .SetSampler(new AlwaysOnSampler())
            .AddSource(this.activitySource.Name)
            .AddGenevaTraceExporter(options =>
            {
                options.ConnectionString = "EtwSession=OpenTelemetry";
                options.PrepopulatedFields = new Dictionary<string, object>
                {
                    ["cloud.role"] = "BusyWorker",
                    ["cloud.roleInstance"] = "CY1SCH030021417",
                    ["cloud.roleVer"] = "9.0.15289.2",
                };
            })
            .Build();
    }

    [Benchmark]
    public void ExportActivity()
    {
        this.exporter.Export(this.batch);
    }

    [Benchmark]
    public void SerializeActivity()
    {
        this.exporter.SerializeActivity(this.activity);
    }

    [Benchmark]
    public void CreateActivityWithGenevaExporter()
    {
        // this activity will be created and sent to Geneva exporter
        using var activity = this.activitySource.StartActivity("Benchmark");
    }

    [GlobalCleanup]
    public void Cleanup()
    {
        this.activity.Dispose();
        this.activitySource.Dispose();
        this.batch.Dispose();
        this.exporter.Dispose();
        this.tracerProvider.Dispose();
    }

    private Batch<Activity> CreateBatch()
    {
        using var batchGeneratorExporter = new BatchGeneratorExporter();
        using var tracerProvider = Sdk.CreateTracerProviderBuilder()
            .SetSampler(new AlwaysOnSampler())
            .AddSource(this.activitySource.Name)
            .AddProcessor(new SimpleActivityExportProcessor(batchGeneratorExporter))
            .Build();

        using (var activity = this.activitySource.StartActivity("Benchmark"))
        {
            activity.SetTag("tagString", "value");
            activity.SetTag("tagInt", 100);
            activity.SetStatus(Status.Error);
        }

        return batchGeneratorExporter.Batch;
    }

    private class BatchGeneratorExporter : BaseExporter<Activity>
    {
        public Batch<Activity> Batch { get; set; }

        public override ExportResult Export(in Batch<Activity> batch)
        {
            this.Batch = batch;
            return ExportResult.Success;
        }
    }
}<|MERGE_RESOLUTION|>--- conflicted
+++ resolved
@@ -27,18 +27,11 @@
   DefaultJob : .NET 7.0.1 (7.0.122.56804), X64 RyuJIT AVX2
 
 
-<<<<<<< HEAD
-|            Method |     Mean |    Error |   StdDev |  Gen 0 | Allocated |
-|------------------ |---------:|---------:|---------:|-------:|----------:|
-|    ExportActivity | 815.7 ns | 12.93 ns | 12.09 ns | 0.0057 |      40 B |
-| SerializeActivity | 410.7 ns |  8.09 ns |  7.56 ns | 0.0062 |      40 B |
-=======
 |                           Method |     Mean |    Error |   StdDev |   Median |   Gen0 | Allocated |
 |--------------------------------- |---------:|---------:|---------:|---------:|-------:|----------:|
 |                   ExportActivity | 566.3 ns |  3.13 ns |  2.44 ns | 565.9 ns |      - |         - |
 |                SerializeActivity | 313.3 ns |  1.71 ns |  1.60 ns | 313.0 ns |      - |         - |
 | CreateActivityWithGenevaExporter | 940.5 ns | 18.77 ns | 54.14 ns | 911.4 ns | 0.0648 |     416 B |
->>>>>>> 70f9f0f1
 */
 
 namespace OpenTelemetry.Exporter.Geneva.Benchmark;
