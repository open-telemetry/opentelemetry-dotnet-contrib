--- conflicted
+++ resolved
@@ -16,13 +16,8 @@
 
 using System;
 using System.Collections.Generic;
-<<<<<<< HEAD
-using System.Diagnostics;
-using System.IO;
-=======
 using System.Diagnostics;
 using System.Threading;
->>>>>>> c6301174
 using System.Web;
 using OpenTelemetry.Context.Propagation;
 using OpenTelemetry.Metrics;
@@ -156,287 +151,4 @@
             Assert.Fail($"Expected tag with key {tagName} not found.");
         }
     }
-
-    [Fact]
-    public void HttpDurationMetricIsEmittedWithEnrichments()
-    {
-        // Custom tag that will be added to the http.server.duration metric's TagList
-        KeyValuePair<string, object?> testTag = new("testTagKey", "testTagValue");
-
-        string url = "http://localhost/api/value";
-        double duration = 0;
-        HttpContext.Current = new HttpContext(
-            new HttpRequest(string.Empty, url, string.Empty),
-            new HttpResponse(new StringWriter()));
-
-        // This is to enable activity creation
-        // as it is created using ActivitySource inside TelemetryHttpModule
-        // TODO: This should not be needed once the dependency on activity is removed from metrics
-        using var tracerProvider = Sdk.CreateTracerProviderBuilder()
-            .AddAspNetInstrumentation(opts => opts.Enrich
-                = (activity, eventName, rawObject) =>
-                {
-                    if (eventName.Equals("OnStopActivity"))
-                    {
-                        duration = activity.Duration.TotalMilliseconds;
-                    }
-                })
-            .Build();
-
-        var exportedItems = new List<Metric>();
-        using var meterProvider = Sdk.CreateMeterProviderBuilder()
-            .AddAspNetInstrumentation(options =>
-            {
-                options.Enrich = (string metricName, HttpContext httpContext, ref TagList tags) =>
-                {
-                    // If we're emitting an http.server.duration metric...
-                    if (metricName == "http.server.duration")
-                    {
-                        // Enrich it with the given custom tag.
-                        tags.Add(testTag);
-                    }
-                };
-            })
-            .AddInMemoryExporter(exportedItems)
-            .Build();
-
-        var activity = ActivityHelper.StartAspNetActivity(Propagators.DefaultTextMapPropagator, HttpContext.Current, TelemetryHttpModule.Options.OnRequestStartedCallback);
-        ActivityHelper.StopAspNetActivity(Propagators.DefaultTextMapPropagator, activity, HttpContext.Current, TelemetryHttpModule.Options.OnRequestStoppedCallback);
-
-        meterProvider.ForceFlush();
-
-        var metricPoints = new List<MetricPoint>();
-        foreach (var p in exportedItems[0].GetMetricPoints())
-        {
-            metricPoints.Add(p);
-        }
-
-        Assert.Single(metricPoints);
-
-        var metricPoint = metricPoints[0];
-
-        var count = metricPoint.GetHistogramCount();
-        var sum = metricPoint.GetHistogramSum();
-
-        Assert.Equal(MetricType.Histogram, exportedItems[0].MetricType);
-        Assert.Equal("http.server.duration", exportedItems[0].Name);
-        Assert.Equal(1L, count);
-        Assert.Equal(duration, sum);
-
-        Assert.Equal(4, metricPoints[0].Tags.Count);
-        string? httpMethod = null;
-        int httpStatusCode = 0;
-        string? httpScheme = null;
-        string? testTagVal = null;
-
-        foreach (var tag in metricPoints[0].Tags)
-        {
-            if (tag.Key == SemanticConventions.AttributeHttpMethod)
-            {
-                httpMethod = (string)tag.Value;
-                continue;
-            }
-
-            if (tag.Key == SemanticConventions.AttributeHttpStatusCode)
-            {
-                httpStatusCode = (int)tag.Value;
-                continue;
-            }
-
-            if (tag.Key == SemanticConventions.AttributeHttpScheme)
-            {
-                httpScheme = (string)tag.Value;
-                continue;
-            }
-
-            if (tag.Key == testTag.Key)
-            {
-                testTagVal = (string)tag.Value;
-                continue;
-            }
-        }
-
-        Assert.Equal("GET", httpMethod);
-        Assert.Equal(200, httpStatusCode);
-        Assert.Equal("http", httpScheme);
-        Assert.Equal(testTag.Value, testTagVal);
-    }
-
-    [Fact]
-    public void HttpDurationMetricIsFiltered()
-    {
-        // Make two "requests" and filter the http.server.duration to only collect
-        // metrics for one of the given URLs.
-        string url1 = "http://localhost/api/filterout";
-        string url2 = "http://localhost/api/collect";
-        double duration = 0;
-        HttpContext.Current = new HttpContext(
-            new HttpRequest(string.Empty, url1, string.Empty),
-            new HttpResponse(new StringWriter()));
-
-        // This is to enable activity creation
-        // as it is created using ActivitySource inside TelemetryHttpModule
-        // TODO: This should not be needed once the dependency on activity is removed from metrics
-        using var tracerProvider = Sdk.CreateTracerProviderBuilder()
-            .AddAspNetInstrumentation(opts => opts.Enrich
-                = (activity, eventName, rawObject) =>
-                {
-                    if (eventName.Equals("OnStopActivity"))
-                    {
-                        duration = activity.Duration.TotalMilliseconds;
-                    }
-                })
-            .Build();
-
-        var exportedItems = new List<Metric>();
-        using var meterProvider = Sdk.CreateMeterProviderBuilder()
-            .AddAspNetInstrumentation(options =>
-            {
-                options.Filter = (string metricName, HttpContext httpContext) =>
-                {
-                    // If the request hits a given URL, we shouldn't emit a metric.
-                    return httpContext.Request.Url.AbsoluteUri != url1;
-                };
-            })
-            .AddInMemoryExporter(exportedItems)
-            .Build();
-
-        var activity1 = ActivityHelper.StartAspNetActivity(Propagators.DefaultTextMapPropagator, HttpContext.Current, TelemetryHttpModule.Options.OnRequestStartedCallback);
-        ActivityHelper.StopAspNetActivity(Propagators.DefaultTextMapPropagator, activity1, HttpContext.Current, TelemetryHttpModule.Options.OnRequestStoppedCallback);
-
-        HttpContext.Current = new HttpContext(
-            new HttpRequest(string.Empty, url2, string.Empty),
-            new HttpResponse(new StringWriter()));
-
-        var activity2 = ActivityHelper.StartAspNetActivity(Propagators.DefaultTextMapPropagator, HttpContext.Current, TelemetryHttpModule.Options.OnRequestStartedCallback);
-        ActivityHelper.StopAspNetActivity(Propagators.DefaultTextMapPropagator, activity2, HttpContext.Current, TelemetryHttpModule.Options.OnRequestStoppedCallback);
-
-        meterProvider.ForceFlush();
-
-        // We should've only collected one metric
-        Assert.Single(exportedItems);
-    }
-
-    [Fact]
-    public void HttpDurationMetricIsEmittedWithEnrichmentsAndFiltered()
-    {
-        // Custom tag that will be added to the http.server.duration metric's TagList
-        KeyValuePair<string, object?> testTag = new("testTagKey", "testTagValue");
-
-        // Make two "requests" and filter the http.server.duration to only collect
-        // metrics for one of the given URLs.
-        string url1 = "http://localhost/api/filterout";
-        string url2 = "http://localhost/api/collect";
-        double duration = 0;
-        HttpContext.Current = new HttpContext(
-            new HttpRequest(string.Empty, url1, string.Empty),
-            new HttpResponse(new StringWriter()));
-
-        // This is to enable activity creation
-        // as it is created using ActivitySource inside TelemetryHttpModule
-        // TODO: This should not be needed once the dependency on activity is removed from metrics
-        using var tracerProvider = Sdk.CreateTracerProviderBuilder()
-            .AddAspNetInstrumentation(opts => opts.Enrich
-                = (activity, eventName, rawObject) =>
-                {
-                    if (eventName.Equals("OnStopActivity"))
-                    {
-                        duration = activity.Duration.TotalMilliseconds;
-                    }
-                })
-            .Build();
-
-        var exportedItems = new List<Metric>();
-        using var meterProvider = Sdk.CreateMeterProviderBuilder()
-            .AddAspNetInstrumentation(options =>
-            {
-                options.Enrich = (string metricName, HttpContext httpContext, ref TagList tags) =>
-                {
-                    // If we're emitting an http.server.duration metric...
-                    if (metricName == "http.server.duration")
-                    {
-                        // Enrich it with the given custom tag.
-                        tags.Add(testTag);
-                    }
-                };
-                options.Filter = (string metricName, HttpContext httpContext) =>
-                {
-                    // If the request hits a given URL, we shouldn't emit a metric.
-                    return httpContext.Request.Url.AbsoluteUri != url1;
-                };
-            })
-            .AddInMemoryExporter(exportedItems)
-            .Build();
-
-        var activity1 = ActivityHelper.StartAspNetActivity(Propagators.DefaultTextMapPropagator, HttpContext.Current, TelemetryHttpModule.Options.OnRequestStartedCallback);
-        ActivityHelper.StopAspNetActivity(Propagators.DefaultTextMapPropagator, activity1, HttpContext.Current, TelemetryHttpModule.Options.OnRequestStoppedCallback);
-
-        HttpContext.Current = new HttpContext(
-            new HttpRequest(string.Empty, url2, string.Empty),
-            new HttpResponse(new StringWriter()));
-
-        var activity2 = ActivityHelper.StartAspNetActivity(Propagators.DefaultTextMapPropagator, HttpContext.Current, TelemetryHttpModule.Options.OnRequestStartedCallback);
-        ActivityHelper.StopAspNetActivity(Propagators.DefaultTextMapPropagator, activity2, HttpContext.Current, TelemetryHttpModule.Options.OnRequestStoppedCallback);
-
-        meterProvider.ForceFlush();
-
-        // We should've only collected one metric
-        Assert.Single(exportedItems);
-
-        var metricPoints = new List<MetricPoint>();
-        foreach (var p in exportedItems[0].GetMetricPoints())
-        {
-            metricPoints.Add(p);
-        }
-
-        Assert.Single(metricPoints);
-
-        var metricPoint = metricPoints[0];
-
-        var count = metricPoint.GetHistogramCount();
-        var sum = metricPoint.GetHistogramSum();
-
-        Assert.Equal(MetricType.Histogram, exportedItems[0].MetricType);
-        Assert.Equal("http.server.duration", exportedItems[0].Name);
-        Assert.Equal(1L, count);
-        Assert.Equal(duration, sum);
-
-        Assert.Equal(4, metricPoints[0].Tags.Count);
-        string? httpMethod = null;
-        int httpStatusCode = 0;
-        string? httpScheme = null;
-        string? testTagVal = null;
-
-        foreach (var tag in metricPoints[0].Tags)
-        {
-            if (tag.Key == SemanticConventions.AttributeHttpMethod)
-            {
-                httpMethod = (string)tag.Value;
-                continue;
-            }
-
-            if (tag.Key == SemanticConventions.AttributeHttpStatusCode)
-            {
-                httpStatusCode = (int)tag.Value;
-                continue;
-            }
-
-            if (tag.Key == SemanticConventions.AttributeHttpScheme)
-            {
-                httpScheme = (string)tag.Value;
-                continue;
-            }
-
-            if (tag.Key == testTag.Key)
-            {
-                testTagVal = (string)tag.Value;
-                continue;
-            }
-        }
-
-        Assert.Equal("GET", httpMethod);
-        Assert.Equal(200, httpStatusCode);
-        Assert.Equal("http", httpScheme);
-        Assert.Equal(testTag.Value, testTagVal);
-    }
 }