--- conflicted
+++ resolved
@@ -78,8 +78,6 @@
 
             Sdk.SetDefaultTextMapPropagator(new TraceContextPropagator());
             using (Sdk.CreateTracerProviderBuilder()
-<<<<<<< HEAD
-=======
                 .ConfigureServices(services =>
                 {
                     if (disableQueryRedaction == QueryRedactionDisableBehavior.DiableViaIConfiguration)
@@ -94,7 +92,6 @@
                         services.AddSingleton<IConfiguration>(config);
                     }
                 })
->>>>>>> b0ca2934
                 .AddAspNetInstrumentation((options) =>
                 {
                     options.Filter = httpContext =>
@@ -145,14 +142,11 @@
                     options.RecordException = recordException;
                 })
                 .AddInMemoryExporter(exportedItems)
-<<<<<<< HEAD
                 .SetSampler(
                     new TestSampler(SamplingDecision.RecordAndSample)
                     {
                         ExpectedUrlPath = expectedUrlPath,
                     })
-=======
->>>>>>> b0ca2934
                 .Build())
             {
                 using var inMemoryEventListener = new InMemoryEventListener(AspNetInstrumentationEventSource.Log);
