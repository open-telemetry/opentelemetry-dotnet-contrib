<Project Sdk="Microsoft.NET.Sdk">

  <PropertyGroup>
    <!-- OmniSharp/VS Code requires TargetFrameworks to be in descending order for IntelliSense and analysis. -->
    <TargetFrameworks>$(SupportedNetTargetsWithoutNet6)</TargetFrameworks>
    <Description>Unit test project for Container Detector for OpenTelemetry.</Description>
  </PropertyGroup>

  <ItemGroup>
    <FrameworkReference Include="Microsoft.AspNetCore.App" />
    <None Update="k8s\pod-response.json">
      <CopyToOutputDirectory>PreserveNewest</CopyToOutputDirectory>
    </None>
  </ItemGroup>

<<<<<<< HEAD
  <ItemGroup>
    <ProjectReference Include="$(RepoRoot)\src\OpenTelemetry.Resources.Container\OpenTelemetry.Resources.Container.csproj" />
  </ItemGroup>
=======
>>>>>>> 98a36c86
</Project><|MERGE_RESOLUTION|>--- conflicted
+++ resolved
@@ -8,15 +8,16 @@
 
   <ItemGroup>
     <FrameworkReference Include="Microsoft.AspNetCore.App" />
+  </ItemGroup>
+
+  <ItemGroup>
+    <ProjectReference Include="$(RepoRoot)\src\OpenTelemetry.Resources.Container\OpenTelemetry.Resources.Container.csproj" />
+  </ItemGroup>
+
+  <ItemGroup>
     <None Update="k8s\pod-response.json">
       <CopyToOutputDirectory>PreserveNewest</CopyToOutputDirectory>
     </None>
   </ItemGroup>
 
-<<<<<<< HEAD
-  <ItemGroup>
-    <ProjectReference Include="$(RepoRoot)\src\OpenTelemetry.Resources.Container\OpenTelemetry.Resources.Container.csproj" />
-  </ItemGroup>
-=======
->>>>>>> 98a36c86
 </Project>