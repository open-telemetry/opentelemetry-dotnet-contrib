--- conflicted
+++ resolved
@@ -34,21 +34,13 @@
 
     private readonly QuartzInstrumentationOptions options;
 
-<<<<<<< HEAD
     public QuartzDiagnosticListener(string sourceName, QuartzInstrumentationOptions options)
         : base(sourceName)
     {
-        this.options = options ?? throw new ArgumentNullException(nameof(options));
+        Guard.ThrowIfNull(options);
+
+        this.options = options;
     }
-=======
-        public QuartzDiagnosticListener(string sourceName, QuartzInstrumentationOptions options)
-            : base(sourceName)
-        {
-            Guard.ThrowIfNull(options);
-
-            this.options = options;
-        }
->>>>>>> d4f94cc9
 
     public override void OnStartActivity(Activity activity, object payload)
     {
