# Changelog

## Unreleased

<<<<<<< HEAD
* Fixed issue
  [#5019](https://github.com/open-telemetry/opentelemetry-dotnet/issues/5019)
  where metrics and traces were not exported for incoming requests when using
  ASP.NET Core 2.x.
  ([#2724](https://github.com/open-telemetry/opentelemetry-dotnet-contrib/pull/2724))
=======
## 1.12.0

Released 2025-May-05

* Updated OpenTelemetry core component version(s) to `1.12.0`.
  ([#2725](https://github.com/open-telemetry/opentelemetry-dotnet-contrib/pull/2725))
>>>>>>> eddf6c55

## 1.11.1

Released 2025-Mar-05

* Added support for listening to ASP.NET Core SignalR activities.
  Configurable with the
  `AspNetCoreTraceInstrumentationOptions.EnableAspNetCoreSignalRSupport`
  option which defaults to `true`. Only applies to .NET 9.0 or greater.
  ([#2539](https://github.com/open-telemetry/opentelemetry-dotnet-contrib/pull/2539))

* Updated OpenTelemetry core component version(s) to `1.11.2`.
  ([#2582](https://github.com/open-telemetry/opentelemetry-dotnet-contrib/pull/2582))

## 1.11.0

Released 2025-Jan-27

* The `http.server.request.duration` histogram (measured in seconds) produced by
  the metrics instrumentation in this package now uses the [Advice API](https://github.com/open-telemetry/opentelemetry-dotnet/blob/core-1.10.0/docs/metrics/customizing-the-sdk/README.md#explicit-bucket-histogram-aggregation)
  to set default explicit buckets following the [OpenTelemetry Specification](https://github.com/open-telemetry/semantic-conventions/blob/v1.29.0/docs/http/http-metrics.md).
  ([#2430](https://github.com/open-telemetry/opentelemetry-dotnet-contrib/pull/2430))

* Updated OpenTelemetry core component version(s) to `1.11.1`.
  ([#2477](https://github.com/open-telemetry/opentelemetry-dotnet-contrib/pull/2477))

## 1.10.1

Released 2024-Dec-10

* Metric support for the .NET Standard target was removed by mistake in 1.10.0.
  This functionality has been restored.
  ([#2403](https://github.com/open-telemetry/opentelemetry-dotnet-contrib/pull/2403))

## 1.10.0

Released 2024-Dec-09

* Drop support for .NET 6 as this target is no longer supported.
  ([#2138](https://github.com/open-telemetry/opentelemetry-dotnet-contrib/pull/2138))

* Updated OpenTelemetry core component version(s) to `1.10.0`.
  ([#2317](https://github.com/open-telemetry/opentelemetry-dotnet-contrib/pull/2317))

## 1.9.0

Released 2024-Jun-17

* Updated OpenTelemetry core component version(s) to `1.9.0`.
  ([#1888](https://github.com/open-telemetry/opentelemetry-dotnet-contrib/pull/1888))

## 1.8.1

Released 2024-Apr-12

* **Breaking Change**: Fixed tracing instrumentation so that by default any
  values detected in the query string component of requests are replaced with
  the text `Redacted` when building the `url.query` tag. For example,
  `?key1=value1&key2=value2` becomes `?key1=Redacted&key2=Redacted`. You can
  disable this redaction by setting the environment variable
  `OTEL_DOTNET_EXPERIMENTAL_ASPNETCORE_DISABLE_URL_QUERY_REDACTION` to `true`.
  ([#5532](https://github.com/open-telemetry/opentelemetry-dotnet/pull/5532))

## 1.8.0

Released 2024-Apr-04

* Fixed an issue for spans when `server.port` attribute was not set with
  `server.address` when it has default values (`80` for `HTTP` and
  `443` for `HTTPS` protocol).
  ([#5419](https://github.com/open-telemetry/opentelemetry-dotnet/pull/5419))

* Fixed an issue where the `http.request.method_original` attribute was not set
  on activity. Now, when `http.request.method` is set and the original method
  is converted to its canonical form (e.g., `Get` is converted to `GET`),
  the original value `Get` will be stored in `http.request.method_original`.
  ([#5471](https://github.com/open-telemetry/opentelemetry-dotnet/pull/5471))

* Fixed the name of spans that have `http.request.method` attribute set to `_OTHER`.
  The span name will be set as `HTTP {http.route}` as per the [specification](https://github.com/open-telemetry/semantic-conventions/blob/v1.24.0/docs/http/http-spans.md#name).
  ([#5484](https://github.com/open-telemetry/opentelemetry-dotnet/pull/5484))

## 1.7.1

Released 2024-Feb-09

* Fixed issue
  [#4466](https://github.com/open-telemetry/opentelemetry-dotnet/issues/4466)
  where the activity instance returned by `Activity.Current` was different than
  instance obtained from `IHttpActivityFeature.Activity`.
  ([#5136](https://github.com/open-telemetry/opentelemetry-dotnet/pull/5136))

* Fixed an issue where the `http.route` attribute was not set on either the
  `Activity` or `http.server.request.duration` metric generated from a
  request when an exception handling middleware is invoked. One caveat is that
  this fix does not address the problem for the `http.server.request.duration`
  metric when running ASP.NET Core 8. ASP.NET Core 8 contains an equivalent fix
  which should ship in version 8.0.2
  (see: [dotnet/aspnetcore#52652](https://github.com/dotnet/aspnetcore/pull/52652)).
  ([#5135](https://github.com/open-telemetry/opentelemetry-dotnet/pull/5135))

* Fixes scenario when the `net6.0` target of this library is loaded into a
  .NET 7+ process and the instrumentation does not behave as expected. This
  is an unusual scenario that does not affect users consuming this package
  normally. This fix is primarily to support the
  [opentelemetry-dotnet-instrumentation](https://github.com/open-telemetry/opentelemetry-dotnet/pull/5252)
  project.
  ([#5252](https://github.com/open-telemetry/opentelemetry-dotnet/pull/5252))

## 1.7.0

Released 2023-Dec-13

## 1.6.0 - First stable release of this library

Released 2023-Dec-13

* Re-introduced support for gRPC instrumentation as an opt-in experimental
  feature. From now onwards, gRPC can be enabled by setting
  `OTEL_DOTNET_EXPERIMENTAL_ASPNETCORE_ENABLE_GRPC_INSTRUMENTATION` flag to
  `True`. `OTEL_DOTNET_EXPERIMENTAL_ASPNETCORE_ENABLE_GRPC_INSTRUMENTATION` can
  be set as an environment variable or via IConfiguration. The change is
  introduced in order to support stable release of `http` instrumentation.
  Semantic conventions for RPC is still
  [experimental](https://github.com/open-telemetry/semantic-conventions/tree/main/docs/rpc)
  and hence the package will only support it as an opt-in experimental feature.
  Note that the support was removed in `1.6.0-rc.1` version of the package and
  versions released before `1.6.0-rc.1` had gRPC instrumentation enabled by
  default.
  ([#5130](https://github.com/open-telemetry/opentelemetry-dotnet/pull/5130))

## 1.6.0-rc.1

Released 2023-Dec-01

* Removed support for `OTEL_SEMCONV_STABILITY_OPT_IN` environment variable. The
  library will now emit only the
  [stable](https://github.com/open-telemetry/semantic-conventions/tree/v1.23.0/docs/http)
  semantic conventions.
  ([#5066](https://github.com/open-telemetry/opentelemetry-dotnet/pull/5066))

* Removed `netstandard2.1` target.
  ([#5094](https://github.com/open-telemetry/opentelemetry-dotnet/pull/5094))

* Removed support for grpc instrumentation to unblock stable release of http
  instrumentation. For details, see issue
  [#5098](https://github.com/open-telemetry/opentelemetry-dotnet/issues/5098)
  ([#5097](https://github.com/open-telemetry/opentelemetry-dotnet/pull/5097))

* **Breaking Change** : Renamed `AspNetCoreInstrumentationOptions` to
  `AspNetCoreTraceInstrumentationOptions`.
  ([#5108](https://github.com/open-telemetry/opentelemetry-dotnet/pull/5108))

## 1.6.0-beta.3

Released 2023-Nov-17

* Removed the Activity Status Description that was being set during
  exceptions. Activity Status will continue to be reported as `Error`.
  This is a **breaking change**. `EnrichWithException` can be leveraged
  to restore this behavior.
  ([#5025](https://github.com/open-telemetry/opentelemetry-dotnet/pull/5025))

* Updated `http.request.method` to match specification guidelines.
  * For activity, if the method does not belong to one of the [known
    values](https://github.com/open-telemetry/semantic-conventions/blob/v1.22.0/docs/http/http-spans.md#:~:text=http.request.method%20has%20the%20following%20list%20of%20well%2Dknown%20values)
    then the request method will be set on an additional tag
    `http.request.method.original` and `http.request.method` will be set to
    `_OTHER`.
  * For metrics, if the original method does not belong to one of the [known
    values](https://github.com/open-telemetry/semantic-conventions/blob/v1.22.0/docs/http/http-spans.md#:~:text=http.request.method%20has%20the%20following%20list%20of%20well%2Dknown%20values)
    then `http.request.method` on `http.server.request.duration` metric will be
    set to `_OTHER`

  `http.request.method` is set on `http.server.request.duration` metric or
  activity when `OTEL_SEMCONV_STABILITY_OPT_IN` environment variable is set to
  `http` or `http/dup`.
  ([#5001](https://github.com/open-telemetry/opentelemetry-dotnet/pull/5001))

* An additional attribute `error.type` will be added to activity and
`http.server.request.duration` metric when the request results in unhandled
exception. The attribute value will be set to full name of exception type.

  The attribute will only be added when `OTEL_SEMCONV_STABILITY_OPT_IN`
  environment variable is set to `http` or `http/dup`.
  ([#4986](https://github.com/open-telemetry/opentelemetry-dotnet/pull/4986))

* Fixed `network.protocol.version` attribute values to match the specification.
  ([#5007](https://github.com/open-telemetry/opentelemetry-dotnet/pull/5007))

* Calls to `/metrics` will now be included in the `http.server.request.duration`
  metric. This change may affect Prometheus pull scenario if the Prometheus
  server sends request to the scraping endpoint that contains `/metrics` in
  path.
  ([#5044](https://github.com/open-telemetry/opentelemetry-dotnet/pull/5044))

* Fixes the `http.route` attribute for scenarios in which it was
  previously missing or incorrect. Additionally, the `http.route` attribute
  is now the same for both the metric and `Activity` emitted for a request.
  Lastly, the `Activity.DisplayName` has been adjusted to have the format
  `{http.request.method} {http.route}` to conform with [the specification](https://github.com/open-telemetry/semantic-conventions/blob/main/docs/http/http-spans.md#name).
  There remain scenarios when using conventional routing or Razor pages where
  `http.route` is still incorrect. See [#5056](https://github.com/open-telemetry/opentelemetry-dotnet/issues/5056)
  and [#5057](https://github.com/open-telemetry/opentelemetry-dotnet/issues/5057)
  for more details.
  ([#5026](https://github.com/open-telemetry/opentelemetry-dotnet/pull/5026))

* Removed `network.protocol.name` from `http.server.request.duration` metric as
  per spec.
  ([#5049](https://github.com/open-telemetry/opentelemetry-dotnet/pull/5049))

## 1.6.0-beta.2

Released 2023-Oct-26

* Introduced a new metric, `http.server.request.duration` measured in seconds.
  The OTel SDK (starting with version 1.6.0)
  [applies custom histogram buckets](https://github.com/open-telemetry/opentelemetry-dotnet/pull/4820)
  for this metric to comply with the
  [Semantic Convention for Http Metrics](https://github.com/open-telemetry/semantic-conventions/blob/2bad9afad58fbd6b33cc683d1ad1f006e35e4a5d/docs/http/http-metrics.md).
  This new metric is only available for users who opt-in to the new
  semantic convention by configuring the `OTEL_SEMCONV_STABILITY_OPT_IN`
  environment variable to either `http` (to emit only the new metric) or
  `http/dup` (to emit both the new and old metrics).
  ([#4802](https://github.com/open-telemetry/opentelemetry-dotnet/pull/4802))
  * New metric: `http.server.request.duration`
    * Unit: `s` (seconds)
    * Histogram Buckets: `0, 0.005, 0.01, 0.025, 0.05, 0.075, 0.1, 0.25, 0.5,
    0.75, 1,  2.5, 5, 7.5, 10`
  * Old metric: `http.server.duration`
    * Unit: `ms` (milliseconds)
    * Histogram Buckets: `0, 5, 10, 25, 50, 75, 100, 250, 500, 750, 1000, 2500,
    5000, 7500, 10000`

   Note: the older `http.server.duration` metric and
   `OTEL_SEMCONV_STABILITY_OPT_IN` environment variable will eventually be
   removed after the HTTP semantic conventions are marked stable.
   At which time this instrumentation can publish a stable release. Refer to
   the specification for more information regarding the new HTTP semantic
   conventions for both
   [spans](https://github.com/open-telemetry/semantic-conventions/blob/2bad9afad58fbd6b33cc683d1ad1f006e35e4a5d/docs/http/http-spans.md)
   and
   [metrics](https://github.com/open-telemetry/semantic-conventions/blob/2bad9afad58fbd6b33cc683d1ad1f006e35e4a5d/docs/http/http-metrics.md).

* Following metrics will now be enabled by default when targeting `.NET8.0` or
  newer framework:

  * **Meter** : `Microsoft.AspNetCore.Hosting`
    * `http.server.request.duration`
    * `http.server.active_requests`

  * **Meter** : `Microsoft.AspNetCore.Server.Kestrel`
    * `kestrel.active_connections`
    * `kestrel.connection.duration`
    * `kestrel.rejected_connections`
    * `kestrel.queued_connections`
    * `kestrel.queued_requests`
    * `kestrel.upgraded_connections`
    * `kestrel.tls_handshake.duration`
    * `kestrel.active_tls_handshakes`

  * **Meter** : `Microsoft.AspNetCore.Http.Connections`
    * `signalr.server.connection.duration`
    * `signalr.server.active_connections`

  * **Meter** : `Microsoft.AspNetCore.Routing`
    * `aspnetcore.routing.match_attempts`

  * **Meter** : `Microsoft.AspNetCore.Diagnostics`
    * `aspnetcore.diagnostics.exceptions`

  * **Meter** : `Microsoft.AspNetCore.RateLimiting`
    * `aspnetcore.rate_limiting.active_request_leases`
    * `aspnetcore.rate_limiting.request_lease.duration`
    * `aspnetcore.rate_limiting.queued_requests`
    * `aspnetcore.rate_limiting.request.time_in_queue`
    * `aspnetcore.rate_limiting.requests`

  For details about each individual metric check [ASP.NET Core
  docs
  page](https://learn.microsoft.com/dotnet/core/diagnostics/built-in-metrics-aspnetcore).

  **NOTES**:
  * When targeting `.NET8.0` framework or newer, `http.server.request.duration` metric
    will only follow
    [v1.22.0](https://github.com/open-telemetry/semantic-conventions/blob/v1.22.0/docs/http/http-metrics.md#metric-httpclientrequestduration)
    semantic conventions specification. Ability to switch behavior to older
    conventions using `OTEL_SEMCONV_STABILITY_OPT_IN` environment variable is
    not available.
  * Users can opt-out of metrics that are not required using
    [views](https://github.com/open-telemetry/opentelemetry-dotnet/tree/main/docs/metrics/customizing-the-sdk#drop-an-instrument).

  ([#4934](https://github.com/open-telemetry/opentelemetry-dotnet/pull/4934))

* Added `network.protocol.name` dimension to `http.server.request.duration`
metric. This change only affects users setting `OTEL_SEMCONV_STABILITY_OPT_IN`
to `http` or `http/dup`.
([#4934](https://github.com/open-telemetry/opentelemetry-dotnet/pull/4934))

* **Breaking**: Removed `Enrich` and `Filter` support for **metrics**
  instrumentation. With this change, `AspNetCoreMetricsInstrumentationOptions`
  is no longer available.
  ([#4981](https://github.com/open-telemetry/opentelemetry-dotnet/pull/4981))

  * `Enrich` migration:

    An enrichment API for the `http.server.request.duration` metric is available
    inside AspNetCore for users targeting .NET 8.0 (or newer). For details see:
    [Enrich the ASP.NET Core request
    metric](https://learn.microsoft.com/aspnet/core/log-mon/metrics/metrics?view=aspnetcore-8.0#enrich-the-aspnet-core-request-metric).

  * `Filter` migration:

    There is no comparable filter mechanism currently available for any .NET
    version. Please [share your
    feedback](https://github.com/open-telemetry/opentelemetry-dotnet/issues/4982)
    if you are impacted by this feature gap.

      > **Note**
    > The [View API](https://github.com/open-telemetry/opentelemetry-dotnet/tree/main/docs/metrics/customizing-the-sdk#select-specific-tags)
    may be used to drop dimensions.

* Updated description for `http.server.request.duration` metrics to match spec
  definition.
  ([#4990](https://github.com/open-telemetry/opentelemetry-dotnet/pull/4990))

## 1.5.1-beta.1

Released 2023-Jul-20

* The new HTTP and network semantic conventions can be opted in to by setting
  the `OTEL_SEMCONV_STABILITY_OPT_IN` environment variable. This allows for a
  transition period for users to experiment with the new semantic conventions
  and adapt as necessary. The environment variable supports the following
  values:
  * `http` - emit the new, frozen (proposed for stable) HTTP and networking
  attributes, and stop emitting the old experimental HTTP and networking
  attributes that the instrumentation emitted previously.
  * `http/dup` - emit both the old and the frozen (proposed for stable) HTTP
  and networking attributes, allowing for a more seamless transition.
  * The default behavior (in the absence of one of these values) is to continue
  emitting the same HTTP and network semantic conventions that were emitted in
  `1.5.0-beta.1`.
  * Note: this option will eventually be removed after the new HTTP and
  network semantic conventions are marked stable. At which time this
  instrumentation can receive a stable release, and the old HTTP and
  network semantic conventions will no longer be supported. Refer to the
  specification for more information regarding the new HTTP and network
  semantic conventions for both
  [spans](https://github.com/open-telemetry/semantic-conventions/blob/v1.21.0/docs/http/http-spans.md)
  and
  [metrics](https://github.com/open-telemetry/semantic-conventions/blob/v1.21.0/docs/http/http-metrics.md).
  ([#4537](https://github.com/open-telemetry/opentelemetry-dotnet/pull/4537),
  [#4606](https://github.com/open-telemetry/opentelemetry-dotnet/pull/4606),
  [#4660](https://github.com/open-telemetry/opentelemetry-dotnet/pull/4660))

* Fixed an issue affecting NET 7.0+. If custom propagation is being used
  and tags are added to an Activity during sampling then that Activity would be dropped.
  ([#4637](https://github.com/open-telemetry/opentelemetry-dotnet/pull/4637))

## 1.5.0-beta.1

Released 2023-Jun-05

* Bumped the package version to `1.5.0-beta.1` to keep its major and minor
  version in sync with that of the core packages. This would make it more
  intuitive for users to figure out what version of core packages would work
  with a given version of this package. The pre-release identifier has also been
  changed from `rc` to `beta` as we believe this more accurately reflects the
  status of this package. We believe the `rc` identifier will be more
  appropriate as semantic conventions reach stability.

* Fix issue where baggage gets cleared when the ASP.NET Core Activity
   is stopped. The instrumentation no longer clears baggage. One problem
   this caused was that it prevented Activity processors from accessing baggage
   during their `OnEnd` call.
([#4274](https://github.com/open-telemetry/opentelemetry-dotnet/pull/4274))

* Added direct reference to `System.Text.Encodings.Web` with minimum version of
`4.7.2` due to [CVE-2021-26701](https://github.com/dotnet/runtime/issues/49377).
This impacts target frameworks `netstandard2.0` and `netstandard2.1` which has a
reference to `Microsoft.AspNetCore.Http.Abstractions` that depends on
`System.Text.Encodings.Web` >= 4.5.0.
([#4399](https://github.com/open-telemetry/opentelemetry-dotnet/pull/4399))

* Improve perf by avoiding boxing of common status codes values.
  ([#4360](https://github.com/open-telemetry/opentelemetry-dotnet/pull/4360),
  [#4363](https://github.com/open-telemetry/opentelemetry-dotnet/pull/4363))

## 1.0.0-rc9.14

Released 2023-Feb-24

* Updated OTel SDK dependency to 1.4.0

## 1.4.0-rc9.13

Released 2023-Feb-10

## 1.0.0-rc9.12

Released 2023-Feb-01

## 1.0.0-rc9.11

Released 2023-Jan-09

## 1.0.0-rc9.10

Released 2022-Dec-12

* **Users migrating from version `1.0.0-rc9.9` will see the following breaking
  changes:**
  * Updated `http.status_code` dimension type from string to int for
  `http.server.duration` metric.
  ([#3930](https://github.com/open-telemetry/opentelemetry-dotnet/pull/3930))
  * `http.host` will no longer be populated on `http.server.duration` metric.
  `net.host.name` and `net.host.port` attributes will be populated instead.
([#3928](https://github.com/open-telemetry/opentelemetry-dotnet/pull/3928))

  * The `http.server.duration` metric's `http.target` attribute is replaced with
`http.route` attribute.
([#3903](https://github.com/open-telemetry/opentelemetry-dotnet/pull/3903))

  * `http.host` will no longer be populated on activity. `net.host.name` and
  `net.host.port` attributes will be populated instead.
  ([#3858](https://github.com/open-telemetry/opentelemetry-dotnet/pull/3858))

* Extension method `AddAspNetCoreInstrumentation` on `MeterProviderBuilder` now
  supports `AspNetCoreMetricsInstrumentationOptions`. This option class exposes
  configuration properties for metric filtering and tag enrichment.
  ([#3948](https://github.com/open-telemetry/opentelemetry-dotnet/pull/3948),
  [#3982](https://github.com/open-telemetry/opentelemetry-dotnet/pull/3982))

## 1.0.0-rc9.9

Released 2022-Nov-07

* **Breaking change** The `Enrich` callback option has been removed.
  For better usability, it has been replaced by three separate options:
  `EnrichWithHttpRequest`, `EnrichWithHttpResponse` and `EnrichWithException`.
  Previously, the single `Enrich` callback required the consumer to detect
  which event triggered the callback to be invoked (e.g., request start,
  response end, or an exception) and then cast the object received to the
  appropriate type: `HttpRequest`, `HttpResponse`, or `Exception`. The separate
  callbacks make it clear what event triggers them and there is no longer the
  need to cast the argument to the expected type.
  ([#3749](https://github.com/open-telemetry/opentelemetry-dotnet/pull/3749))

* Added back `netstandard2.0` and `netstandard2.1` targets.
([#3755](https://github.com/open-telemetry/opentelemetry-dotnet/pull/3755))

## 1.0.0-rc9.8

Released 2022-Oct-17

## 1.0.0-rc9.7

Released 2022-Sep-29

* Performance improvement (Reduced memory allocation) - Updated DiagnosticSource
event subscription to specific set of events.
([#3519](https://github.com/open-telemetry/opentelemetry-dotnet/pull/3519))

* Added overloads which accept a name to the `TracerProviderBuilder`
  `AddAspNetCoreInstrumentation` extension to allow for more fine-grained
  options management
  ([#3661](https://github.com/open-telemetry/opentelemetry-dotnet/pull/3661))

* Fix issue where when an application has an ExceptionFilter, the exception data
  wouldn't be collected.
  ([#3475](https://github.com/open-telemetry/opentelemetry-dotnet/pull/3475))

## 1.0.0-rc9.6

Released 2022-Aug-18

* Removed `netstandard2.0` and `netstandard2.1` targets. .NET 5 reached EOL
  in May 2022 and .NET Core 3.1 reaches EOL in December 2022. End of support
  dates for .NET are published
  [here](https://dotnet.microsoft.com/download/dotnet). The
  instrumentation for ASP.NET Core now requires .NET 6 or later.
  ([#3567](https://github.com/open-telemetry/opentelemetry-dotnet/pull/3567))

* Fixed an issue where activity started within middleware was modified by
  instrumentation library.
  ([#3498](https://github.com/open-telemetry/opentelemetry-dotnet/pull/3498))

* Updated to use Activity native support from
  `System.Diagnostics.DiagnosticSource` to set activity status.
  ([#3118](https://github.com/open-telemetry/opentelemetry-dotnet/issues/3118))
  ([#3555](https://github.com/open-telemetry/opentelemetry-dotnet/pull/3555))

## 1.0.0-rc9.5

Released 2022-Aug-02

* Fix Remote IP Address - NULL reference exception.
  ([#3481](https://github.com/open-telemetry/opentelemetry-dotnet/pull/3481))

* Metrics instrumentation to correctly populate `http.flavor` tag.
  (1.1 instead of HTTP/1.1 etc.)
  ([#3379](https://github.com/open-telemetry/opentelemetry-dotnet/pull/3379))

* Tracing instrumentation to populate `http.flavor` tag.
  ([#3372](https://github.com/open-telemetry/opentelemetry-dotnet/pull/3372))

* Tracing instrumentation to populate `http.scheme` tag.
  ([#3392](https://github.com/open-telemetry/opentelemetry-dotnet/pull/3392))

## 1.0.0-rc9.4

Released 2022-Jun-03

* Added additional metric dimensions.
  ([#3247](https://github.com/open-telemetry/opentelemetry-dotnet/pull/3247))

* Removes net5.0 target as .NET 5.0 is going out
  of support. The package keeps netstandard2.1 target, so it
  can still be used with .NET5.0 apps.
  ([#3147](https://github.com/open-telemetry/opentelemetry-dotnet/issues/3147))

## 1.0.0-rc9.3

Released 2022-Apr-15

## 1.0.0-rc9.2

Released 2022-Apr-12

## 1.0.0-rc9.1

Released 2022-Mar-30

* Fix: Http server span status is now unset for `400`-`499`.
  ([#2904](https://github.com/open-telemetry/opentelemetry-dotnet/pull/2904))

* Fix: drop direct reference of the `Microsoft.AspNetCore.Http.Features` from
  net5 & net6 targets (already part of the FrameworkReference since the net5).
  ([#2860](https://github.com/open-telemetry/opentelemetry-dotnet/pull/2860))

* Reduce allocations calculating the http.url tag.
  ([#2947](https://github.com/open-telemetry/opentelemetry-dotnet/pull/2947))

## 1.0.0-rc10 (broken. use 1.0.0-rc9.1 and newer)

Released 2022-Mar-04

## 1.0.0-rc9

Released 2022-Feb-02

## 1.0.0-rc8

Released 2021-Oct-08

* Replaced `http.path` tag on activity with `http.target`.
  ([#2266](https://github.com/open-telemetry/opentelemetry-dotnet/pull/2266))

## 1.0.0-rc7

Released 2021-Jul-12

## 1.0.0-rc6

Released 2021-Jun-25

## 1.0.0-rc5

Released 2021-Jun-09

* Fixes bug
  [#1740](https://github.com/open-telemetry/opentelemetry-dotnet/issues/1740):
  Instrumentation.AspNetCore for gRPC services omits ALL rpc.* attributes under
  certain conditions
  ([#1879](https://github.com/open-telemetry/opentelemetry-dotnet/pull/1879))

## 1.0.0-rc4

Released 2021-Apr-23

* When using OpenTelemetry.Extensions.Hosting you can now bind
  `AspNetCoreInstrumentationOptions` from DI.
  ([#1997](https://github.com/open-telemetry/opentelemetry-dotnet/pull/1997))

## 1.0.0-rc3

Released 2021-Mar-19

* Leverages added AddLegacySource API from OpenTelemetry SDK to trigger Samplers
  and ActivityProcessors. Samplers, ActivityProcessor.OnStart will now get the
  Activity before any enrichment done by the instrumentation.
  ([#1836](https://github.com/open-telemetry/opentelemetry-dotnet/pull/1836))

* Performance optimization by leveraging sampling decision and short circuiting
  activity enrichment. `Filter` and `Enrich` are now only called if
  `activity.IsAllDataRequested` is `true`
  ([#1899](https://github.com/open-telemetry/opentelemetry-dotnet/pull/1899))

## 1.0.0-rc2

Released 2021-Jan-29

## 1.0.0-rc1.1

Released 2020-Nov-17

* AspNetCoreInstrumentation sets ActivitySource to activities created outside
  ActivitySource.
  ([#1515](https://github.com/open-telemetry/opentelemetry-dotnet/pull/1515/))

* For gRPC invocations, leading forward slash is trimmed from span name in order
  to conform to the specification.
  ([#1551](https://github.com/open-telemetry/opentelemetry-dotnet/pull/1551))

## 0.8.0-beta.1

Released 2020-Nov-5

* Record `Exception` in AspNetCore instrumentation based on `RecordException` in
  `AspNetCoreInstrumentationOptions`
  ([#1408](https://github.com/open-telemetry/opentelemetry-dotnet/issues/1408))

* Added configuration option `EnableGrpcAspNetCoreSupport` to enable or disable
  support for adding OpenTelemetry RPC attributes when using
  [Grpc.AspNetCore](https://www.nuget.org/packages/Grpc.AspNetCore/). This
  option is enabled by default.
  ([#1423](https://github.com/open-telemetry/opentelemetry-dotnet/pull/1423))

* Renamed TextMapPropagator to TraceContextPropagator, CompositePropagator to
  CompositeTextMapPropagator. IPropagator is renamed to TextMapPropagator and
  changed from interface to abstract class.
  ([#1427](https://github.com/open-telemetry/opentelemetry-dotnet/pull/1427))

* Propagators.DefaultTextMapPropagator will be used as the default Propagator
  ([#1427](https://github.com/open-telemetry/opentelemetry-dotnet/pull/1428))

* Removed Propagator from Instrumentation Options. Instrumentation now always
  respect the Propagator.DefaultTextMapPropagator.
  ([#1448](https://github.com/open-telemetry/opentelemetry-dotnet/pull/1448))

## 0.7.0-beta.1

Released 2020-Oct-16

* Instrumentation no longer store raw objects like `HttpRequest` in
  Activity.CustomProperty. To enrich activity, use the Enrich action on the
  instrumentation.
  ([#1261](https://github.com/open-telemetry/opentelemetry-dotnet/pull/1261))

* Span Status is populated as per new spec
  ([#1313](https://github.com/open-telemetry/opentelemetry-dotnet/pull/1313))

## 0.6.0-beta.1

Released 2020-Sep-15

* For gRPC invocations, the `grpc.method` and `grpc.status_code` attributes
  added by the library are removed from the span. The information from these
  attributes is contained in other attributes that follow the conventions of
  OpenTelemetry.
  ([#1260](https://github.com/open-telemetry/opentelemetry-dotnet/pull/1260))

## 0.5.0-beta.2

Released 2020-08-28

* Added Filter public API on AspNetCoreInstrumentationOptions to allow filtering
  of instrumentation based on HttpContext.

* Asp.Net Core Instrumentation automatically populates HttpRequest, HttpResponse
  in Activity custom property

* Changed the default propagation to support W3C Baggage
  ([#1048](https://github.com/open-telemetry/opentelemetry-dotnet/pull/1048))
  * The default ITextFormat is now `CompositePropagator(TraceContextFormat,
    BaggageFormat)`. Baggage sent via the [W3C
    Baggage](https://github.com/w3c/baggage/blob/master/baggage/HTTP_HEADER_FORMAT.md)
    header will now be parsed and set on incoming Http spans.

* Introduced support for Grpc.AspNetCore (#803).
  * Attributes are added to gRPC invocations: `rpc.system`, `rpc.service`,
    `rpc.method`. These attributes are added to an existing span generated by
    the instrumentation. This is unlike the instrumentation for client-side gRPC
    calls where one span is created for the gRPC call and a separate span is
    created for the underlying HTTP call in the event both gRPC and HTTP
    instrumentation are enabled.

* Renamed `ITextPropagator` to `IPropagator`
  ([#1190](https://github.com/open-telemetry/opentelemetry-dotnet/pull/1190))

## 0.4.0-beta.2

Released 2020-07-24

* First beta release

## 0.3.0-beta

Released 2020-07-23

* Initial release<|MERGE_RESOLUTION|>--- conflicted
+++ resolved
@@ -2,20 +2,18 @@
 
 ## Unreleased
 
-<<<<<<< HEAD
 * Fixed issue
   [#5019](https://github.com/open-telemetry/opentelemetry-dotnet/issues/5019)
   where metrics and traces were not exported for incoming requests when using
   ASP.NET Core 2.x.
   ([#2724](https://github.com/open-telemetry/opentelemetry-dotnet-contrib/pull/2724))
-=======
+
 ## 1.12.0
 
 Released 2025-May-05
 
 * Updated OpenTelemetry core component version(s) to `1.12.0`.
   ([#2725](https://github.com/open-telemetry/opentelemetry-dotnet-contrib/pull/2725))
->>>>>>> eddf6c55
 
 ## 1.11.1
 
