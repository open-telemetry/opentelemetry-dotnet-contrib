# Changelog

## Unreleased

<<<<<<< HEAD
* Fixes an issue where `http.route` attribute reported only a plain route template for some routing options.
  Therefore, the HTTP span display name has been also changed to a more meaningful value.
  ([#3338](https://github.com/open-telemetry/opentelemetry-dotnet-contrib/pull/3338))
  
=======
* Add support for .NET 10.0.
  ([#2822](https://github.com/open-telemetry/opentelemetry-dotnet-contrib/pull/2822))
>>>>>>> a5f3fc04

## 1.13.0

Released 2025-Oct-22

* Added support for listening to ASP.NET Core Blazor activities.
  Configurable with the
  `AspNetCoreTraceInstrumentationOptions.EnableRazorComponentsSupport`
  option which defaults to `true`. Only applies to .NET 10.0 or greater.
  ([#3012](https://github.com/open-telemetry/opentelemetry-dotnet-contrib/pull/3012))

* Following metrics will now be enabled by default when targeting `.NET10.0` or
  newer framework:

  * **Meter** : `Microsoft.AspNetCore.MemoryPool`
    * `aspnetcore.memory_pool.pooled`
    * `aspnetcore.memory_pool.evicted`
    * `aspnetcore.memory_pool.allocated`
    * `aspnetcore.memory_pool.rented`
  * **Meter** : `Microsoft.AspNetCore.Authentication`
    * `aspnetcore.authentication.authenticate.duration`
    * `aspnetcore.authentication.challenges`
    * `aspnetcore.authentication.forbids`
    * `aspnetcore.authentication.sign_ins`
    * `aspnetcore.authentication.sign_outs`
  * **Meter** : `Microsoft.AspNetCore.Authorization`
    * `aspnetcore.authorization.attempts`
  * **Meter** : `Microsoft.AspNetCore.Identity`
    * `aspnetcore.identity.user.create.duration`
    * `aspnetcore.identity.user.update.duration`
    * `aspnetcore.identity.user.delete.duration`
    * `aspnetcore.identity.user.check_password_attempts`
    * `aspnetcore.identity.user.generated_tokens`
    * `aspnetcore.identity.user.verify_token_attempts`
    * `aspnetcore.identity.sign_in.authenticate.duration`
    * `aspnetcore.identity.sign_in.check_password_attempts`
    * `aspnetcore.identity.sign_in.sign_ins`
    * `aspnetcore.identity.sign_in.sign_outs`
    * `aspnetcore.identity.sign_in.two_factor_clients_remembered`
    * `aspnetcore.identity.sign_in.two_factor_clients_forgotten`
  * **Meter** : `Microsoft.AspNetCore.Components`
    * `aspnetcore.components.navigate`
    * `aspnetcore.components.handle_event.duration`
  * **Meter** : `Microsoft.AspNetCore.Components.Lifecycle`
    * `aspnetcore.components.update_parameters.duration`
    * `aspnetcore.components.render_diff.duration`
    * `aspnetcore.components.render_diff.size`
  * **Meter** : `Microsoft.AspNetCore.Components.Server.Circuits`
    * `aspnetcore.components.circuit.active`
    * `aspnetcore.components.circuit.connected`
    * `aspnetcore.components.circuit.duration`

  For details about each individual metric check [ASP.NET Core
  docs
  page](https://learn.microsoft.com/dotnet/core/diagnostics/built-in-metrics-aspnetcore).
  ([#3012](https://github.com/open-telemetry/opentelemetry-dotnet-contrib/pull/3012))

* Updated OpenTelemetry core component version(s) to `1.13.1`.
  ([#3218](https://github.com/open-telemetry/opentelemetry-dotnet-contrib/pull/3218))

## 1.12.0

Released 2025-May-05

* Updated OpenTelemetry core component version(s) to `1.12.0`.
  ([#2725](https://github.com/open-telemetry/opentelemetry-dotnet-contrib/pull/2725))

## 1.11.1

Released 2025-Mar-05

* Added support for listening to ASP.NET Core SignalR activities.
  Configurable with the
  `AspNetCoreTraceInstrumentationOptions.EnableAspNetCoreSignalRSupport`
  option which defaults to `true`. Only applies to .NET 9.0 or greater.
  ([#2539](https://github.com/open-telemetry/opentelemetry-dotnet-contrib/pull/2539))

* Updated OpenTelemetry core component version(s) to `1.11.2`.
  ([#2582](https://github.com/open-telemetry/opentelemetry-dotnet-contrib/pull/2582))

## 1.11.0

Released 2025-Jan-27

* The `http.server.request.duration` histogram (measured in seconds) produced by
  the metrics instrumentation in this package now uses the [Advice API](https://github.com/open-telemetry/opentelemetry-dotnet/blob/core-1.10.0/docs/metrics/customizing-the-sdk/README.md#explicit-bucket-histogram-aggregation)
  to set default explicit buckets following the [OpenTelemetry Specification](https://github.com/open-telemetry/semantic-conventions/blob/v1.29.0/docs/http/http-metrics.md).
  ([#2430](https://github.com/open-telemetry/opentelemetry-dotnet-contrib/pull/2430))

* Updated OpenTelemetry core component version(s) to `1.11.1`.
  ([#2477](https://github.com/open-telemetry/opentelemetry-dotnet-contrib/pull/2477))

## 1.10.1

Released 2024-Dec-10

* Metric support for the .NET Standard target was removed by mistake in 1.10.0.
  This functionality has been restored.
  ([#2403](https://github.com/open-telemetry/opentelemetry-dotnet-contrib/pull/2403))

## 1.10.0

Released 2024-Dec-09

* Drop support for .NET 6 as this target is no longer supported.
  ([#2138](https://github.com/open-telemetry/opentelemetry-dotnet-contrib/pull/2138))

* Updated OpenTelemetry core component version(s) to `1.10.0`.
  ([#2317](https://github.com/open-telemetry/opentelemetry-dotnet-contrib/pull/2317))

## 1.9.0

Released 2024-Jun-17

* Updated OpenTelemetry core component version(s) to `1.9.0`.
  ([#1888](https://github.com/open-telemetry/opentelemetry-dotnet-contrib/pull/1888))

## 1.8.1

Released 2024-Apr-12

* **Breaking Change**: Fixed tracing instrumentation so that by default any
  values detected in the query string component of requests are replaced with
  the text `Redacted` when building the `url.query` tag. For example,
  `?key1=value1&key2=value2` becomes `?key1=Redacted&key2=Redacted`. You can
  disable this redaction by setting the environment variable
  `OTEL_DOTNET_EXPERIMENTAL_ASPNETCORE_DISABLE_URL_QUERY_REDACTION` to `true`.
  ([#5532](https://github.com/open-telemetry/opentelemetry-dotnet/pull/5532))

## 1.8.0

Released 2024-Apr-04

* Fixed an issue for spans when `server.port` attribute was not set with
  `server.address` when it has default values (`80` for `HTTP` and
  `443` for `HTTPS` protocol).
  ([#5419](https://github.com/open-telemetry/opentelemetry-dotnet/pull/5419))

* Fixed an issue where the `http.request.method_original` attribute was not set
  on activity. Now, when `http.request.method` is set and the original method
  is converted to its canonical form (e.g., `Get` is converted to `GET`),
  the original value `Get` will be stored in `http.request.method_original`.
  ([#5471](https://github.com/open-telemetry/opentelemetry-dotnet/pull/5471))

* Fixed the name of spans that have `http.request.method` attribute set to `_OTHER`.
  The span name will be set as `HTTP {http.route}` as per the [specification](https://github.com/open-telemetry/semantic-conventions/blob/v1.24.0/docs/http/http-spans.md#name).
  ([#5484](https://github.com/open-telemetry/opentelemetry-dotnet/pull/5484))

## 1.7.1

Released 2024-Feb-09

* Fixed issue
  [#4466](https://github.com/open-telemetry/opentelemetry-dotnet/issues/4466)
  where the activity instance returned by `Activity.Current` was different than
  instance obtained from `IHttpActivityFeature.Activity`.
  ([#5136](https://github.com/open-telemetry/opentelemetry-dotnet/pull/5136))

* Fixed an issue where the `http.route` attribute was not set on either the
  `Activity` or `http.server.request.duration` metric generated from a
  request when an exception handling middleware is invoked. One caveat is that
  this fix does not address the problem for the `http.server.request.duration`
  metric when running ASP.NET Core 8. ASP.NET Core 8 contains an equivalent fix
  which should ship in version 8.0.2
  (see: [dotnet/aspnetcore#52652](https://github.com/dotnet/aspnetcore/pull/52652)).
  ([#5135](https://github.com/open-telemetry/opentelemetry-dotnet/pull/5135))

* Fixes scenario when the `net6.0` target of this library is loaded into a
  .NET 7+ process and the instrumentation does not behave as expected. This
  is an unusual scenario that does not affect users consuming this package
  normally. This fix is primarily to support the
  [opentelemetry-dotnet-instrumentation](https://github.com/open-telemetry/opentelemetry-dotnet/pull/5252)
  project.
  ([#5252](https://github.com/open-telemetry/opentelemetry-dotnet/pull/5252))

## 1.7.0

Released 2023-Dec-13

## 1.6.0 - First stable release of this library

Released 2023-Dec-13

* Re-introduced support for gRPC instrumentation as an opt-in experimental
  feature. From now onwards, gRPC can be enabled by setting
  `OTEL_DOTNET_EXPERIMENTAL_ASPNETCORE_ENABLE_GRPC_INSTRUMENTATION` flag to
  `True`. `OTEL_DOTNET_EXPERIMENTAL_ASPNETCORE_ENABLE_GRPC_INSTRUMENTATION` can
  be set as an environment variable or via IConfiguration. The change is
  introduced in order to support stable release of `http` instrumentation.
  Semantic conventions for RPC is still
  [experimental](https://github.com/open-telemetry/semantic-conventions/tree/main/docs/rpc)
  and hence the package will only support it as an opt-in experimental feature.
  Note that the support was removed in `1.6.0-rc.1` version of the package and
  versions released before `1.6.0-rc.1` had gRPC instrumentation enabled by
  default.
  ([#5130](https://github.com/open-telemetry/opentelemetry-dotnet/pull/5130))

## 1.6.0-rc.1

Released 2023-Dec-01

* Removed support for `OTEL_SEMCONV_STABILITY_OPT_IN` environment variable. The
  library will now emit only the
  [stable](https://github.com/open-telemetry/semantic-conventions/tree/v1.23.0/docs/http)
  semantic conventions.
  ([#5066](https://github.com/open-telemetry/opentelemetry-dotnet/pull/5066))

* Removed `netstandard2.1` target.
  ([#5094](https://github.com/open-telemetry/opentelemetry-dotnet/pull/5094))

* Removed support for grpc instrumentation to unblock stable release of http
  instrumentation. For details, see issue
  [#5098](https://github.com/open-telemetry/opentelemetry-dotnet/issues/5098)
  ([#5097](https://github.com/open-telemetry/opentelemetry-dotnet/pull/5097))

* **Breaking Change** : Renamed `AspNetCoreInstrumentationOptions` to
  `AspNetCoreTraceInstrumentationOptions`.
  ([#5108](https://github.com/open-telemetry/opentelemetry-dotnet/pull/5108))

## 1.6.0-beta.3

Released 2023-Nov-17

* Removed the Activity Status Description that was being set during
  exceptions. Activity Status will continue to be reported as `Error`.
  This is a **breaking change**. `EnrichWithException` can be leveraged
  to restore this behavior.
  ([#5025](https://github.com/open-telemetry/opentelemetry-dotnet/pull/5025))

* Updated `http.request.method` to match specification guidelines.
  * For activity, if the method does not belong to one of the [known
    values](https://github.com/open-telemetry/semantic-conventions/blob/v1.22.0/docs/http/http-spans.md#:~:text=http.request.method%20has%20the%20following%20list%20of%20well%2Dknown%20values)
    then the request method will be set on an additional tag
    `http.request.method.original` and `http.request.method` will be set to
    `_OTHER`.
  * For metrics, if the original method does not belong to one of the [known
    values](https://github.com/open-telemetry/semantic-conventions/blob/v1.22.0/docs/http/http-spans.md#:~:text=http.request.method%20has%20the%20following%20list%20of%20well%2Dknown%20values)
    then `http.request.method` on `http.server.request.duration` metric will be
    set to `_OTHER`

  `http.request.method` is set on `http.server.request.duration` metric or
  activity when `OTEL_SEMCONV_STABILITY_OPT_IN` environment variable is set to
  `http` or `http/dup`.
  ([#5001](https://github.com/open-telemetry/opentelemetry-dotnet/pull/5001))

* An additional attribute `error.type` will be added to activity and
`http.server.request.duration` metric when the request results in unhandled
exception. The attribute value will be set to full name of exception type.

  The attribute will only be added when `OTEL_SEMCONV_STABILITY_OPT_IN`
  environment variable is set to `http` or `http/dup`.
  ([#4986](https://github.com/open-telemetry/opentelemetry-dotnet/pull/4986))

* Fixed `network.protocol.version` attribute values to match the specification.
  ([#5007](https://github.com/open-telemetry/opentelemetry-dotnet/pull/5007))

* Calls to `/metrics` will now be included in the `http.server.request.duration`
  metric. This change may affect Prometheus pull scenario if the Prometheus
  server sends request to the scraping endpoint that contains `/metrics` in
  path.
  ([#5044](https://github.com/open-telemetry/opentelemetry-dotnet/pull/5044))

* Fixes the `http.route` attribute for scenarios in which it was
  previously missing or incorrect. Additionally, the `http.route` attribute
  is now the same for both the metric and `Activity` emitted for a request.
  Lastly, the `Activity.DisplayName` has been adjusted to have the format
  `{http.request.method} {http.route}` to conform with [the specification](https://github.com/open-telemetry/semantic-conventions/blob/main/docs/http/http-spans.md#name).
  There remain scenarios when using conventional routing or Razor pages where
  `http.route` is still incorrect. See [#5056](https://github.com/open-telemetry/opentelemetry-dotnet/issues/5056)
  and [#5057](https://github.com/open-telemetry/opentelemetry-dotnet/issues/5057)
  for more details.
  ([#5026](https://github.com/open-telemetry/opentelemetry-dotnet/pull/5026))

* Removed `network.protocol.name` from `http.server.request.duration` metric as
  per spec.
  ([#5049](https://github.com/open-telemetry/opentelemetry-dotnet/pull/5049))

## 1.6.0-beta.2

Released 2023-Oct-26

* Introduced a new metric, `http.server.request.duration` measured in seconds.
  The OTel SDK (starting with version 1.6.0)
  [applies custom histogram buckets](https://github.com/open-telemetry/opentelemetry-dotnet/pull/4820)
  for this metric to comply with the
  [Semantic Convention for Http Metrics](https://github.com/open-telemetry/semantic-conventions/blob/2bad9afad58fbd6b33cc683d1ad1f006e35e4a5d/docs/http/http-metrics.md).
  This new metric is only available for users who opt-in to the new
  semantic convention by configuring the `OTEL_SEMCONV_STABILITY_OPT_IN`
  environment variable to either `http` (to emit only the new metric) or
  `http/dup` (to emit both the new and old metrics).
  ([#4802](https://github.com/open-telemetry/opentelemetry-dotnet/pull/4802))
  * New metric: `http.server.request.duration`
    * Unit: `s` (seconds)
    * Histogram Buckets: `0, 0.005, 0.01, 0.025, 0.05, 0.075, 0.1, 0.25, 0.5,
    0.75, 1,  2.5, 5, 7.5, 10`
  * Old metric: `http.server.duration`
    * Unit: `ms` (milliseconds)
    * Histogram Buckets: `0, 5, 10, 25, 50, 75, 100, 250, 500, 750, 1000, 2500,
    5000, 7500, 10000`

   Note: the older `http.server.duration` metric and
   `OTEL_SEMCONV_STABILITY_OPT_IN` environment variable will eventually be
   removed after the HTTP semantic conventions are marked stable.
   At which time this instrumentation can publish a stable release. Refer to
   the specification for more information regarding the new HTTP semantic
   conventions for both
   [spans](https://github.com/open-telemetry/semantic-conventions/blob/2bad9afad58fbd6b33cc683d1ad1f006e35e4a5d/docs/http/http-spans.md)
   and
   [metrics](https://github.com/open-telemetry/semantic-conventions/blob/2bad9afad58fbd6b33cc683d1ad1f006e35e4a5d/docs/http/http-metrics.md).

* Following metrics will now be enabled by default when targeting `.NET8.0` or
  newer framework:

  * **Meter** : `Microsoft.AspNetCore.Hosting`
    * `http.server.request.duration`
    * `http.server.active_requests`

  * **Meter** : `Microsoft.AspNetCore.Server.Kestrel`
    * `kestrel.active_connections`
    * `kestrel.connection.duration`
    * `kestrel.rejected_connections`
    * `kestrel.queued_connections`
    * `kestrel.queued_requests`
    * `kestrel.upgraded_connections`
    * `kestrel.tls_handshake.duration`
    * `kestrel.active_tls_handshakes`

  * **Meter** : `Microsoft.AspNetCore.Http.Connections`
    * `signalr.server.connection.duration`
    * `signalr.server.active_connections`

  * **Meter** : `Microsoft.AspNetCore.Routing`
    * `aspnetcore.routing.match_attempts`

  * **Meter** : `Microsoft.AspNetCore.Diagnostics`
    * `aspnetcore.diagnostics.exceptions`

  * **Meter** : `Microsoft.AspNetCore.RateLimiting`
    * `aspnetcore.rate_limiting.active_request_leases`
    * `aspnetcore.rate_limiting.request_lease.duration`
    * `aspnetcore.rate_limiting.queued_requests`
    * `aspnetcore.rate_limiting.request.time_in_queue`
    * `aspnetcore.rate_limiting.requests`

  For details about each individual metric check [ASP.NET Core
  docs
  page](https://learn.microsoft.com/dotnet/core/diagnostics/built-in-metrics-aspnetcore).

  **NOTES**:
  * When targeting `.NET8.0` framework or newer, `http.server.request.duration` metric
    will only follow
    [v1.22.0](https://github.com/open-telemetry/semantic-conventions/blob/v1.22.0/docs/http/http-metrics.md#metric-httpclientrequestduration)
    semantic conventions specification. Ability to switch behavior to older
    conventions using `OTEL_SEMCONV_STABILITY_OPT_IN` environment variable is
    not available.
  * Users can opt-out of metrics that are not required using
    [views](https://github.com/open-telemetry/opentelemetry-dotnet/tree/main/docs/metrics/customizing-the-sdk#drop-an-instrument).

  ([#4934](https://github.com/open-telemetry/opentelemetry-dotnet/pull/4934))

* Added `network.protocol.name` dimension to `http.server.request.duration`
metric. This change only affects users setting `OTEL_SEMCONV_STABILITY_OPT_IN`
to `http` or `http/dup`.
([#4934](https://github.com/open-telemetry/opentelemetry-dotnet/pull/4934))

* **Breaking**: Removed `Enrich` and `Filter` support for **metrics**
  instrumentation. With this change, `AspNetCoreMetricsInstrumentationOptions`
  is no longer available.
  ([#4981](https://github.com/open-telemetry/opentelemetry-dotnet/pull/4981))

  * `Enrich` migration:

    An enrichment API for the `http.server.request.duration` metric is available
    inside AspNetCore for users targeting .NET 8.0 (or newer). For details see:
    [Enrich the ASP.NET Core request
    metric](https://learn.microsoft.com/aspnet/core/log-mon/metrics/metrics?view=aspnetcore-8.0#enrich-the-aspnet-core-request-metric).

  * `Filter` migration:

    There is no comparable filter mechanism currently available for any .NET
    version. Please [share your
    feedback](https://github.com/open-telemetry/opentelemetry-dotnet/issues/4982)
    if you are impacted by this feature gap.

      > **Note**
    > The [View API](https://github.com/open-telemetry/opentelemetry-dotnet/tree/main/docs/metrics/customizing-the-sdk#select-specific-tags)
    may be used to drop dimensions.

* Updated description for `http.server.request.duration` metrics to match spec
  definition.
  ([#4990](https://github.com/open-telemetry/opentelemetry-dotnet/pull/4990))

## 1.5.1-beta.1

Released 2023-Jul-20

* The new HTTP and network semantic conventions can be opted in to by setting
  the `OTEL_SEMCONV_STABILITY_OPT_IN` environment variable. This allows for a
  transition period for users to experiment with the new semantic conventions
  and adapt as necessary. The environment variable supports the following
  values:
  * `http` - emit the new, frozen (proposed for stable) HTTP and networking
  attributes, and stop emitting the old experimental HTTP and networking
  attributes that the instrumentation emitted previously.
  * `http/dup` - emit both the old and the frozen (proposed for stable) HTTP
  and networking attributes, allowing for a more seamless transition.
  * The default behavior (in the absence of one of these values) is to continue
  emitting the same HTTP and network semantic conventions that were emitted in
  `1.5.0-beta.1`.
  * Note: this option will eventually be removed after the new HTTP and
  network semantic conventions are marked stable. At which time this
  instrumentation can receive a stable release, and the old HTTP and
  network semantic conventions will no longer be supported. Refer to the
  specification for more information regarding the new HTTP and network
  semantic conventions for both
  [spans](https://github.com/open-telemetry/semantic-conventions/blob/v1.21.0/docs/http/http-spans.md)
  and
  [metrics](https://github.com/open-telemetry/semantic-conventions/blob/v1.21.0/docs/http/http-metrics.md).
  ([#4537](https://github.com/open-telemetry/opentelemetry-dotnet/pull/4537),
  [#4606](https://github.com/open-telemetry/opentelemetry-dotnet/pull/4606),
  [#4660](https://github.com/open-telemetry/opentelemetry-dotnet/pull/4660))

* Fixed an issue affecting NET 7.0+. If custom propagation is being used
  and tags are added to an Activity during sampling then that Activity would be dropped.
  ([#4637](https://github.com/open-telemetry/opentelemetry-dotnet/pull/4637))

## 1.5.0-beta.1

Released 2023-Jun-05

* Bumped the package version to `1.5.0-beta.1` to keep its major and minor
  version in sync with that of the core packages. This would make it more
  intuitive for users to figure out what version of core packages would work
  with a given version of this package. The pre-release identifier has also been
  changed from `rc` to `beta` as we believe this more accurately reflects the
  status of this package. We believe the `rc` identifier will be more
  appropriate as semantic conventions reach stability.

* Fix issue where baggage gets cleared when the ASP.NET Core Activity
   is stopped. The instrumentation no longer clears baggage. One problem
   this caused was that it prevented Activity processors from accessing baggage
   during their `OnEnd` call.
([#4274](https://github.com/open-telemetry/opentelemetry-dotnet/pull/4274))

* Added direct reference to `System.Text.Encodings.Web` with minimum version of
`4.7.2` due to [CVE-2021-26701](https://github.com/dotnet/runtime/issues/49377).
This impacts target frameworks `netstandard2.0` and `netstandard2.1` which has a
reference to `Microsoft.AspNetCore.Http.Abstractions` that depends on
`System.Text.Encodings.Web` >= 4.5.0.
([#4399](https://github.com/open-telemetry/opentelemetry-dotnet/pull/4399))

* Improve perf by avoiding boxing of common status codes values.
  ([#4360](https://github.com/open-telemetry/opentelemetry-dotnet/pull/4360),
  [#4363](https://github.com/open-telemetry/opentelemetry-dotnet/pull/4363))

## 1.0.0-rc9.14

Released 2023-Feb-24

* Updated OTel SDK dependency to 1.4.0

## 1.4.0-rc9.13

Released 2023-Feb-10

## 1.0.0-rc9.12

Released 2023-Feb-01

## 1.0.0-rc9.11

Released 2023-Jan-09

## 1.0.0-rc9.10

Released 2022-Dec-12

* **Users migrating from version `1.0.0-rc9.9` will see the following breaking
  changes:**
  * Updated `http.status_code` dimension type from string to int for
  `http.server.duration` metric.
  ([#3930](https://github.com/open-telemetry/opentelemetry-dotnet/pull/3930))
  * `http.host` will no longer be populated on `http.server.duration` metric.
  `net.host.name` and `net.host.port` attributes will be populated instead.
([#3928](https://github.com/open-telemetry/opentelemetry-dotnet/pull/3928))

  * The `http.server.duration` metric's `http.target` attribute is replaced with
`http.route` attribute.
([#3903](https://github.com/open-telemetry/opentelemetry-dotnet/pull/3903))

  * `http.host` will no longer be populated on activity. `net.host.name` and
  `net.host.port` attributes will be populated instead.
  ([#3858](https://github.com/open-telemetry/opentelemetry-dotnet/pull/3858))

* Extension method `AddAspNetCoreInstrumentation` on `MeterProviderBuilder` now
  supports `AspNetCoreMetricsInstrumentationOptions`. This option class exposes
  configuration properties for metric filtering and tag enrichment.
  ([#3948](https://github.com/open-telemetry/opentelemetry-dotnet/pull/3948),
  [#3982](https://github.com/open-telemetry/opentelemetry-dotnet/pull/3982))

## 1.0.0-rc9.9

Released 2022-Nov-07

* **Breaking change** The `Enrich` callback option has been removed.
  For better usability, it has been replaced by three separate options:
  `EnrichWithHttpRequest`, `EnrichWithHttpResponse` and `EnrichWithException`.
  Previously, the single `Enrich` callback required the consumer to detect
  which event triggered the callback to be invoked (e.g., request start,
  response end, or an exception) and then cast the object received to the
  appropriate type: `HttpRequest`, `HttpResponse`, or `Exception`. The separate
  callbacks make it clear what event triggers them and there is no longer the
  need to cast the argument to the expected type.
  ([#3749](https://github.com/open-telemetry/opentelemetry-dotnet/pull/3749))

* Added back `netstandard2.0` and `netstandard2.1` targets.
([#3755](https://github.com/open-telemetry/opentelemetry-dotnet/pull/3755))

## 1.0.0-rc9.8

Released 2022-Oct-17

## 1.0.0-rc9.7

Released 2022-Sep-29

* Performance improvement (Reduced memory allocation) - Updated DiagnosticSource
event subscription to specific set of events.
([#3519](https://github.com/open-telemetry/opentelemetry-dotnet/pull/3519))

* Added overloads which accept a name to the `TracerProviderBuilder`
  `AddAspNetCoreInstrumentation` extension to allow for more fine-grained
  options management
  ([#3661](https://github.com/open-telemetry/opentelemetry-dotnet/pull/3661))

* Fix issue where when an application has an ExceptionFilter, the exception data
  wouldn't be collected.
  ([#3475](https://github.com/open-telemetry/opentelemetry-dotnet/pull/3475))

## 1.0.0-rc9.6

Released 2022-Aug-18

* Removed `netstandard2.0` and `netstandard2.1` targets. .NET 5 reached EOL
  in May 2022 and .NET Core 3.1 reaches EOL in December 2022. End of support
  dates for .NET are published
  [here](https://dotnet.microsoft.com/download/dotnet). The
  instrumentation for ASP.NET Core now requires .NET 6 or later.
  ([#3567](https://github.com/open-telemetry/opentelemetry-dotnet/pull/3567))

* Fixed an issue where activity started within middleware was modified by
  instrumentation library.
  ([#3498](https://github.com/open-telemetry/opentelemetry-dotnet/pull/3498))

* Updated to use Activity native support from
  `System.Diagnostics.DiagnosticSource` to set activity status.
  ([#3118](https://github.com/open-telemetry/opentelemetry-dotnet/issues/3118))
  ([#3555](https://github.com/open-telemetry/opentelemetry-dotnet/pull/3555))

## 1.0.0-rc9.5

Released 2022-Aug-02

* Fix Remote IP Address - NULL reference exception.
  ([#3481](https://github.com/open-telemetry/opentelemetry-dotnet/pull/3481))

* Metrics instrumentation to correctly populate `http.flavor` tag.
  (1.1 instead of HTTP/1.1 etc.)
  ([#3379](https://github.com/open-telemetry/opentelemetry-dotnet/pull/3379))

* Tracing instrumentation to populate `http.flavor` tag.
  ([#3372](https://github.com/open-telemetry/opentelemetry-dotnet/pull/3372))

* Tracing instrumentation to populate `http.scheme` tag.
  ([#3392](https://github.com/open-telemetry/opentelemetry-dotnet/pull/3392))

## 1.0.0-rc9.4

Released 2022-Jun-03

* Added additional metric dimensions.
  ([#3247](https://github.com/open-telemetry/opentelemetry-dotnet/pull/3247))

* Removes net5.0 target as .NET 5.0 is going out
  of support. The package keeps netstandard2.1 target, so it
  can still be used with .NET5.0 apps.
  ([#3147](https://github.com/open-telemetry/opentelemetry-dotnet/issues/3147))

## 1.0.0-rc9.3

Released 2022-Apr-15

## 1.0.0-rc9.2

Released 2022-Apr-12

## 1.0.0-rc9.1

Released 2022-Mar-30

* Fix: Http server span status is now unset for `400`-`499`.
  ([#2904](https://github.com/open-telemetry/opentelemetry-dotnet/pull/2904))

* Fix: drop direct reference of the `Microsoft.AspNetCore.Http.Features` from
  net5 & net6 targets (already part of the FrameworkReference since the net5).
  ([#2860](https://github.com/open-telemetry/opentelemetry-dotnet/pull/2860))

* Reduce allocations calculating the http.url tag.
  ([#2947](https://github.com/open-telemetry/opentelemetry-dotnet/pull/2947))

## 1.0.0-rc10 (broken. use 1.0.0-rc9.1 and newer)

Released 2022-Mar-04

## 1.0.0-rc9

Released 2022-Feb-02

## 1.0.0-rc8

Released 2021-Oct-08

* Replaced `http.path` tag on activity with `http.target`.
  ([#2266](https://github.com/open-telemetry/opentelemetry-dotnet/pull/2266))

## 1.0.0-rc7

Released 2021-Jul-12

## 1.0.0-rc6

Released 2021-Jun-25

## 1.0.0-rc5

Released 2021-Jun-09

* Fixes bug
  [#1740](https://github.com/open-telemetry/opentelemetry-dotnet/issues/1740):
  Instrumentation.AspNetCore for gRPC services omits ALL rpc.* attributes under
  certain conditions
  ([#1879](https://github.com/open-telemetry/opentelemetry-dotnet/pull/1879))

## 1.0.0-rc4

Released 2021-Apr-23

* When using OpenTelemetry.Extensions.Hosting you can now bind
  `AspNetCoreInstrumentationOptions` from DI.
  ([#1997](https://github.com/open-telemetry/opentelemetry-dotnet/pull/1997))

## 1.0.0-rc3

Released 2021-Mar-19

* Leverages added AddLegacySource API from OpenTelemetry SDK to trigger Samplers
  and ActivityProcessors. Samplers, ActivityProcessor.OnStart will now get the
  Activity before any enrichment done by the instrumentation.
  ([#1836](https://github.com/open-telemetry/opentelemetry-dotnet/pull/1836))

* Performance optimization by leveraging sampling decision and short circuiting
  activity enrichment. `Filter` and `Enrich` are now only called if
  `activity.IsAllDataRequested` is `true`
  ([#1899](https://github.com/open-telemetry/opentelemetry-dotnet/pull/1899))

## 1.0.0-rc2

Released 2021-Jan-29

## 1.0.0-rc1.1

Released 2020-Nov-17

* AspNetCoreInstrumentation sets ActivitySource to activities created outside
  ActivitySource.
  ([#1515](https://github.com/open-telemetry/opentelemetry-dotnet/pull/1515/))

* For gRPC invocations, leading forward slash is trimmed from span name in order
  to conform to the specification.
  ([#1551](https://github.com/open-telemetry/opentelemetry-dotnet/pull/1551))

## 0.8.0-beta.1

Released 2020-Nov-5

* Record `Exception` in AspNetCore instrumentation based on `RecordException` in
  `AspNetCoreInstrumentationOptions`
  ([#1408](https://github.com/open-telemetry/opentelemetry-dotnet/issues/1408))

* Added configuration option `EnableGrpcAspNetCoreSupport` to enable or disable
  support for adding OpenTelemetry RPC attributes when using
  [Grpc.AspNetCore](https://www.nuget.org/packages/Grpc.AspNetCore/). This
  option is enabled by default.
  ([#1423](https://github.com/open-telemetry/opentelemetry-dotnet/pull/1423))

* Renamed TextMapPropagator to TraceContextPropagator, CompositePropagator to
  CompositeTextMapPropagator. IPropagator is renamed to TextMapPropagator and
  changed from interface to abstract class.
  ([#1427](https://github.com/open-telemetry/opentelemetry-dotnet/pull/1427))

* Propagators.DefaultTextMapPropagator will be used as the default Propagator
  ([#1427](https://github.com/open-telemetry/opentelemetry-dotnet/pull/1428))

* Removed Propagator from Instrumentation Options. Instrumentation now always
  respect the Propagator.DefaultTextMapPropagator.
  ([#1448](https://github.com/open-telemetry/opentelemetry-dotnet/pull/1448))

## 0.7.0-beta.1

Released 2020-Oct-16

* Instrumentation no longer store raw objects like `HttpRequest` in
  Activity.CustomProperty. To enrich activity, use the Enrich action on the
  instrumentation.
  ([#1261](https://github.com/open-telemetry/opentelemetry-dotnet/pull/1261))

* Span Status is populated as per new spec
  ([#1313](https://github.com/open-telemetry/opentelemetry-dotnet/pull/1313))

## 0.6.0-beta.1

Released 2020-Sep-15

* For gRPC invocations, the `grpc.method` and `grpc.status_code` attributes
  added by the library are removed from the span. The information from these
  attributes is contained in other attributes that follow the conventions of
  OpenTelemetry.
  ([#1260](https://github.com/open-telemetry/opentelemetry-dotnet/pull/1260))

## 0.5.0-beta.2

Released 2020-08-28

* Added Filter public API on AspNetCoreInstrumentationOptions to allow filtering
  of instrumentation based on HttpContext.

* Asp.Net Core Instrumentation automatically populates HttpRequest, HttpResponse
  in Activity custom property

* Changed the default propagation to support W3C Baggage
  ([#1048](https://github.com/open-telemetry/opentelemetry-dotnet/pull/1048))
  * The default ITextFormat is now `CompositePropagator(TraceContextFormat,
    BaggageFormat)`. Baggage sent via the [W3C
    Baggage](https://github.com/w3c/baggage/blob/master/baggage/HTTP_HEADER_FORMAT.md)
    header will now be parsed and set on incoming Http spans.

* Introduced support for Grpc.AspNetCore (#803).
  * Attributes are added to gRPC invocations: `rpc.system`, `rpc.service`,
    `rpc.method`. These attributes are added to an existing span generated by
    the instrumentation. This is unlike the instrumentation for client-side gRPC
    calls where one span is created for the gRPC call and a separate span is
    created for the underlying HTTP call in the event both gRPC and HTTP
    instrumentation are enabled.

* Renamed `ITextPropagator` to `IPropagator`
  ([#1190](https://github.com/open-telemetry/opentelemetry-dotnet/pull/1190))

## 0.4.0-beta.2

Released 2020-07-24

* First beta release

## 0.3.0-beta

Released 2020-07-23

* Initial release<|MERGE_RESOLUTION|>--- conflicted
+++ resolved
@@ -2,15 +2,13 @@
 
 ## Unreleased
 
-<<<<<<< HEAD
+* Add support for .NET 10.0.
+  ([#2822](https://github.com/open-telemetry/opentelemetry-dotnet-contrib/pull/2822))
+
 * Fixes an issue where `http.route` attribute reported only a plain route template for some routing options.
   Therefore, the HTTP span display name has been also changed to a more meaningful value.
   ([#3338](https://github.com/open-telemetry/opentelemetry-dotnet-contrib/pull/3338))
   
-=======
-* Add support for .NET 10.0.
-  ([#2822](https://github.com/open-telemetry/opentelemetry-dotnet-contrib/pull/2822))
->>>>>>> a5f3fc04
 
 ## 1.13.0
 
