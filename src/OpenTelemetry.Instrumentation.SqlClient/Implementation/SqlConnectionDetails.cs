--- conflicted
+++ resolved
@@ -8,40 +8,6 @@
 
 internal sealed partial class SqlConnectionDetails
 {
-<<<<<<< HEAD
-=======
-    /*
-     * Match...
-     *  protocol[ ]:[ ]serverName
-     *  serverName
-     *  serverName[ ]\[ ]instanceName
-     *  serverName[ ],[ ]port
-     *  serverName[ ]\[ ]instanceName[ ],[ ]port
-     *
-     * [ ] can be any number of white-space, SQL allows it for some reason.
-     *
-     * Optional "protocol" can be "tcp", "lpc" (shared memory), or "np" (named pipes). See:
-     *  https://docs.microsoft.com/troubleshoot/sql/connect/use-server-name-parameter-connection-string, and
-     *  https://docs.microsoft.com/dotnet/api/system.data.sqlclient.sqlconnection.connectionstring?view=dotnet-plat-ext-5.0
-     *
-     * In case of named pipes the Data Source string can take form of:
-     *  np:serverName\instanceName, or
-     *  np:\\serverName\pipe\pipeName, or
-     *  np:\\serverName\pipe\MSSQL$instanceName\pipeName - in this case a separate regex (see NamedPipeRegex below)
-     *  is used to extract instanceName
-     */
-    private static readonly Regex DataSourceRegex = new("^([^[]*\\s*:\\s*\\\\{0,2})?(.*?)\\s*(?:[\\\\,]|$)\\s*(.*?)\\s*(?:,|$)\\s*(.*)$", RegexOptions.Compiled);
-
-    /// <summary>
-    /// In a Data Source string like "np:\\serverName\pipe\MSSQL$instanceName\pipeName" match the
-    /// "pipe\MSSQL$instanceName" segment to extract instanceName if it is available.
-    /// </summary>
-    /// <see>
-    /// <a href="https://docs.microsoft.com/previous-versions/sql/sql-server-2016/ms189307(v=sql.130)"/>
-    /// </see>
-    private static readonly Regex NamedPipeRegex = new("pipe\\\\MSSQL\\$(.*?)\\\\", RegexOptions.Compiled);
-
->>>>>>> 54b33e58
     private static readonly ConcurrentDictionary<string, SqlConnectionDetails> ConnectionDetailCache = new(StringComparer.OrdinalIgnoreCase);
 
     private SqlConnectionDetails()
@@ -152,11 +118,11 @@
      *  np:\\serverName\pipe\MSSQL$instanceName\pipeName - in this case a separate regex (see NamedPipeRegex below)
      *  is used to extract instanceName
      */
-    [GeneratedRegex("^(.*\\s*:\\s*\\\\{0,2})?(.*?)\\s*(?:[\\\\,]|$)\\s*(.*?)\\s*(?:,|$)\\s*(.*)$")]
+    [GeneratedRegex("^([^[]*\\s*:\\s*\\\\{0,2})?(.*?)\\s*(?:[\\\\,]|$)\\s*(.*?)\\s*(?:,|$)\\s*(.*)$")]
     private static partial Regex DataSourceRegex();
 #else
 #pragma warning disable SA1201 // A field should not follow a method
-    private static readonly Regex DataSourceRegexField = new("^(.*\\s*:\\s*\\\\{0,2})?(.*?)\\s*(?:[\\\\,]|$)\\s*(.*?)\\s*(?:,|$)\\s*(.*)$", RegexOptions.Compiled);
+    private static readonly Regex DataSourceRegexField = new("^([^[]*\\s*:\\s*\\\\{0,2})?(.*?)\\s*(?:[\\\\,]|$)\\s*(.*?)\\s*(?:,|$)\\s*(.*)$", RegexOptions.Compiled);
 #pragma warning restore SA1201 // A field should not follow a method
 
     private static Regex DataSourceRegex() => DataSourceRegexField;
