// Copyright The OpenTelemetry Authors
// SPDX-License-Identifier: Apache-2.0

using System.Diagnostics;
using System.Diagnostics.Metrics;
using System.Reflection;
using OpenTelemetry.Internal;
using OpenTelemetry.Trace;

namespace OpenTelemetry.Instrumentation.SqlClient.Implementation;

/// <summary>
/// Helper class to hold common properties used by both SqlClientDiagnosticListener on .NET Core
/// and SqlEventSourceListener on .NET Framework.
/// </summary>
internal sealed class SqlActivitySourceHelper
{
    public const string MicrosoftSqlServerDbSystemName = "microsoft.sql_server";
    public const string MicrosoftSqlServerDbSystem = "mssql";

    public static readonly Assembly Assembly = typeof(SqlActivitySourceHelper).Assembly;
    public static readonly AssemblyName AssemblyName = Assembly.GetName();
    public static readonly string ActivitySourceName = AssemblyName.Name!;
    public static readonly ActivitySource ActivitySource = new(ActivitySourceName, Assembly.GetPackageVersion());

    public static readonly string MeterName = AssemblyName.Name!;
    public static readonly Meter Meter = new(MeterName, Assembly.GetPackageVersion());

    public static readonly Histogram<double> DbClientOperationDuration = Meter.CreateHistogram(
        "db.client.operation.duration",
        unit: "s",
        description: "Duration of database client operations.",
        advice: new InstrumentAdvice<double> { HistogramBucketBoundaries = [0.001, 0.005, 0.01, 0.05, 0.1, 0.5, 1, 5, 10] });

    internal static readonly string[] SharedTagNames =
    [
        SemanticConventions.AttributeDbSystem,
<<<<<<< HEAD
=======
        SemanticConventions.AttributeDbSystemName,
        SemanticConventions.AttributeDbCollectionName,
>>>>>>> 864efd45
        SemanticConventions.AttributeDbNamespace,
        SemanticConventions.AttributeDbStoredProcedureName,
        SemanticConventions.AttributeDbResponseStatusCode,
        SemanticConventions.AttributeErrorType,
        SemanticConventions.AttributeServerPort,
        SemanticConventions.AttributeServerAddress,
    ];

    public static TagList GetTagListFromConnectionInfo(string? dataSource, string? databaseName, SqlClientTraceInstrumentationOptions options, out string activityName)
    {
        activityName = options.EmitNewAttributes
            ? MicrosoftSqlServerDbSystemName
            : MicrosoftSqlServerDbSystem;

        var tags = new TagList { };

        if (options.EmitOldAttributes)
        {
            tags.Add(SemanticConventions.AttributeDbSystem, MicrosoftSqlServerDbSystem);
        }

        if (options.EmitNewAttributes)
        {
            tags.Add(SemanticConventions.AttributeDbSystemName, MicrosoftSqlServerDbSystemName);
        }

        if (dataSource != null)
        {
            var connectionDetails = SqlConnectionDetails.ParseFromDataSource(dataSource);

            if (options.EmitOldAttributes && !string.IsNullOrEmpty(databaseName))
            {
                tags.Add(SemanticConventions.AttributeDbName, databaseName);
                activityName = databaseName!;
            }

            if (options.EmitNewAttributes && !string.IsNullOrEmpty(databaseName))
            {
                var dbNamespace = !string.IsNullOrEmpty(connectionDetails.InstanceName)
                    ? $"{connectionDetails.InstanceName}.{databaseName}" // TODO: Refactor SqlConnectionDetails to include database to avoid string allocation here.
                    : databaseName!;
                tags.Add(SemanticConventions.AttributeDbNamespace, dbNamespace);
                activityName = dbNamespace;
            }

            var serverAddress = connectionDetails.ServerHostName ?? connectionDetails.ServerIpAddress;
            if (!string.IsNullOrEmpty(serverAddress))
            {
                tags.Add(SemanticConventions.AttributeServerAddress, serverAddress);
                if (connectionDetails.Port.HasValue)
                {
                    tags.Add(SemanticConventions.AttributeServerPort, connectionDetails.Port);
                }

                if (activityName == MicrosoftSqlServerDbSystem || activityName == MicrosoftSqlServerDbSystemName)
                {
                    activityName = connectionDetails.Port.HasValue
                        ? $"{serverAddress}:{connectionDetails.Port}" // TODO: Another opportunity to refactor SqlConnectionDetails
                        : serverAddress!;
                }
            }

            if (options.EmitOldAttributes && !string.IsNullOrEmpty(connectionDetails.InstanceName))
            {
                tags.Add(SemanticConventions.AttributeDbMsSqlInstanceName, connectionDetails.InstanceName);
            }
        }
        else if (!string.IsNullOrEmpty(databaseName))
        {
            if (options.EmitNewAttributes)
            {
                tags.Add(SemanticConventions.AttributeDbNamespace, databaseName);
            }

            if (options.EmitOldAttributes)
            {
                tags.Add(SemanticConventions.AttributeDbName, databaseName);
            }

            activityName = databaseName!;
        }

        return tags;
    }

    internal static double CalculateDurationFromTimestamp(long begin, long? end = null)
    {
        end ??= Stopwatch.GetTimestamp();
        var timestampToTicks = TimeSpan.TicksPerSecond / (double)Stopwatch.Frequency;
        var delta = end - begin;
        var ticks = (long)(timestampToTicks * delta);
        var duration = new TimeSpan(ticks);
        return duration.TotalSeconds;
    }
}<|MERGE_RESOLUTION|>--- conflicted
+++ resolved
@@ -35,11 +35,7 @@
     internal static readonly string[] SharedTagNames =
     [
         SemanticConventions.AttributeDbSystem,
-<<<<<<< HEAD
-=======
         SemanticConventions.AttributeDbSystemName,
-        SemanticConventions.AttributeDbCollectionName,
->>>>>>> 864efd45
         SemanticConventions.AttributeDbNamespace,
         SemanticConventions.AttributeDbStoredProcedureName,
         SemanticConventions.AttributeDbResponseStatusCode,
