# Changelog

## Unreleased

<<<<<<< HEAD
* Add support for .NET 10.0.
  ([#2822](https://github.com/open-telemetry/opentelemetry-dotnet-contrib/pull/2822))
=======
## 1.13.0-beta.2

Released 2025-Nov-03

* Fix diacritic identifier parsing hang and improve FROM clause parsing.
([#3368](https://github.com/open-telemetry/opentelemetry-dotnet-contrib/pull/3368))
>>>>>>> 213e5e01

## 1.13.0-beta.1

Released 2025-Oct-22

* Updated OpenTelemetry core component version(s) to `1.13.1`.
  ([#3218](https://github.com/open-telemetry/opentelemetry-dotnet-contrib/pull/3218))

## 1.12.0-beta.3

Released 2025-Sep-25

* Add `db.query.parameter.<key>` attribute(s) to query spans if opted into using
  the `OTEL_DOTNET_EXPERIMENTAL_SQLCLIENT_ENABLE_TRACE_DB_QUERY_PARAMETERS`
  environment variable. Not supported on .NET Framework.
  ([#3015](https://github.com/open-telemetry/opentelemetry-dotnet-contrib/pull/3015),
  [#3081](https://github.com/open-telemetry/opentelemetry-dotnet-contrib/pull/3081))

* Fix activities not being stopped on .NET Framework when using a global activity
  listener.
  ([#3041](https://github.com/open-telemetry/opentelemetry-dotnet-contrib/pull/3041))

* **Breaking change**: The `SetDbStatementForText` property has been removed.
  Behaviors related to this option are now always enabled.
  ([#3072](https://github.com/open-telemetry/opentelemetry-dotnet-contrib/pull/3072))

* **Breaking change**: The `Enrich`, `Filter` and `RecordException` properties have
  been removed for .NET Framework where they were non-functional.
  ([#3079](https://github.com/open-telemetry/opentelemetry-dotnet-contrib/pull/3079))

* **Breaking change**: The `Enrich` property has been renamed to
  `EnrichWithSqlCommand` and no longer passes an event name to the delegate.
  ([#3080](https://github.com/open-telemetry/opentelemetry-dotnet-contrib/pull/3080))

## 1.12.0-beta.2

Released 2025-Jul-15

* Add the `db.operation.name` attribute when `CommandType` is
  `StoredProcedure` to conform to the new semantic conventions.
  This affects you if you have opted into the new conventions.
  ([#2800](https://github.com/open-telemetry/opentelemetry-dotnet-contrib/pull/2800))

* Add the `db.query.summary` attribute. This affects you if you have opted into
  the new conventions.
  ([#2811](https://github.com/open-telemetry/opentelemetry-dotnet-contrib/pull/2811))

* Added `OTEL_DOTNET_EXPERIMENTAL_SQLCLIENT_ENABLE_TRACE_CONTEXT_PROPAGATION`
  environment variable to propagate trace context to SQL Server databases.
  This will remain experimental while the [specification](https://github.com/open-telemetry/semantic-conventions/blob/main/docs/database/sql-server.md#context-propagation)
  remains in development.
  It is now only available on .NET 8 and newer.
  ([#2709](https://github.com/open-telemetry/opentelemetry-dotnet-contrib/pull/2709))

  > Propagate `traceparent` information to SQL Server databases
    (see [SET CONTEXT_INFO](https://learn.microsoft.com/en-us/sql/t-sql/statements/set-context-info-transact-sql?view=sql-server-ver16)).
    Note that this option incurs an additional round-trip to the database.

## 1.12.0-beta.1

Released 2025-May-06

* Fix issue where IPv6 addresses were improperly parsed from the the
  connection's `DataSource` when used to populate the `server.address`
  attribute.
  ([#2674](https://github.com/open-telemetry/opentelemetry-dotnet-contrib/pull/2674))

* Updates have been made to adhere to recent changes in the new semantic
  conventions. These affect you if you have opted in to the new conventions.
  When `CommandType` is `StoredProcedure`, the `db.stored_procedure.name` has
  been added and the `db.query.text`, `db.operation.name`, and
  `db.collection.name` attributes have been removed.
  ([#2693](https://github.com/open-telemetry/opentelemetry-dotnet-contrib/pull/2693))

* Updated OpenTelemetry core component version(s) to `1.12.0`.
  ([#2725](https://github.com/open-telemetry/opentelemetry-dotnet-contrib/pull/2725))

* Fixes an issue that throws `IndexOutOfRangeException` in `SqlProcessor` when the
  SQL statement ends with the beginning of a keyword such as `UPDATE`.
  ([#2674](https://github.com/open-telemetry/opentelemetry-dotnet-contrib/pull/2674))

## 1.11.0-beta.2

Released 2025-Mar-05

* Updated OpenTelemetry core component version(s) to `1.11.2`.
  ([#2582](https://github.com/open-telemetry/opentelemetry-dotnet-contrib/pull/2582))

## 1.11.0-beta.1

Released 2025-Jan-27

* **Breaking change** The `EnableConnectionLevelAttributes` option has been removed.
  ([#2414](https://github.com/open-telemetry/opentelemetry-dotnet-contrib/pull/2414))

* The `db.client.operation.duration` histogram (measured in seconds) produced by
  the metrics instrumentation in this package now uses the [Advice API](https://github.com/open-telemetry/opentelemetry-dotnet/blob/core-1.10.0/docs/metrics/customizing-the-sdk/README.md#explicit-bucket-histogram-aggregation)
  to set default explicit buckets following the [OpenTelemetry Specification](https://github.com/open-telemetry/semantic-conventions/blob/v1.29.0/docs/database/database-metrics.md).
  ([#2430](https://github.com/open-telemetry/opentelemetry-dotnet-contrib/pull/2430))

* Enabling `SetDbStatementForText` will no longer capture the raw query text.
  The query is now sanitized. Literal values in the query text are replaced
  by a `?` character.
  ([#2446](https://github.com/open-telemetry/opentelemetry-dotnet-contrib/pull/2446))

* Updated OpenTelemetry core component version(s) to `1.11.1`.
  ([#2477](https://github.com/open-telemetry/opentelemetry-dotnet-contrib/pull/2477))

## 1.10.0-beta.1

Released 2024-Dec-09

* Drop support for .NET 6 as this target is no longer supported.
  ([#2159](https://github.com/open-telemetry/opentelemetry-dotnet-contrib/pull/2159))

* The new database semantic conventions can be opted in to by setting
  the `OTEL_SEMCONV_STABILITY_OPT_IN` environment variable. This allows for a
  transition period for users to experiment with the new semantic conventions
  and adapt as necessary. The environment variable supports the following
  values:
  * `database` - emit the new, frozen (proposed for stable) database
  attributes, and stop emitting the old experimental database
  attributes that the instrumentation emitted previously.
  * `database/dup` - emit both the old and the frozen (proposed for stable) database
  attributes, allowing for a more seamless transition.
  * The default behavior (in the absence of one of these values) is to continue
  emitting the same database semantic conventions that were emitted in
  the previous version.
  * Note: this option will be be removed after the new database
  semantic conventions is marked stable. At which time this
  instrumentation can receive a stable release, and the old database
  semantic conventions will no longer be supported. Refer to the
  specification for more information regarding the new database
  semantic conventions for
  [spans](https://github.com/open-telemetry/semantic-conventions/blob/v1.28.0/docs/database/database-spans.md).
  ([#2229](https://github.com/open-telemetry/opentelemetry-dotnet-contrib/pull/2229),
   [#2277](https://github.com/open-telemetry/opentelemetry-dotnet-contrib/pull/2277),
   [#2262](https://github.com/open-telemetry/opentelemetry-dotnet-contrib/pull/2262),
   [#2279](https://github.com/open-telemetry/opentelemetry-dotnet-contrib/pull/2279))

* **Breaking change**: The `peer.service` and `server.socket.address` attributes
  are no longer emitted. Users should rely on the `server.address` attribute
  for the same information. Note that `server.address` is only included when
  the `EnableConnectionLevelAttributes` option is enabled.
  ([#2229](https://github.com/open-telemetry/opentelemetry-dotnet-contrib/pull/2229))

* **Breaking change**: When `EnableConnectionLevelAttributes` is enabled, the
  `server.port` attribute will now be written as an integer to be compliant with
  the [semantic conventions](https://github.com/open-telemetry/semantic-conventions/blob/main/docs/attributes-registry/server.md).
  Previously, it was written as a string.
  ([#2233](https://github.com/open-telemetry/opentelemetry-dotnet-contrib/pull/2233))

* The `EnableConnectionLevelAttributes` option is now enabled by default.
  ([#2249](https://github.com/open-telemetry/opentelemetry-dotnet-contrib/pull/2249))

* The following attributes are now provided when starting an activity for a database
  call: `db.system`, `db.name` (old conventions), `db.namespace` (new conventions),
  `server.address`, and `server.port`. These attributes are now available for sampling
  decisions.
  ([#2277](https://github.com/open-telemetry/opentelemetry-dotnet-contrib/pull/2277))

* **Breaking change**: The `SetDbStatementForStoredProcedure` option has been removed.
  ([#2284](https://github.com/open-telemetry/opentelemetry-dotnet-contrib/pull/2284))

* Add support for metric `db.client.operation.duration`
  from [new database semantic conventions](https://github.com/open-telemetry/semantic-conventions/blob/v1.28.0/docs/database/database-metrics.md#metric-dbclientoperationduration)
  on .NET 8+.
  ([#2309](https://github.com/open-telemetry/opentelemetry-dotnet-contrib/pull/2309))

* Add support for metric `db.client.operation.duration`
  from [new database semantic conventions](https://github.com/open-telemetry/semantic-conventions/blob/v1.28.0/docs/database/database-metrics.md#metric-dbclientoperationduration)
  on .NET Framework.
  ([#2311](https://github.com/open-telemetry/opentelemetry-dotnet-contrib/pull/2311))
  * Only the following attributes are available when a trace is not captured:
  `db.system`, `db.response.status_code`, and `error.type`

* Updated OpenTelemetry core component version(s) to `1.10.0`.
  ([#2317](https://github.com/open-telemetry/opentelemetry-dotnet-contrib/pull/2317))

## 1.9.0-beta.1

Released 2024-Jun-17

* `ActivitySource.Version` is set to NuGet package version.
  ([#5498](https://github.com/open-telemetry/opentelemetry-dotnet/pull/5498))

* Updated OpenTelemetry core component version(s) to `1.9.0`.
  ([#1888](https://github.com/open-telemetry/opentelemetry-dotnet-contrib/pull/1888))

## 1.8.0-beta.1

Released 2024-Apr-04

## 1.7.0-beta.1

Released 2024-Feb-09

* Removed support for the `OTEL_SEMCONV_STABILITY_OPT_IN` environment variable
  which toggled the use of the new conventions for the
  [server, client, and shared network attributes](https://github.com/open-telemetry/semantic-conventions/blob/v1.23.0/docs/general/attributes.md#server-client-and-shared-network-attributes).
  Now that this suite of attributes are stable, this instrumentation will only
  emit the new attributes.
  ([#5270](https://github.com/open-telemetry/opentelemetry-dotnet/pull/5270))

* **Breaking Change**: Renamed `SqlClientInstrumentationOptions` to
  `SqlClientTraceInstrumentationOptions`.
  ([#5285](https://github.com/open-telemetry/opentelemetry-dotnet/pull/5285))

* **Breaking Change**: Stop emitting `db.statement_type` attribute.
  This attribute was never a part of the [semantic conventions](https://github.com/open-telemetry/semantic-conventions/blob/v1.24.0/docs/database/database-spans.md#call-level-attributes).
  ([#5301](https://github.com/open-telemetry/opentelemetry-dotnet/pull/5301))

## 1.6.0-beta.3

Released 2023-Nov-17

* Updated `Microsoft.Extensions.Configuration` and
  `Microsoft.Extensions.Options` package version to `8.0.0`.
  ([#5051](https://github.com/open-telemetry/opentelemetry-dotnet/pull/5051))

## 1.6.0-beta.2

Released 2023-Oct-26

## 1.5.1-beta.1

Released 2023-Jul-20

* The new network semantic conventions can be opted in to by setting
  the `OTEL_SEMCONV_STABILITY_OPT_IN` environment variable. This allows for a
  transition period for users to experiment with the new semantic conventions
  and adapt as necessary. The environment variable supports the following
  values:
  * `http` - emit the new, frozen (proposed for stable) networking
  attributes, and stop emitting the old experimental networking
  attributes that the instrumentation emitted previously.
  * `http/dup` - emit both the old and the frozen (proposed for stable)
  networking attributes, allowing for a more seamless transition.
  * The default behavior (in the absence of one of these values) is to continue
  emitting the same network semantic conventions that were emitted in
  `1.5.0-beta.1`.
  * Note: this option will eventually be removed after the new
  network semantic conventions are marked stable. Refer to the
  specification for more information regarding the new network
  semantic conventions for
  [spans](https://github.com/open-telemetry/semantic-conventions/blob/v1.21.0/docs/database/database-spans.md).
  ([#4644](https://github.com/open-telemetry/opentelemetry-dotnet/pull/4644))

## 1.5.0-beta.1

Released 2023-Jun-05

* Bumped the package version to `1.5.0-beta.1` to keep its major and minor
  version in sync with that of the core packages. This would make it more
  intuitive for users to figure out what version of core packages would work
  with a given version of this package. The pre-release identifier has also been
  changed from `rc` to `beta` as we believe this more accurately reflects the
  status of this package. We believe the `rc` identifier will be more
  appropriate as semantic conventions reach stability.

## 1.0.0-rc9.14

Released 2023-Feb-24

* Updated OpenTelemetry.Api.ProviderBuilderExtensions dependency to 1.4.0

## 1.4.0-rc9.13

Released 2023-Feb-10

## 1.0.0-rc9.12

Released 2023-Feb-01

## 1.0.0-rc9.11

Released 2023-Jan-09

## 1.0.0-rc9.10

Released 2022-Dec-12

* **Breaking change**: The same API is now exposed for `net462` and
  `netstandard2.0` targets. `SetDbStatement` has been removed. Use
  `SetDbStatementForText` to capture command text and stored procedure names on
  .NET Framework. Note: `Enrich`, `Filter`, `RecordException`, and
  `SetDbStatementForStoredProcedure` options are NOT supported on .NET
  Framework.
  ([#3900](https://github.com/open-telemetry/opentelemetry-dotnet/pull/3900))

* Added overloads which accept a name to the `TracerProviderBuilder`
  `AddSqlClientInstrumentation` extension to allow for more fine-grained options
  management
  ([#3994](https://github.com/open-telemetry/opentelemetry-dotnet/pull/3994))

## 1.0.0-rc9.9

Released 2022-Nov-07

## 1.0.0-rc9.8

Released 2022-Oct-17

* Use `Activity.Status` and `Activity.StatusDescription` properties instead of
  `OpenTelemetry.Trace.Status` and `OpenTelemetry.Trace.Status.Description`
  respectively to set activity status.
  ([#3118](https://github.com/open-telemetry/opentelemetry-dotnet/issues/3118))
  ([#3751](https://github.com/open-telemetry/opentelemetry-dotnet/pull/3751))

* Add support for Filter option for non .NET Framework Targets
  ([#3743](https://github.com/open-telemetry/opentelemetry-dotnet/pull/3743))

## 1.0.0-rc9.7

Released 2022-Sep-29

## 1.0.0-rc9.6

Released 2022-Aug-18

## 1.0.0-rc9.5

Released 2022-Aug-02

* Update the `ActivitySource.Name` from "OpenTelemetry.SqlClient" to
  "OpenTelemetry.Instrumentation.SqlClient".
  ([#3435](https://github.com/open-telemetry/opentelemetry-dotnet/issues/3435))

## 1.0.0-rc9.4

Released 2022-Jun-03

## 1.0.0-rc9.3

Released 2022-Apr-15

* Removes .NET Framework 4.6.1. The minimum .NET Framework version supported is
  .NET 4.6.2.
  ([#3190](https://github.com/open-telemetry/opentelemetry-dotnet/issues/3190))

## 1.0.0-rc9.2

Released 2022-Apr-12

## 1.0.0-rc9.1

Released 2022-Mar-30

## 1.0.0-rc10 (broken. use 1.0.0-rc9.1 and newer)

Released 2022-Mar-04

## 1.0.0-rc9

Released 2022-Feb-02

## 1.0.0-rc8

Released 2021-Oct-08

* Removes .NET Framework 4.5.2 support. The minimum .NET Framework version
  supported is .NET 4.6.1.
  ([#2138](https://github.com/open-telemetry/opentelemetry-dotnet/issues/2138))

## 1.0.0-rc7

Released 2021-Jul-12

## 1.0.0-rc6

Released 2021-Jun-25

## 1.0.0-rc5

Released 2021-Jun-09

## 1.0.0-rc4

Released 2021-Apr-23

* Instrumentation modified to depend only on the API.

* Activities are now created with the `db.system` attribute set for usage during
  sampling.
  ([#1979](https://github.com/open-telemetry/opentelemetry-dotnet/pull/1979))

## 1.0.0-rc3

Released 2021-Mar-19

## 1.0.0-rc2

Released 2021-Jan-29

* Microsoft.Data.SqlClient v2.0.0 and higher is now properly instrumented on
  .NET Framework.
  ([#1599](https://github.com/open-telemetry/opentelemetry-dotnet/pull/1599))

* SqlClientInstrumentationOptions API changes: `SetStoredProcedureCommandName`
  and `SetTextCommandContent` have been renamed to
  `SetDbStatementForStoredProcedure` and `SetDbStatementForText`. They are now
  only available on .NET Core. On .NET Framework they are replaced by a single
  `SetDbStatement` property.

* On .NET Framework, "db.statement_type" attribute is no longer set for
  activities created by the instrumentation.

* New setting on SqlClientInstrumentationOptions on .NET Core: `RecordException`
  can be set to instruct the instrumentation to record SqlExceptions as Activity
  [events](https://github.com/open-telemetry/semantic-conventions/blob/main/docs/exceptions/exceptions-spans.md).
  ([#1592](https://github.com/open-telemetry/opentelemetry-dotnet/pull/1592))

## 1.0.0-rc1.1

Released 2020-Nov-17

* SqlInstrumentation sets ActivitySource to activities created outside
  ActivitySource.
  ([#1515](https://github.com/open-telemetry/opentelemetry-dotnet/pull/1515/))

## 0.8.0-beta.1

Released 2020-Nov-5

## 0.7.0-beta.1

Released 2020-Oct-16

* Instrumentation no longer store raw objects like `object` in
  Activity.CustomProperty. To enrich activity, use the Enrich action on the
  instrumentation.
  ([#1261](https://github.com/open-telemetry/opentelemetry-dotnet/pull/1261))

* Span Status is populated as per new spec
  ([#1313](https://github.com/open-telemetry/opentelemetry-dotnet/pull/1313))

## 0.6.0-beta.1

Released 2020-Sep-15

## 0.5.0-beta.2

Released 2020-08-28

* .NET Core SqlClient instrumentation will now add the raw Command object to the
  Activity it creates
  ([#1099](https://github.com/open-telemetry/opentelemetry-dotnet/pull/1099))

* Renamed from `AddSqlClientDependencyInstrumentation` to
  `AddSqlClientInstrumentation`

## 0.4.0-beta.2

Released 2020-07-24

* First beta release

## 0.3.0-beta

Released 2020-07-23

* Initial release<|MERGE_RESOLUTION|>--- conflicted
+++ resolved
@@ -2,17 +2,15 @@
 
 ## Unreleased
 
-<<<<<<< HEAD
 * Add support for .NET 10.0.
   ([#2822](https://github.com/open-telemetry/opentelemetry-dotnet-contrib/pull/2822))
-=======
+
 ## 1.13.0-beta.2
 
 Released 2025-Nov-03
 
 * Fix diacritic identifier parsing hang and improve FROM clause parsing.
 ([#3368](https://github.com/open-telemetry/opentelemetry-dotnet-contrib/pull/3368))
->>>>>>> 213e5e01
 
 ## 1.13.0-beta.1
 
