--- conflicted
+++ resolved
@@ -34,18 +34,7 @@
     public ApplicationInsightsSampler(float samplingRatio)
     {
         // Ensure passed ratio is between 0 and 1, inclusive
-        if (samplingRatio < 0 || samplingRatio > 1)
-        {
-<<<<<<< HEAD
-            throw new ArgumentOutOfRangeException(nameof(samplingRatio), "Ratio must be between 0 and 1, inclusive.");
-=======
-            // Ensure passed ratio is between 0 and 1, inclusive
-            Guard.ThrowIfOutOfRange((double)samplingRatio, min: 0.0, max: 1.0);
-
-            this.samplingRatio = samplingRatio;
-            this.Description = "ApplicationInsightsSampler{" + samplingRatio + "}";
->>>>>>> d4f94cc9
-        }
+        Guard.ThrowIfOutOfRange((double)samplingRatio, min: 0.0, max: 1.0);
 
         this.samplingRatio = samplingRatio;
         this.Description = "ApplicationInsightsSampler{" + samplingRatio + "}";
