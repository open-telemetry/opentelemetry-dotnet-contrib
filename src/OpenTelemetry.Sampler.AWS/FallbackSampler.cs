// Copyright The OpenTelemetry Authors
// SPDX-License-Identifier: Apache-2.0

using OpenTelemetry.Trace;

namespace OpenTelemetry.Sampler.AWS;

internal class FallbackSampler : Trace.Sampler
{
    private readonly Trace.Sampler reservoirSampler;
    private readonly Trace.Sampler fixedRateSampler;

    public FallbackSampler(Clock clock)
    {
<<<<<<< HEAD
        this.clock = clock;
        this.reservoirSampler = new RateLimitingSampler(1, clock);
        this.fixedRateSampler = new TraceIdRatioBasedSampler(0.05);
=======
        this.reservoirSampler = new ParentBasedSampler(new RateLimitingSampler(1, clock));
        this.fixedRateSampler = new ParentBasedSampler(new TraceIdRatioBasedSampler(0.05));
>>>>>>> cf9384a1
    }

    public override SamplingResult ShouldSample(in SamplingParameters samplingParameters)
    {
        var result = this.reservoirSampler.ShouldSample(in samplingParameters);
        return result.Decision != SamplingDecision.Drop ? result : this.fixedRateSampler.ShouldSample(in samplingParameters);
    }
}<|MERGE_RESOLUTION|>--- conflicted
+++ resolved
@@ -12,14 +12,8 @@
 
     public FallbackSampler(Clock clock)
     {
-<<<<<<< HEAD
-        this.clock = clock;
         this.reservoirSampler = new RateLimitingSampler(1, clock);
         this.fixedRateSampler = new TraceIdRatioBasedSampler(0.05);
-=======
-        this.reservoirSampler = new ParentBasedSampler(new RateLimitingSampler(1, clock));
-        this.fixedRateSampler = new ParentBasedSampler(new TraceIdRatioBasedSampler(0.05));
->>>>>>> cf9384a1
     }
 
     public override SamplingResult ShouldSample(in SamplingParameters samplingParameters)
