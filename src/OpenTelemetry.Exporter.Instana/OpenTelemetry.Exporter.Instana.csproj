--- conflicted
+++ resolved
@@ -7,12 +7,6 @@
     <Description>Instana .NET Exporter for OpenTelemetry</Description>
     <MinVerTagPrefix>Exporter.Instana-</MinVerTagPrefix>
     <PackageValidationBaselineVersion>1.0.3</PackageValidationBaselineVersion>
-<<<<<<< HEAD
-    <Nullable>enable</Nullable>
-    <ImplicitUsings>enable</ImplicitUsings>
-=======
-    <Nullable>disable</Nullable>
->>>>>>> b842339c
   </PropertyGroup>
 
   <ItemGroup>
