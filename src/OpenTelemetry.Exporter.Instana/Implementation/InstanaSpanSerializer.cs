// <copyright file="InstanaSpanSerializer.cs" company="OpenTelemetry Authors">
// Copyright The OpenTelemetry Authors
//
// Licensed under the Apache License, Version 2.0 (the "License");
// you may not use this file except in compliance with the License.
// You may obtain a copy of the License at
//
//     http://www.apache.org/licenses/LICENSE-2.0
//
// Unless required by applicable law or agreed to in writing, software
// distributed under the License is distributed on an "AS IS" BASIS,
// WITHOUT WARRANTIES OR CONDITIONS OF ANY KIND, either express or implied.
// See the License for the specific language governing permissions and
// limitations under the License.
// </copyright>

using System;
using System.Collections;
using System.Collections.Generic;
using System.Globalization;
using System.IO;
using System.Threading.Tasks;

namespace OpenTelemetry.Exporter.Instana.Implementation;

internal static class InstanaSpanSerializer
{
#pragma warning disable SA1310 // Field names should not contain underscore
    private const string COMMA = ",";
    private const string OPEN_BRACE = "{";
    private const string CLOSE_BRACE = "}";
    private const string QUOTE = "\"";
    private const string COLON = ":";
    private const string QUOTE_COLON = QUOTE + COLON;
    private const string QUOTE_COLON_QUOTE = QUOTE + COLON + QUOTE;
    private const string QUOTE_COMMA_QUOTE = QUOTE + COMMA + QUOTE;
#pragma warning restore SA1310 // Field names should not contain underscore
    private static readonly long UnixZeroTime = new DateTime(1970, 1, 1, 0, 0, 0, 0).Ticks;

    internal static IEnumerator GetSpanTagsEnumerator(InstanaSpan instanaSpan)
    {
        return instanaSpan.Data.Tags.GetEnumerator();
    }

    internal static IEnumerator GetSpanEventsEnumerator(InstanaSpan instanaSpan)
    {
        return instanaSpan.Data.Events.GetEnumerator();
    }

<<<<<<< HEAD
    internal async Task SerializeToStreamWriterAsync(InstanaSpan instanaSpan, StreamWriter writer)
=======
    internal static async Task<byte[]> SerializeToByteArrayAsync(InstanaSpan instanaSpan)
    {
        using var stream = new MemoryStream();
        using var writer = new StreamWriter(stream);

        await SerializeToStreamWriterAsync(instanaSpan, writer).ConfigureAwait(false);

        await writer.FlushAsync().ConfigureAwait(false);
        return stream.ToArray();
    }

    internal static async Task SerializeToStreamWriterAsync(InstanaSpan instanaSpan, StreamWriter writer)
>>>>>>> d016ba19
    {
        await writer.WriteAsync(OPEN_BRACE).ConfigureAwait(false);
        await AppendProperty(instanaSpan.T, "t", writer).ConfigureAwait(false);
        await writer.WriteAsync(COMMA).ConfigureAwait(false);
        await AppendProperty(instanaSpan.S, "s", writer).ConfigureAwait(false);
        await writer.WriteAsync(COMMA).ConfigureAwait(false);

        if (!string.IsNullOrEmpty(instanaSpan.P))
        {
            await AppendProperty(instanaSpan.P, "p", writer).ConfigureAwait(false);
            await writer.WriteAsync(COMMA).ConfigureAwait(false);
        }

        if (!string.IsNullOrEmpty(instanaSpan.Lt))
        {
            await AppendProperty(instanaSpan.Lt, "lt", writer).ConfigureAwait(false);
            await writer.WriteAsync(COMMA).ConfigureAwait(false);
        }

        if (instanaSpan.Tp)
        {
#pragma warning disable CA1308 // Normalize strings to uppercase
            await AppendProperty(true.ToString().ToLowerInvariant(), "tp", writer).ConfigureAwait(false);
#pragma warning restore CA1308 // Normalize strings to uppercase
            await writer.WriteAsync(COMMA).ConfigureAwait(false);
        }

        if (instanaSpan.K != SpanKind.NOT_SET)
        {
            await AppendProperty((((int)instanaSpan.K) + 1).ToString(CultureInfo.InvariantCulture), "k", writer).ConfigureAwait(false);
            await writer.WriteAsync(COMMA).ConfigureAwait(false);
        }

        await AppendProperty(instanaSpan.N, "n", writer).ConfigureAwait(false);
        await writer.WriteAsync(COMMA).ConfigureAwait(false);
        await AppendPropertyAsync(DateToUnixMillis(instanaSpan.Ts), "ts", writer).ConfigureAwait(false);
        await writer.WriteAsync(COMMA).ConfigureAwait(false);
        await AppendPropertyAsync((long)(instanaSpan.D / 10_000), "d", writer).ConfigureAwait(false);
        await writer.WriteAsync(COMMA).ConfigureAwait(false);
        await AppendObjectAsync(SerializeDataAsync, "data", instanaSpan, writer).ConfigureAwait(false);
        await writer.WriteAsync(COMMA).ConfigureAwait(false);
        await AppendObjectAsync(SerializeFromAsync, "f", instanaSpan, writer).ConfigureAwait(false);
        await writer.WriteAsync(COMMA).ConfigureAwait(false);
        await AppendPropertyAsync(instanaSpan.Ec, "ec", writer).ConfigureAwait(false);
        await writer.WriteAsync(CLOSE_BRACE).ConfigureAwait(false);
    }

    private static async Task SerializeFromAsync(InstanaSpan instanaSpan, StreamWriter writer)
    {
        await writer.WriteAsync("{\"e\":\"").ConfigureAwait(false);
        await writer.WriteAsync(instanaSpan.F.E).ConfigureAwait(false);
        await writer.WriteAsync("\"}").ConfigureAwait(false);
    }

    private static long DateToUnixMillis(long timeStamp)
    {
        return (timeStamp - UnixZeroTime) / 10000;
    }

    private static async Task SerializeTagsAsync(InstanaSpan instanaSpan, StreamWriter writer)
    {
        await SerializeTagsLogicAsync(instanaSpan.Data.Tags, writer).ConfigureAwait(false);
    }

    private static async Task SerializeTagsLogicAsync(Dictionary<string, string> tags, StreamWriter writer)
    {
        await writer.WriteAsync(OPEN_BRACE).ConfigureAwait(false);
        using (var enumerator = tags.GetEnumerator())
        {
            byte i = 0;
            try
            {
                while (enumerator.MoveNext())
                {
                    if (i > 0)
                    {
                        await writer.WriteAsync(COMMA).ConfigureAwait(false);
                    }
                    else
                    {
                        i = 1;
                    }

                    await writer.WriteAsync(QUOTE).ConfigureAwait(false);
                    await writer.WriteAsync(enumerator.Current.Key).ConfigureAwait(false);
                    await writer.WriteAsync(QUOTE_COLON_QUOTE).ConfigureAwait(false);
                    await writer.WriteAsync(enumerator.Current.Value).ConfigureAwait(false);
                    await writer.WriteAsync(QUOTE).ConfigureAwait(false);
                }
            }
            catch (InvalidOperationException)
            {
                // if the collection gets modified while serializing, we might get a collision.
                // There is no good way of preventing this and continuing normally except locking
                // which needs investigation
            }
        }

        await writer.WriteAsync(CLOSE_BRACE).ConfigureAwait(false);
    }

    private static async Task AppendProperty(string value, string name, StreamWriter json)
    {
        await json.WriteAsync(QUOTE).ConfigureAwait(false);
        await json.WriteAsync(name).ConfigureAwait(false);
        await json.WriteAsync(QUOTE_COLON_QUOTE).ConfigureAwait(false);
        await json.WriteAsync(value).ConfigureAwait(false);
        await json.WriteAsync(QUOTE).ConfigureAwait(false);
    }

    private static async Task AppendPropertyAsync(long value, string name, StreamWriter json)
    {
        await json.WriteAsync(QUOTE).ConfigureAwait(false);
        await json.WriteAsync(name).ConfigureAwait(false);
        await json.WriteAsync(QUOTE_COLON).ConfigureAwait(false);
        await json.WriteAsync(value.ToString(CultureInfo.InvariantCulture)).ConfigureAwait(false);
    }

    private static async Task AppendObjectAsync(Func<InstanaSpan, StreamWriter, Task> valueFunction, string name, InstanaSpan instanaSpan, StreamWriter json)
    {
        await json.WriteAsync(QUOTE).ConfigureAwait(false);
        await json.WriteAsync(name).ConfigureAwait(false);
        await json.WriteAsync(QUOTE_COLON).ConfigureAwait(false);
        await valueFunction(instanaSpan, json).ConfigureAwait(false);
    }

    private static async Task SerializeDataAsync(InstanaSpan instanaSpan, StreamWriter writer)
    {
        await writer.WriteAsync(OPEN_BRACE).ConfigureAwait(false);
        using (var enumerator = instanaSpan.Data.data.GetEnumerator())
        {
            byte i = 0;
            try
            {
                while (enumerator.MoveNext())
                {
                    if (i > 0)
                    {
                        await writer.WriteAsync(COMMA).ConfigureAwait(false);
                    }
                    else
                    {
                        i = 1;
                    }

                    await writer.WriteAsync(QUOTE).ConfigureAwait(false);
                    await writer.WriteAsync(enumerator.Current.Key).ConfigureAwait(false);
                    await writer.WriteAsync(QUOTE_COLON_QUOTE).ConfigureAwait(false);
                    await writer.WriteAsync(enumerator.Current.Value.ToString()).ConfigureAwait(false);
                    await writer.WriteAsync(QUOTE).ConfigureAwait(false);
                }
            }
            catch (InvalidOperationException)
            {
                // if the collection gets modified while serializing, we might get a collision.
                // There is no good way of preventing this and continuing normally except locking
                // which needs investigation
            }
        }

        if (instanaSpan.Data.Tags?.Count > 0)
        {
            await writer.WriteAsync(COMMA).ConfigureAwait(false);

            // serialize tags
            await AppendObjectAsync(SerializeTagsAsync, InstanaExporterConstants.TAGS_FIELD, instanaSpan, writer).ConfigureAwait(false);
        }

        if (instanaSpan.Data.Events?.Count > 0)
        {
            await writer.WriteAsync(COMMA).ConfigureAwait(false);

            // serialize tags
            await AppendObjectAsync(SerializeEventsAsync, InstanaExporterConstants.EVENTS_FIELD, instanaSpan, writer).ConfigureAwait(false);
        }

        await writer.WriteAsync(CLOSE_BRACE).ConfigureAwait(false);
    }

    private static async Task SerializeEventsAsync(InstanaSpan instanaSpan, StreamWriter writer)
    {
        using (var enumerator = instanaSpan.Data.Events.GetEnumerator())
        {
            byte i = 0;
            try
            {
                await writer.WriteAsync("[").ConfigureAwait(false);
                while (enumerator.MoveNext())
                {
                    if (i > 0)
                    {
                        await writer.WriteAsync(COMMA).ConfigureAwait(false);
                    }
                    else
                    {
                        i = 1;
                    }

                    await writer.WriteAsync(OPEN_BRACE).ConfigureAwait(false);
                    await writer.WriteAsync(QUOTE).ConfigureAwait(false);
                    await writer.WriteAsync(InstanaExporterConstants.EVENT_NAME_FIELD).ConfigureAwait(false);
                    await writer.WriteAsync(QUOTE_COLON_QUOTE).ConfigureAwait(false);
                    await writer.WriteAsync(enumerator.Current.Name).ConfigureAwait(false);
                    await writer.WriteAsync(QUOTE_COMMA_QUOTE).ConfigureAwait(false);
                    await writer.WriteAsync(InstanaExporterConstants.EVENT_TIMESTAMP_FIELD).ConfigureAwait(false);
                    await writer.WriteAsync(QUOTE_COLON_QUOTE).ConfigureAwait(false);
                    await writer.WriteAsync(DateToUnixMillis(enumerator.Current.Ts).ToString(CultureInfo.InvariantCulture)).ConfigureAwait(false);
                    await writer.WriteAsync(QUOTE).ConfigureAwait(false);

                    if (enumerator.Current.Tags?.Count > 0)
                    {
                        await writer.WriteAsync(COMMA).ConfigureAwait(false);
                        await writer.WriteAsync(QUOTE).ConfigureAwait(false);
                        await writer.WriteAsync(InstanaExporterConstants.TAGS_FIELD).ConfigureAwait(false);
                        await writer.WriteAsync(QUOTE).ConfigureAwait(false);
                        await writer.WriteAsync(COLON).ConfigureAwait(false);
                        await SerializeTagsLogicAsync(enumerator.Current.Tags, writer).ConfigureAwait(false);
                    }

                    await writer.WriteAsync(CLOSE_BRACE).ConfigureAwait(false);
                }

                await writer.WriteAsync("]").ConfigureAwait(false);
            }
            catch (InvalidOperationException)
            {
                // if the collection gets modified while serializing, we might get a collision.
                // There is no good way of preventing this and continuing normally except locking
                // which needs investigation
            }
        }
    }
}<|MERGE_RESOLUTION|>--- conflicted
+++ resolved
@@ -47,22 +47,7 @@
         return instanaSpan.Data.Events.GetEnumerator();
     }
 
-<<<<<<< HEAD
-    internal async Task SerializeToStreamWriterAsync(InstanaSpan instanaSpan, StreamWriter writer)
-=======
-    internal static async Task<byte[]> SerializeToByteArrayAsync(InstanaSpan instanaSpan)
-    {
-        using var stream = new MemoryStream();
-        using var writer = new StreamWriter(stream);
-
-        await SerializeToStreamWriterAsync(instanaSpan, writer).ConfigureAwait(false);
-
-        await writer.FlushAsync().ConfigureAwait(false);
-        return stream.ToArray();
-    }
-
     internal static async Task SerializeToStreamWriterAsync(InstanaSpan instanaSpan, StreamWriter writer)
->>>>>>> d016ba19
     {
         await writer.WriteAsync(OPEN_BRACE).ConfigureAwait(false);
         await AppendProperty(instanaSpan.T, "t", writer).ConfigureAwait(false);
