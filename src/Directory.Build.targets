<Project>
  <Import Project="..\Directory.Build.targets" Condition="Exists('..\Directory.Build.targets')" />
  
  <ItemGroup>
    <PackageReference Include="Microsoft.SourceLink.GitHub" Version="$(MicrosoftSourceLinkGitHubPkgVer)">
      <PrivateAssets>all</PrivateAssets>
      <IncludeAssets>runtime; build; native; contentfiles; analyzers</IncludeAssets>
    </PackageReference>
<<<<<<< HEAD
    <PackageReference Include="OpenTelemetry" Version="$(OpenTelemetryPkgVer)" Condition="$(MSBuildProjectName) != 'OpenTelemetry.Contrib.Instrumentation.MassTransit' AND $(MSBuildProjectName) != 'OpenTelemetry.Contrib.Instrumentation.MassTransit.Tests'" />
=======
>>>>>>> 9c117351
  </ItemGroup>

  <PropertyGroup>
    <TargetFrameworkMonikerAssemblyAttributesPath>$([System.IO.Path]::Combine('$(IntermediateOutputPath)','$(TargetFrameworkMoniker).AssemblyAttributes$(DefaultLanguageSourceExtension)'))</TargetFrameworkMonikerAssemblyAttributesPath>
  </PropertyGroup>
  <ItemGroup>
    <EmbeddedFiles Include="$(GeneratedAssemblyInfoFile)"/>
  </ItemGroup>
</Project><|MERGE_RESOLUTION|>--- conflicted
+++ resolved
@@ -6,10 +6,6 @@
       <PrivateAssets>all</PrivateAssets>
       <IncludeAssets>runtime; build; native; contentfiles; analyzers</IncludeAssets>
     </PackageReference>
-<<<<<<< HEAD
-    <PackageReference Include="OpenTelemetry" Version="$(OpenTelemetryPkgVer)" Condition="$(MSBuildProjectName) != 'OpenTelemetry.Contrib.Instrumentation.MassTransit' AND $(MSBuildProjectName) != 'OpenTelemetry.Contrib.Instrumentation.MassTransit.Tests'" />
-=======
->>>>>>> 9c117351
   </ItemGroup>
 
   <PropertyGroup>
