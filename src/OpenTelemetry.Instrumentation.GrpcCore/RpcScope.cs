// Copyright The OpenTelemetry Authors
// SPDX-License-Identifier: Apache-2.0

<<<<<<< HEAD
using System;
=======
>>>>>>> 4c69afa2
using System.Diagnostics;
using Google.Protobuf;
using Grpc.Core;
using OpenTelemetry.Trace;
using StatusCode = Grpc.Core.StatusCode;

namespace OpenTelemetry.Instrumentation.GrpcCore;

/// <summary>
/// A class to help track the lifetime of an RPC.
/// </summary>
/// <typeparam name="TRequest">The type of the request.</typeparam>
/// <typeparam name="TResponse">The type of the response.</typeparam>
internal abstract class RpcScope<TRequest, TResponse> : IDisposable
    where TRequest : class
    where TResponse : class
{
    /// <summary>
    /// The record message events flag.
    /// </summary>
    private readonly bool recordMessageEvents;

    /// <summary>
    /// The record exception as ActivityEvent flag.
    /// </summary>
    private readonly bool recordException;

    /// <summary>
    /// The RPC activity.
    /// </summary>
    private Activity? activity;

    /// <summary>
    /// The complete flag.
    /// </summary>
    private long complete;

    /// <summary>
    /// The request message counter.
    /// </summary>
    private int requestMessageCounter;

    /// <summary>
    /// The response counter.
    /// </summary>
    private int responseMessageCounter;

    /// <summary>
    /// Initializes a new instance of the <see cref="RpcScope{TRequest, TResponse}" /> class.
    /// </summary>
    /// <param name="fullServiceName">Full name of the service.</param>
    /// <param name="recordMessageEvents">if set to <c>true</c> [record message events].</param>
    /// <param name="recordException">If set to <c>true</c> [record exception].</param>
    protected RpcScope(string? fullServiceName, bool recordMessageEvents, bool recordException)
    {
        this.FullServiceName = fullServiceName?.TrimStart('/') ?? "unknownservice/unknownmethod";
        this.recordMessageEvents = recordMessageEvents;
        this.recordException = recordException;
    }

    /// <summary>
    /// Gets the full name of the service.
    /// </summary>
    protected string FullServiceName { get; }

    /// <summary>
    /// Records a request message.
    /// </summary>
    /// <param name="request">The request.</param>
    public void RecordRequest(TRequest request)
    {
        this.requestMessageCounter++;

        if (this.activity == null || !this.activity.IsAllDataRequested || !this.recordMessageEvents)
        {
            return;
        }

        this.AddMessageEvent(typeof(TRequest).Name, (request as IMessage)!, request: true);
    }

    /// <summary>
    /// Records a response message.
    /// </summary>
    /// <param name="response">The response.</param>
    public void RecordResponse(TResponse response)
    {
        this.responseMessageCounter++;

        if (this.activity == null || !this.activity.IsAllDataRequested || !this.recordMessageEvents)
        {
            return;
        }

        this.AddMessageEvent(typeof(TResponse).Name, (response as IMessage)!, request: false);
    }

    /// <summary>
    /// Completes the RPC.
    /// </summary>
    public void Complete()
    {
        if (this.activity == null)
        {
            return;
        }

        // The overall Span status should remain unset however the grpc status code attribute is required
        this.StopActivity((int)StatusCode.OK);
    }

    /// <summary>
    /// Records a failed RPC.
    /// </summary>
    /// <param name="exception">The exception.</param>
    public void CompleteWithException(Exception exception)
    {
        if (this.activity == null)
        {
            return;
        }

        this.StopActivity(exception);
    }

    /// <inheritdoc/>
    public void Dispose()
    {
        if (this.activity == null)
        {
            return;
        }

        // If not already completed this will mark the Activity as cancelled.
        this.StopActivity((int)StatusCode.Cancelled);
    }

    /// <summary>
    /// Sets the activity for this RPC scope. Should only be called once.
    /// </summary>
    /// <param name="activity">The activity.</param>
    protected void SetActivity(Activity activity)
    {
        this.activity = activity;

        if (this.activity == null || !this.activity.IsAllDataRequested)
        {
            return;
        }

        // assign some reasonable defaults
        var rpcService = this.FullServiceName;
        var rpcMethod = this.FullServiceName;

        // split the full service name by the slash
        var parts = this.FullServiceName.Split('/');
        if (parts.Length == 2)
        {
            rpcService = parts[0];
            rpcMethod = parts[1];
        }

        this.activity.SetTag(SemanticConventions.AttributeRpcSystem, "grpc");
        this.activity.SetTag(SemanticConventions.AttributeRpcService, rpcService);
        this.activity.SetTag(SemanticConventions.AttributeRpcMethod, rpcMethod);
    }

    /// <summary>
    /// Stops the activity.
    /// </summary>
    /// <param name="statusCode">The status code.</param>
    /// <param name="markAsCompleted">If set to <c>true</c> [mark as completed].</param>
    private void StopActivity(int statusCode, bool markAsCompleted = true)
    {
        if (markAsCompleted && !this.TryMarkAsCompleted())
        {
            return;
        }

        this.activity!.SetTag(SemanticConventions.AttributeRpcGrpcStatusCode, statusCode);
        this.activity.Stop();
    }

    /// <summary>
    /// Stops the activity.
    /// </summary>
    /// <param name="exception">The exception.</param>
    private void StopActivity(Exception exception)
    {
        if (!this.TryMarkAsCompleted())
        {
            return;
        }

        var grpcStatusCode = StatusCode.Unknown;
        var description = exception.Message;

        if (exception is RpcException rpcException)
        {
            grpcStatusCode = rpcException.StatusCode;
            description = rpcException.Message;
        }

        if (!string.IsNullOrEmpty(description))
        {
            this.activity!.SetStatus(ActivityStatusCode.Error, description);
        }

        if (this.activity!.IsAllDataRequested && this.recordException)
        {
            this.activity.RecordException(exception);
        }

        this.StopActivity((int)grpcStatusCode, markAsCompleted: false);
    }

    /// <summary>
    /// Tries to mark <see cref="RpcScope{TRequest, TResponse}"/> as completed.
    /// </summary>
    /// <returns>Returns <c>true</c> if marked as completed successfully.</returns>
    private bool TryMarkAsCompleted()
    {
        return Interlocked.CompareExchange(ref this.complete, 1, 0) == 0;
    }

    /// <summary>
    /// Adds a message event.
    /// </summary>
    /// <param name="eventName">Name of the event.</param>
    /// <param name="message">The message.</param>
    /// <param name="request">if true this is a request message.</param>
    private void AddMessageEvent(string eventName, IMessage message, bool request)
    {
        var messageSize = message.CalculateSize();

        var attributes = new ActivityTagsCollection(
        [
            new("name", "message"),
            new(SemanticConventions.AttributeMessageType, request ? "SENT" : "RECEIVED"),
            new(SemanticConventions.AttributeMessageId, request ? this.requestMessageCounter : this.responseMessageCounter),

            // TODO how to get the real compressed or uncompressed sizes
            new(SemanticConventions.AttributeMessageCompressedSize, messageSize),
            new(SemanticConventions.AttributeMessageUncompressedSize, messageSize),
        ]);

        this.activity!.AddEvent(new ActivityEvent(eventName, default, attributes));
    }
}<|MERGE_RESOLUTION|>--- conflicted
+++ resolved
@@ -1,10 +1,6 @@
 // Copyright The OpenTelemetry Authors
 // SPDX-License-Identifier: Apache-2.0
 
-<<<<<<< HEAD
-using System;
-=======
->>>>>>> 4c69afa2
 using System.Diagnostics;
 using Google.Protobuf;
 using Grpc.Core;
