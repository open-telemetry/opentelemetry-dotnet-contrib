--- conflicted
+++ resolved
@@ -22,6 +22,7 @@
 using global::Grpc.Core;
 using global::Grpc.Core.Interceptors;
 using OpenTelemetry.Context.Propagation;
+using OpenTelemetry.Internal;
 
 /// <summary>
 /// A client interceptor that starts and stops an Activity for each outbound RPC.
@@ -29,20 +30,10 @@
 /// <seealso cref="global::Grpc.Core.Interceptors.Interceptor" />
 public class ClientTracingInterceptor : Interceptor
 {
-<<<<<<< HEAD
     /// <summary>
     /// The options.
     /// </summary>
     private readonly ClientTracingInterceptorOptions options;
-=======
-    using System;
-    using System.Collections.Generic;
-    using System.Diagnostics;
-    using global::Grpc.Core;
-    using global::Grpc.Core.Interceptors;
-    using OpenTelemetry.Context.Propagation;
-    using OpenTelemetry.Internal;
->>>>>>> d4f94cc9
 
     /// <summary>
     /// Initializes a new instance of the <see cref="ClientTracingInterceptor"/> class.
@@ -50,7 +41,9 @@
     /// <param name="options">The options.</param>
     public ClientTracingInterceptor(ClientTracingInterceptorOptions options)
     {
-        this.options = options ?? throw new ArgumentNullException(nameof(options));
+        Guard.ThrowIfNull(options);
+
+        this.options = options;
     }
 
     /// <inheritdoc/>
@@ -63,18 +56,12 @@
 
         try
         {
-<<<<<<< HEAD
             rpcScope = new ClientRpcScope<TRequest, TResponse>(context, this.options);
             rpcScope.RecordRequest(request);
             var response = continuation(request, rpcScope.Context);
             rpcScope.RecordResponse(response);
             rpcScope.Complete();
             return response;
-=======
-            Guard.ThrowIfNull(options);
-
-            this.options = options;
->>>>>>> d4f94cc9
         }
         catch (Exception e)
         {
