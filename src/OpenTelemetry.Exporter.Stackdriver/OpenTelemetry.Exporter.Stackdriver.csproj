--- conflicted
+++ resolved
@@ -6,13 +6,8 @@
     <MinVerTagPrefix>Exporter.Stackdriver-</MinVerTagPrefix>
   </PropertyGroup>
   <ItemGroup>
-<<<<<<< HEAD
-    <PackageReference Include="Google.Cloud.Monitoring.V3" Version="2.1.0" />
-    <PackageReference Include="Google.Cloud.Trace.V2" Version="2.0.0" />
-=======
     <PackageReference Include="Google.Cloud.Monitoring.V3" Version="2.6.0" />
     <PackageReference Include="Google.Cloud.Trace.V2" Version="2.3.0" />
->>>>>>> 0b96d6f0
     <PackageReference Include="OpenTelemetry" Version="1.2.0" />
   </ItemGroup>
 
