// <copyright file="StackdriverTraceExporter.cs" company="OpenTelemetry Authors">
// Copyright The OpenTelemetry Authors
//
// Licensed under the Apache License, Version 2.0 (the "License");
// you may not use this file except in compliance with the License.
// You may obtain a copy of the License at
//
//     http://www.apache.org/licenses/LICENSE-2.0
//
// Unless required by applicable law or agreed to in writing, software
// distributed under the License is distributed on an "AS IS" BASIS,
// WITHOUT WARRANTIES OR CONDITIONS OF ANY KIND, either express or implied.
// See the License for the specific language governing permissions and
// limitations under the License.
// </copyright>
using System;
using System.Diagnostics;
using System.Diagnostics.CodeAnalysis;
using System.Linq;
using System.Reflection;
using Google.Api.Gax.Grpc;
using Google.Cloud.Trace.V2;
using Grpc.Core;
using OpenTelemetry.Exporter.Stackdriver.Implementation;

namespace OpenTelemetry.Exporter.Stackdriver;

/// <summary>
/// Exports a group of spans to Stackdriver.
/// </summary>
public class StackdriverTraceExporter : BaseExporter<Activity>
{
    private static readonly string StackdriverExportVersion;
    private static readonly string OpenTelemetryExporterVersion;

    private readonly Google.Api.Gax.ResourceNames.ProjectName googleCloudProjectId;
    private readonly TraceServiceSettings traceServiceSettings;
    private readonly TraceServiceClient traceServiceClient;

    static StackdriverTraceExporter()
    {
        try
        {
            var assemblyPackageVersion = typeof(StackdriverTraceExporter).GetTypeInfo().Assembly.GetCustomAttributes<AssemblyInformationalVersionAttribute>().First().InformationalVersion;
            StackdriverExportVersion = assemblyPackageVersion;
        }
        catch (Exception)
        {
            StackdriverExportVersion = $"{Constants.PackagVersionUndefined}";
        }

        try
        {
            OpenTelemetryExporterVersion = Assembly.GetCallingAssembly().GetName().Version.ToString();
        }
        catch (Exception)
        {
            OpenTelemetryExporterVersion = $"{Constants.PackagVersionUndefined}";
        }
    }

    /// <summary>
    /// Initializes a new instance of the <see cref="StackdriverTraceExporter"/> class.
    /// </summary>
    /// <param name="projectId">Project ID to send telemetry to.</param>
    public StackdriverTraceExporter(string projectId)
    {
        this.googleCloudProjectId = new Google.Api.Gax.ResourceNames.ProjectName(projectId);

<<<<<<< HEAD
            foreach (var activity in batchActivity)
            {
                // It should never happen that the time has no correct kind, only if OpenTelemetry is used incorrectly.
                if (activity.StartTimeUtc.Kind == DateTimeKind.Utc)
                {
                    batchSpansRequest.Spans.Add(activity.ToSpan(this.googleCloudProjectId.ProjectId));
                }
            }
=======
        // Set header mutation for every outgoing API call to Stackdriver so the BE knows
        // which version of OC client is calling it as well as which version of the exporter
        var callSettings = CallSettings.FromHeaderMutation(StackdriverCallHeaderAppender);
        this.traceServiceSettings = new TraceServiceSettings { CallSettings = callSettings };
    }
>>>>>>> 58cfd202

    /// <summary>
    /// Initializes a new instance of the <see cref="StackdriverTraceExporter"/> class.
    /// Only used internally for tests.
    /// </summary>
    /// <param name="projectId">Project ID to send telemetry to.</param>
    /// <param name="traceServiceClient">TraceServiceClient instance to use.</param>
    [ExcludeFromCodeCoverage]
    internal StackdriverTraceExporter(string projectId, TraceServiceClient traceServiceClient)
        : this(projectId)
    {
        this.traceServiceClient = traceServiceClient;
    }

    /// <inheritdoc/>
    public override ExportResult Export(in Batch<Activity> batchActivity)
    {
        TraceServiceClient traceWriter = this.traceServiceClient;
        if (this.traceServiceClient == null)
        {
            traceWriter = new TraceServiceClientBuilder
            {
                Settings = this.traceServiceSettings,
            }.Build();
        }

        var batchSpansRequest = new BatchWriteSpansRequest
        {
            ProjectName = this.googleCloudProjectId,
        };

        foreach (var activity in batchActivity)
        {
            batchSpansRequest.Spans.Add(activity.ToSpan(this.googleCloudProjectId.ProjectId));
        }

        // avoid cancelling here: this is no return point: if we reached this point
        // and cancellation is requested, it's better if we try to finish sending spans rather than drop it
        try
        {
            traceWriter.BatchWriteSpans(batchSpansRequest);
        }
        catch (Exception ex)
        {
            ExporterStackdriverEventSource.Log.ExportMethodException(ex);

            return ExportResult.Failure;
        }

        return ExportResult.Success;
    }

    /// <summary>
    /// Appends OpenTelemetry headers for every outgoing request to Stackdriver Backend.
    /// </summary>
    /// <param name="metadata">The metadata that is sent with every outgoing http request.</param>
    private static void StackdriverCallHeaderAppender(Metadata metadata)
    {
        metadata.Add("AGENT_LABEL_KEY", "g.co/agent");
        metadata.Add("AGENT_LABEL_VALUE_STRING", $"{OpenTelemetryExporterVersion}; stackdriver-exporter {StackdriverExportVersion}");
    }
}<|MERGE_RESOLUTION|>--- conflicted
+++ resolved
@@ -67,22 +67,11 @@
     {
         this.googleCloudProjectId = new Google.Api.Gax.ResourceNames.ProjectName(projectId);
 
-<<<<<<< HEAD
-            foreach (var activity in batchActivity)
-            {
-                // It should never happen that the time has no correct kind, only if OpenTelemetry is used incorrectly.
-                if (activity.StartTimeUtc.Kind == DateTimeKind.Utc)
-                {
-                    batchSpansRequest.Spans.Add(activity.ToSpan(this.googleCloudProjectId.ProjectId));
-                }
-            }
-=======
         // Set header mutation for every outgoing API call to Stackdriver so the BE knows
         // which version of OC client is calling it as well as which version of the exporter
         var callSettings = CallSettings.FromHeaderMutation(StackdriverCallHeaderAppender);
         this.traceServiceSettings = new TraceServiceSettings { CallSettings = callSettings };
     }
->>>>>>> 58cfd202
 
     /// <summary>
     /// Initializes a new instance of the <see cref="StackdriverTraceExporter"/> class.
@@ -116,7 +105,11 @@
 
         foreach (var activity in batchActivity)
         {
-            batchSpansRequest.Spans.Add(activity.ToSpan(this.googleCloudProjectId.ProjectId));
+            // It should never happen that the time has no correct kind, only if OpenTelemetry is used incorrectly.
+            if (activity.StartTimeUtc.Kind == DateTimeKind.Utc)
+            {
+                batchSpansRequest.Spans.Add(activity.ToSpan(this.googleCloudProjectId.ProjectId));
+            }
         }
 
         // avoid cancelling here: this is no return point: if we reached this point
