# Changelog

## Unreleased

* Fixes an issue when Activity/ActivityLink tags contain duplicate tag keys
  that lead to ArgumentException.
  ([#1660](https://github.com/open-telemetry/opentelemetry-dotnet-contrib/pull/1660))
<<<<<<< HEAD
* Update OpenTelemetry SDK version to `1.8.1`.
  ([#1668](https://github.com/open-telemetry/opentelemetry-dotnet-contrib/pull/1668))
=======
* Annotates trace information with `service.name` attribute
  if it's present in the resource tags. Please use
  `services.ConfigureResource(r => r.AddService("my-service", "1.0.0"))`
  to add the service name and version.
  ([#1653](https://github.com/open-telemetry/opentelemetry-dotnet-contrib/pull/1653))
>>>>>>> 2e178160

## 1.0.0-beta.5

Released 2024-Feb-15

* Update OpenTelemetry SDK version to `1.7.0`.
  ([#1486](https://github.com/open-telemetry/opentelemetry-dotnet-contrib/pull/1486))
* Add support of a native "gRPC for .NET" for apps targeting .NET 6.0 or later.
  ([#1414](https://github.com/open-telemetry/opentelemetry-dotnet-contrib/issues/1414))
  1. Add support net8.0, net6.0 as target frameworks.
  2. Remove support of netstandard2.0.
  3. Update Google Cloud libraries:
     1. Google.Cloud.Monitoring.V3 2.6.0 -> 3.4.0
     2. Google.Cloud.Trace.V2 2.3.0 -> 3.3.0

## 1.0.0-beta.4

Released 2022-Dec-07

* Fix the issue of incorrect handling of null attributes.
  ([#566](https://github.com/open-telemetry/opentelemetry-dotnet-contrib/pull/566))
* Support for Google Cloud Dependencies up to 3.x.x
  and OpenTelemetry SDK package to 1.3.1
  ([#794](https://github.com/open-telemetry/opentelemetry-dotnet-contrib/pull/794))

## 1.0.0-beta.3

Released 2022-Jul-22

* Updated OpenTelemetry SDK package version to 1.2.0
* Updated minimum full framework support to net462
* Update Google.Cloud.Monitoring.V3 2.1.0 -> 2.6.0
* Update Google.Cloud.Monitoring.V3 2.0.0 -> 2.3.0

* Rename the namespaces to remove the word `Contrib` from them:
  1. `OpenTelemetry.Contrib.Exporter.Stackdriver` ->
     `OpenTelemetry.Exporter.Stackdriver`
  2. `OpenTelemetry.Contrib.Exporter.Stackdriver.Implementation` ->
     `OpenTelemetry.Exporter.Stackdriver.Implementation`
  3. `OpenTelemetry.Contrib.Exporter.Stackdriver.Utils` ->
  `OpenTelemetry.Exporter.Stackdriver.Utils`
  [(#513)](https://github.com/open-telemetry/opentelemetry-dotnet-contrib/pull/513)

## 1.0.0-beta.2

* Going forward the NuGet package will be
  [`OpenTelemetry.Exporter.Stackdriver`](https://www.nuget.org/packages/OpenTelemetry.Exporter.Stackdriver).
  Older versions will remain at
  [`OpenTelemetry.Contrib.Exporter.Stackdriver`](https://www.nuget.org/packages/OpenTelemetry.Contrib.Exporter.Stackdriver).
  [(#223)](https://github.com/open-telemetry/opentelemetry-dotnet-contrib/pull/223)

## 1.0.0-beta1

* Update OpenTelemetry SDK package version to 1.1.0
* Log exceptions when failing to export data to stackdriver

## Initial Release

* Updated OpenTelemetry SDK package version to 1.1.0-beta1
  ([#100](https://github.com/open-telemetry/opentelemetry-dotnet-contrib/pull/100))<|MERGE_RESOLUTION|>--- conflicted
+++ resolved
@@ -5,16 +5,13 @@
 * Fixes an issue when Activity/ActivityLink tags contain duplicate tag keys
   that lead to ArgumentException.
   ([#1660](https://github.com/open-telemetry/opentelemetry-dotnet-contrib/pull/1660))
-<<<<<<< HEAD
 * Update OpenTelemetry SDK version to `1.8.1`.
   ([#1668](https://github.com/open-telemetry/opentelemetry-dotnet-contrib/pull/1668))
-=======
 * Annotates trace information with `service.name` attribute
   if it's present in the resource tags. Please use
   `services.ConfigureResource(r => r.AddService("my-service", "1.0.0"))`
   to add the service name and version.
   ([#1653](https://github.com/open-telemetry/opentelemetry-dotnet-contrib/pull/1653))
->>>>>>> 2e178160
 
 ## 1.0.0-beta.5
 
