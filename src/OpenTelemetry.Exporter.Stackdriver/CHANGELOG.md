# Changelog

## Unreleased

<<<<<<< HEAD
## 1.0.0-beta.6

Released 2024-Apr-22

* Update OpenTelemetry SDK version to `1.8.0`.
  ([#1635](https://github.com/open-telemetry/opentelemetry-dotnet-contrib/pull/1635))
=======
>>>>>>> 448d9e29
* Fixes an issue when Activity/ActivityLink tags contain duplicate tag keys
  that lead to ArgumentException.
  ([#1660](https://github.com/open-telemetry/opentelemetry-dotnet-contrib/pull/1660))
* Update OpenTelemetry SDK version to `1.8.1`.
  ([#1668](https://github.com/open-telemetry/opentelemetry-dotnet-contrib/pull/1668))
* Annotates trace information with `service.name` attribute
  if it's present in the resource tags. Please use
  `services.ConfigureResource(r => r.AddService("my-service", "1.0.0"))`
  to add the service name and version.
  ([#1653](https://github.com/open-telemetry/opentelemetry-dotnet-contrib/pull/1653))

## 1.0.0-beta.5

Released 2024-Feb-15

* Update OpenTelemetry SDK version to `1.7.0`.
  ([#1486](https://github.com/open-telemetry/opentelemetry-dotnet-contrib/pull/1486))
* Add support of a native "gRPC for .NET" for apps targeting .NET 6.0 or later.
  ([#1414](https://github.com/open-telemetry/opentelemetry-dotnet-contrib/issues/1414))
  1. Add support net8.0, net6.0 as target frameworks.
  2. Remove support of netstandard2.0.
  3. Update Google Cloud libraries:
     1. Google.Cloud.Monitoring.V3 2.6.0 -> 3.4.0
     2. Google.Cloud.Trace.V2 2.3.0 -> 3.3.0

## 1.0.0-beta.4

Released 2022-Dec-07

* Fix the issue of incorrect handling of null attributes.
  ([#566](https://github.com/open-telemetry/opentelemetry-dotnet-contrib/pull/566))
* Support for Google Cloud Dependencies up to 3.x.x
  and OpenTelemetry SDK package to 1.3.1
  ([#794](https://github.com/open-telemetry/opentelemetry-dotnet-contrib/pull/794))

## 1.0.0-beta.3

Released 2022-Jul-22

* Updated OpenTelemetry SDK package version to 1.2.0
* Updated minimum full framework support to net462
* Update Google.Cloud.Monitoring.V3 2.1.0 -> 2.6.0
* Update Google.Cloud.Monitoring.V3 2.0.0 -> 2.3.0

* Rename the namespaces to remove the word `Contrib` from them:
  1. `OpenTelemetry.Contrib.Exporter.Stackdriver` ->
     `OpenTelemetry.Exporter.Stackdriver`
  2. `OpenTelemetry.Contrib.Exporter.Stackdriver.Implementation` ->
     `OpenTelemetry.Exporter.Stackdriver.Implementation`
  3. `OpenTelemetry.Contrib.Exporter.Stackdriver.Utils` ->
  `OpenTelemetry.Exporter.Stackdriver.Utils`
  [(#513)](https://github.com/open-telemetry/opentelemetry-dotnet-contrib/pull/513)

## 1.0.0-beta.2

* Going forward the NuGet package will be
  [`OpenTelemetry.Exporter.Stackdriver`](https://www.nuget.org/packages/OpenTelemetry.Exporter.Stackdriver).
  Older versions will remain at
  [`OpenTelemetry.Contrib.Exporter.Stackdriver`](https://www.nuget.org/packages/OpenTelemetry.Contrib.Exporter.Stackdriver).
  [(#223)](https://github.com/open-telemetry/opentelemetry-dotnet-contrib/pull/223)

## 1.0.0-beta1

* Update OpenTelemetry SDK package version to 1.1.0
* Log exceptions when failing to export data to stackdriver

## Initial Release

* Updated OpenTelemetry SDK package version to 1.1.0-beta1
  ([#100](https://github.com/open-telemetry/opentelemetry-dotnet-contrib/pull/100))<|MERGE_RESOLUTION|>--- conflicted
+++ resolved
@@ -2,15 +2,10 @@
 
 ## Unreleased
 
-<<<<<<< HEAD
 ## 1.0.0-beta.6
 
 Released 2024-Apr-22
 
-* Update OpenTelemetry SDK version to `1.8.0`.
-  ([#1635](https://github.com/open-telemetry/opentelemetry-dotnet-contrib/pull/1635))
-=======
->>>>>>> 448d9e29
 * Fixes an issue when Activity/ActivityLink tags contain duplicate tag keys
   that lead to ArgumentException.
   ([#1660](https://github.com/open-telemetry/opentelemetry-dotnet-contrib/pull/1660))
