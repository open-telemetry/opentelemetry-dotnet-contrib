--- conflicted
+++ resolved
@@ -34,14 +34,8 @@
         this TracerProviderBuilder builder,
         string projectId)
     {
-        if (builder == null)
-        {
-<<<<<<< HEAD
-            throw new ArgumentNullException(nameof(builder));
-        }
-=======
-            Guard.ThrowIfNull(builder);
->>>>>>> d4f94cc9
+
+        Guard.ThrowIfNull(builder);
 
         var activityExporter = new StackdriverTraceExporter(projectId);
 
