// <copyright file="ActivityExtensions.cs" company="OpenTelemetry Authors">
// Copyright The OpenTelemetry Authors
//
// Licensed under the Apache License, Version 2.0 (the "License");
// you may not use this file except in compliance with the License.
// You may obtain a copy of the License at
//
//     http://www.apache.org/licenses/LICENSE-2.0
//
// Unless required by applicable law or agreed to in writing, software
// distributed under the License is distributed on an "AS IS" BASIS,
// WITHOUT WARRANTIES OR CONDITIONS OF ANY KIND, either express or implied.
// See the License for the specific language governing permissions and
// limitations under the License.
// </copyright>

using System.Collections.Generic;
using System.Diagnostics;
using System.Linq;
using Google.Cloud.Trace.V2;
using Google.Protobuf.WellKnownTypes;
using OpenTelemetry.Trace;

namespace OpenTelemetry.Exporter.Stackdriver.Implementation;

internal static class ActivityExtensions
{
    private static Dictionary<string, string> labelsToReplace = new Dictionary<string, string>
    {
        { "component", "/component" },
        { "http.method", "/http/method" },
        { "http.host", "/http/host" },
        { "http.status_code", "/http/status_code" },
        { "http.user_agent", "/http/user_agent" },
        { "http.target", "/http/target" },
        { "http.url", "/http/url" },
        { "http.route", "/http/route" },
    };

    /// <summary>
    /// Translating <see cref="Activity"/> to Stackdriver's Span
    /// According to <see href="https://cloud.google.com/trace/docs/reference/v2/rpc/google.devtools.cloudtrace.v2"/> specifications.
    /// </summary>
    /// <param name="activity">Activity in OpenTelemetry format.</param>
    /// <param name="projectId">Google Cloud Platform Project Id.</param>
    /// <returns><see cref="TelemetrySpan"/>.</returns>
    public static Span ToSpan(this Activity activity, string projectId)
    {
        var spanId = activity.Context.SpanId.ToHexString();

        // Base span settings
        var span = new Span
        {
            SpanName = new SpanName(projectId, activity.Context.TraceId.ToHexString(), spanId),
            SpanId = spanId,
            DisplayName = new TruncatableString { Value = activity.DisplayName },
            StartTime = activity.StartTimeUtc.ToTimestamp(),
            EndTime = activity.StartTimeUtc.Add(activity.Duration).ToTimestamp(),
            ChildSpanCount = null,
        };
        if (activity.ParentSpanId != null)
        {
            var parentSpanId = activity.ParentSpanId.ToHexString();
            if (!string.IsNullOrEmpty(parentSpanId))
            {
                span.ParentSpanId = parentSpanId;
            }
        }

        // Span Links
        if (activity.Links != null)
        {
            span.Links = new Span.Types.Links
            {
                Link = { activity.Links.Select(l => l.ToLink()) },
            };
        }

        // Span Attributes
        if (activity.Tags != null)
        {
            span.Attributes = new Span.Types.Attributes
            {
                AttributeMap =
                {
<<<<<<< HEAD
                    AttributeMap =
                    {
                        activity.Tags?.ToDictionary(
                                        s => s.Key,
                                        s => s.Value.ToAttributeValue()),
                    },
                };
            }
=======
                    activity.Tags?.ToDictionary(
                        s => s.Key,
                        s => s.Value?.ToAttributeValue()),
                },
            };
        }
>>>>>>> 58cfd202

        // StackDriver uses different labels that are used to categorize spans
        // replace attribute keys with StackDriver version
        foreach (var entry in labelsToReplace)
        {
            if (span.Attributes.AttributeMap.TryGetValue(entry.Key, out var attrValue))
            {
                span.Attributes.AttributeMap.Remove(entry.Key);
                span.Attributes.AttributeMap.Add(entry.Value, attrValue);
            }
        }

        return span;
    }

    public static Span.Types.Link ToLink(this ActivityLink link)
    {
        var ret = new Span.Types.Link
        {
            SpanId = link.Context.SpanId.ToHexString(),
            TraceId = link.Context.TraceId.ToHexString(),
        };

        if (link.Tags != null)
        {
            ret.Attributes = new Span.Types.Attributes
            {
                AttributeMap =
                {
                    link.Tags.ToDictionary(
                        att => att.Key,
                        att => att.Value.ToAttributeValue()),
                },
            };
        }

<<<<<<< HEAD
        public static AttributeValue ToAttributeValue(this object? av)
        {
            switch (av)
            {
                case string s:
                    return new AttributeValue()
                    {
                        StringValue = new TruncatableString() { Value = s },
                    };
                case bool b:
                    return new AttributeValue() { BoolValue = b };
                case long l:
                    return new AttributeValue() { IntValue = l };
                case double d:
                    return new AttributeValue()
                    {
                        StringValue = new TruncatableString() { Value = d.ToString() },
                    };
                case null:
                    return new AttributeValue();
                default:
                    return new AttributeValue()
                    {
                        StringValue = new TruncatableString() { Value = av.ToString() },
                    };
            }
=======
        return ret;
    }

    public static AttributeValue ToAttributeValue(this object av)
    {
        switch (av)
        {
            case string s:
                return new AttributeValue()
                {
                    StringValue = new TruncatableString() { Value = s },
                };
            case bool b:
                return new AttributeValue() { BoolValue = b };
            case long l:
                return new AttributeValue() { IntValue = l };
            case double d:
                return new AttributeValue()
                {
                    StringValue = new TruncatableString() { Value = d.ToString() },
                };
            default:
                return new AttributeValue()
                {
                    StringValue = new TruncatableString() { Value = av.ToString() },
                };
>>>>>>> 58cfd202
        }
    }
}<|MERGE_RESOLUTION|>--- conflicted
+++ resolved
@@ -83,23 +83,12 @@
             {
                 AttributeMap =
                 {
-<<<<<<< HEAD
-                    AttributeMap =
-                    {
-                        activity.Tags?.ToDictionary(
-                                        s => s.Key,
-                                        s => s.Value.ToAttributeValue()),
-                    },
-                };
-            }
-=======
                     activity.Tags?.ToDictionary(
                         s => s.Key,
                         s => s.Value?.ToAttributeValue()),
                 },
             };
         }
->>>>>>> 58cfd202
 
         // StackDriver uses different labels that are used to categorize spans
         // replace attribute keys with StackDriver version
@@ -131,43 +120,15 @@
                 {
                     link.Tags.ToDictionary(
                         att => att.Key,
-                        att => att.Value.ToAttributeValue()),
+                        att => att.Value?.ToAttributeValue()),
                 },
             };
         }
 
-<<<<<<< HEAD
-        public static AttributeValue ToAttributeValue(this object? av)
-        {
-            switch (av)
-            {
-                case string s:
-                    return new AttributeValue()
-                    {
-                        StringValue = new TruncatableString() { Value = s },
-                    };
-                case bool b:
-                    return new AttributeValue() { BoolValue = b };
-                case long l:
-                    return new AttributeValue() { IntValue = l };
-                case double d:
-                    return new AttributeValue()
-                    {
-                        StringValue = new TruncatableString() { Value = d.ToString() },
-                    };
-                case null:
-                    return new AttributeValue();
-                default:
-                    return new AttributeValue()
-                    {
-                        StringValue = new TruncatableString() { Value = av.ToString() },
-                    };
-            }
-=======
         return ret;
     }
 
-    public static AttributeValue ToAttributeValue(this object av)
+    public static AttributeValue ToAttributeValue(this object? av)
     {
         switch (av)
         {
@@ -185,12 +146,13 @@
                 {
                     StringValue = new TruncatableString() { Value = d.ToString() },
                 };
+            case null:
+                return new AttributeValue();
             default:
                 return new AttributeValue()
                 {
                     StringValue = new TruncatableString() { Value = av.ToString() },
                 };
->>>>>>> 58cfd202
         }
     }
 }