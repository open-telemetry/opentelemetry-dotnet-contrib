--- conflicted
+++ resolved
@@ -41,17 +41,13 @@
             { SemanticConventions.AttributeHttpResponseStatusCode, context.Response.StatusCode },
         };
 
-<<<<<<< HEAD
-        var normalizedMethod = this.requestDataHelper.GetNormalizedHttpMethod(request.HttpMethod);
-=======
         if (this.options.EnableServerAttributesForRequestDuration)
         {
             tags.Add(SemanticConventions.AttributeServerAddress, url.Host);
             tags.Add(SemanticConventions.AttributeServerPort, url.Port);
         }
 
-        var normalizedMethod = this.requestMethodHelper.GetNormalizedHttpMethod(request.HttpMethod);
->>>>>>> 27a973b3
+        var normalizedMethod = this.requestDataHelper.GetNormalizedHttpMethod(request.HttpMethod);
         tags.Add(SemanticConventions.AttributeHttpRequestMethod, normalizedMethod);
 
         var protocolVersion = RequestDataHelper.GetHttpProtocolVersion(request);
