// <copyright file="HttpInMetricsListener.cs" company="OpenTelemetry Authors">
// Copyright The OpenTelemetry Authors
//
// Licensed under the Apache License, Version 2.0 (the "License");
// you may not use this file except in compliance with the License.
// You may obtain a copy of the License at
//
//     http://www.apache.org/licenses/LICENSE-2.0
//
// Unless required by applicable law or agreed to in writing, software
// distributed under the License is distributed on an "AS IS" BASIS,
// WITHOUT WARRANTIES OR CONDITIONS OF ANY KIND, either express or implied.
// See the License for the specific language governing permissions and
// limitations under the License.
// </copyright>

using System;
using System.Diagnostics;
using System.Diagnostics.Metrics;
using System.Web;
using OpenTelemetry.Trace;

namespace OpenTelemetry.Instrumentation.AspNet.Implementation;

internal sealed class HttpInMetricsListener : IDisposable
{
<<<<<<< HEAD
    private readonly Histogram<double> httpServerDuration;
    private readonly AspNetMetricsInstrumentationOptions options;
    private readonly string httpServerDurationMetricName = "http.server.duration";
    private readonly string onStopActivityEventName = "OnStopActivity";
=======
    private readonly Histogram<double> httpServerDuration;
    private readonly AspNetMetricsInstrumentationOptions options;
>>>>>>> c6301174

    public HttpInMetricsListener(Meter meter, AspNetMetricsInstrumentationOptions options)
    {
        this.options = options;
        this.httpServerDuration = meter.CreateHistogram<double>(this.httpServerDurationMetricName, "ms", "Measures the duration of inbound HTTP requests.");
        TelemetryHttpModule.Options.OnRequestStoppedCallback += this.OnStopActivity;
        this.options = options;
    }

    public void Dispose()
    {
        TelemetryHttpModule.Options.OnRequestStoppedCallback -= this.OnStopActivity;
    }

    private void OnStopActivity(Activity activity, HttpContext context)
    {
        try
        {
            if (this.options.Filter?.Invoke(this.httpServerDurationMetricName, context) == false && Activity.Current != null)
            {
                AspNetInstrumentationEventSource.Log.RequestIsFilteredOut(Activity.Current.OperationName);
                return;
            }
        }
        catch (Exception ex)
        {
            AspNetInstrumentationEventSource.Log.RequestFilterException(this.onStopActivityEventName, ex);
            return;
        }

        // TODO: This is just a minimal set of attributes. See the spec for additional attributes:
        // https://github.com/open-telemetry/opentelemetry-specification/blob/main/specification/metrics/semantic_conventions/http-metrics.md#http-server
        var tags = new TagList
        {
            { SemanticConventions.AttributeHttpMethod, context.Request.HttpMethod },
            { SemanticConventions.AttributeHttpScheme, context.Request.Url.Scheme },
            { SemanticConventions.AttributeHttpStatusCode, context.Response.StatusCode },
        };

<<<<<<< HEAD
        if (this.options.Enrich != null)
        {
            try
            {
                this.options.Enrich(this.httpServerDurationMetricName, context, ref tags);
            }
            catch (Exception ex)
            {
                AspNetInstrumentationEventSource.Log.EnrichmentException(this.onStopActivityEventName, ex);
            }
=======
        if (this.options.Enrich is not null)
        {
            try
            {
                this.options.Enrich(context, ref tags);
            }
            catch (Exception ex)
            {
                AspNetInstrumentationEventSource.Log.EnrichmentException(nameof(HttpInMetricsListener), ex);
            }
>>>>>>> c6301174
        }

        this.httpServerDuration.Record(activity.Duration.TotalMilliseconds, tags);
    }
}<|MERGE_RESOLUTION|>--- conflicted
+++ resolved
@@ -24,20 +24,12 @@
 
 internal sealed class HttpInMetricsListener : IDisposable
 {
-<<<<<<< HEAD
     private readonly Histogram<double> httpServerDuration;
     private readonly AspNetMetricsInstrumentationOptions options;
-    private readonly string httpServerDurationMetricName = "http.server.duration";
-    private readonly string onStopActivityEventName = "OnStopActivity";
-=======
-    private readonly Histogram<double> httpServerDuration;
-    private readonly AspNetMetricsInstrumentationOptions options;
->>>>>>> c6301174
 
     public HttpInMetricsListener(Meter meter, AspNetMetricsInstrumentationOptions options)
     {
-        this.options = options;
-        this.httpServerDuration = meter.CreateHistogram<double>(this.httpServerDurationMetricName, "ms", "Measures the duration of inbound HTTP requests.");
+        this.httpServerDuration = meter.CreateHistogram<double>("http.server.duration", "ms", "Measures the duration of inbound HTTP requests.");
         TelemetryHttpModule.Options.OnRequestStoppedCallback += this.OnStopActivity;
         this.options = options;
     }
@@ -49,18 +41,18 @@
 
     private void OnStopActivity(Activity activity, HttpContext context)
     {
-        try
-        {
-            if (this.options.Filter?.Invoke(this.httpServerDurationMetricName, context) == false && Activity.Current != null)
-            {
-                AspNetInstrumentationEventSource.Log.RequestIsFilteredOut(Activity.Current.OperationName);
-                return;
-            }
-        }
-        catch (Exception ex)
-        {
-            AspNetInstrumentationEventSource.Log.RequestFilterException(this.onStopActivityEventName, ex);
-            return;
+        try
+        {
+            if (this.options.Filter?.Invoke(this.httpServerDurationMetricName, context) == false && Activity.Current != null)
+            {
+                AspNetInstrumentationEventSource.Log.RequestIsFilteredOut(Activity.Current.OperationName);
+                return;
+            }
+        }
+        catch (Exception ex)
+        {
+            AspNetInstrumentationEventSource.Log.RequestFilterException(this.onStopActivityEventName, ex);
+            return;
         }
 
         // TODO: This is just a minimal set of attributes. See the spec for additional attributes:
@@ -72,18 +64,6 @@
             { SemanticConventions.AttributeHttpStatusCode, context.Response.StatusCode },
         };
 
-<<<<<<< HEAD
-        if (this.options.Enrich != null)
-        {
-            try
-            {
-                this.options.Enrich(this.httpServerDurationMetricName, context, ref tags);
-            }
-            catch (Exception ex)
-            {
-                AspNetInstrumentationEventSource.Log.EnrichmentException(this.onStopActivityEventName, ex);
-            }
-=======
         if (this.options.Enrich is not null)
         {
             try
@@ -94,7 +74,6 @@
             {
                 AspNetInstrumentationEventSource.Log.EnrichmentException(nameof(HttpInMetricsListener), ex);
             }
->>>>>>> c6301174
         }
 
         this.httpServerDuration.Record(activity.Duration.TotalMilliseconds, tags);
