// <copyright file="MeterProviderBuilderExtensions.cs" company="OpenTelemetry Authors">
// Copyright The OpenTelemetry Authors
//
// Licensed under the Apache License, Version 2.0 (the "License");
// you may not use this file except in compliance with the License.
// You may obtain a copy of the License at
//
//     http://www.apache.org/licenses/LICENSE-2.0
//
// Unless required by applicable law or agreed to in writing, software
// distributed under the License is distributed on an "AS IS" BASIS,
// WITHOUT WARRANTIES OR CONDITIONS OF ANY KIND, either express or implied.
// See the License for the specific language governing permissions and
// limitations under the License.
// </copyright>

<<<<<<< HEAD
using System;
=======
using System;
>>>>>>> c6301174
using OpenTelemetry.Instrumentation.AspNet;
using OpenTelemetry.Internal;

namespace OpenTelemetry.Metrics;

/// <summary>
/// Extension methods to simplify registering of ASP.NET request instrumentation.
/// </summary>
public static class MeterProviderBuilderExtensions
{
    /// <summary>
    /// Enables the incoming requests automatic data collection for ASP.NET.
    /// </summary>
    /// <param name="builder"><see cref="MeterProviderBuilder"/> being configured.</param>
    /// <returns>The instance of <see cref="MeterProviderBuilder"/> to chain the calls.</returns>
<<<<<<< HEAD
    public static MeterProviderBuilder AddAspNetInstrumentation(this MeterProviderBuilder builder) =>
    AddAspNetInstrumentation(builder, configure: null);

=======
    public static MeterProviderBuilder AddAspNetInstrumentation(this MeterProviderBuilder builder) =>
        AddAspNetInstrumentation(builder, configure: null);

>>>>>>> c6301174
    /// <summary>
    /// Enables the incoming requests automatic data collection for ASP.NET.
    /// </summary>
    /// <param name="builder"><see cref="MeterProviderBuilder"/> being configured.</param>
<<<<<<< HEAD
    /// <param name="configure">ASP.NET Request configuration options.</param>
    /// <returns>The instance of <see cref="MeterProviderBuilder"/> to chain the calls.</returns>
    public static MeterProviderBuilder AddAspNetInstrumentation(
        this MeterProviderBuilder builder, Action<AspNetMetricsInstrumentationOptions>? configure)
=======
    /// <param name="configure">Callback action for configuring <see cref="AspNetMetricsInstrumentationOptions"/>.</param>
    /// <returns>The instance of <see cref="MeterProviderBuilder"/> to chain the calls.</returns>
    public static MeterProviderBuilder AddAspNetInstrumentation(
        this MeterProviderBuilder builder,
        Action<AspNetMetricsInstrumentationOptions>? configure)
>>>>>>> c6301174
    {
        Guard.ThrowIfNull(builder);

        var aspnetMetricsOptions = new AspNetMetricsInstrumentationOptions();
        configure?.Invoke(aspnetMetricsOptions);

        var options = new AspNetMetricsInstrumentationOptions();
        configure?.Invoke(options);

        builder.AddMeter(AspNetMetrics.InstrumentationName);
<<<<<<< HEAD
        return builder.AddInstrumentation(() => new AspNetMetrics(aspnetMetricsOptions));
=======
        return builder.AddInstrumentation(() => new AspNetMetrics(options));
>>>>>>> c6301174
    }
}<|MERGE_RESOLUTION|>--- conflicted
+++ resolved
@@ -14,11 +14,7 @@
 // limitations under the License.
 // </copyright>
 
-<<<<<<< HEAD
 using System;
-=======
-using System;
->>>>>>> c6301174
 using OpenTelemetry.Instrumentation.AspNet;
 using OpenTelemetry.Internal;
 
@@ -34,45 +30,34 @@
     /// </summary>
     /// <param name="builder"><see cref="MeterProviderBuilder"/> being configured.</param>
     /// <returns>The instance of <see cref="MeterProviderBuilder"/> to chain the calls.</returns>
-<<<<<<< HEAD
-    public static MeterProviderBuilder AddAspNetInstrumentation(this MeterProviderBuilder builder) =>
-    AddAspNetInstrumentation(builder, configure: null);
-
-=======
     public static MeterProviderBuilder AddAspNetInstrumentation(this MeterProviderBuilder builder) =>
         AddAspNetInstrumentation(builder, configure: null);
 
->>>>>>> c6301174
     /// <summary>
     /// Enables the incoming requests automatic data collection for ASP.NET.
     /// </summary>
     /// <param name="builder"><see cref="MeterProviderBuilder"/> being configured.</param>
-<<<<<<< HEAD
+    /// <param name="configure">Callback action for configuring <see cref="AspNetMetricsInstrumentationOptions"/>.</param>
+    /// <returns>The instance of <see cref="MeterProviderBuilder"/> to chain the calls.</returns>
+    public static MeterProviderBuilder AddAspNetInstrumentation(this MeterProviderBuilder builder) =>
+    AddAspNetInstrumentation(builder, configure: null);
+
+    /// <summary>
+    /// Enables the incoming requests automatic data collection for ASP.NET.
+    /// </summary>
+    /// <param name="builder"><see cref="MeterProviderBuilder"/> being configured.</param>
     /// <param name="configure">ASP.NET Request configuration options.</param>
-    /// <returns>The instance of <see cref="MeterProviderBuilder"/> to chain the calls.</returns>
-    public static MeterProviderBuilder AddAspNetInstrumentation(
-        this MeterProviderBuilder builder, Action<AspNetMetricsInstrumentationOptions>? configure)
-=======
-    /// <param name="configure">Callback action for configuring <see cref="AspNetMetricsInstrumentationOptions"/>.</param>
     /// <returns>The instance of <see cref="MeterProviderBuilder"/> to chain the calls.</returns>
     public static MeterProviderBuilder AddAspNetInstrumentation(
         this MeterProviderBuilder builder,
         Action<AspNetMetricsInstrumentationOptions>? configure)
->>>>>>> c6301174
     {
         Guard.ThrowIfNull(builder);
-
-        var aspnetMetricsOptions = new AspNetMetricsInstrumentationOptions();
-        configure?.Invoke(aspnetMetricsOptions);
 
         var options = new AspNetMetricsInstrumentationOptions();
         configure?.Invoke(options);
 
         builder.AddMeter(AspNetMetrics.InstrumentationName);
-<<<<<<< HEAD
-        return builder.AddInstrumentation(() => new AspNetMetrics(aspnetMetricsOptions));
-=======
         return builder.AddInstrumentation(() => new AspNetMetrics(options));
->>>>>>> c6301174
     }
 }