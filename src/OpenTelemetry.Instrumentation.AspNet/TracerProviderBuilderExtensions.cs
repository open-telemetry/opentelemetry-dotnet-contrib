--- conflicted
+++ resolved
@@ -41,11 +41,7 @@
     /// <returns>The instance of <see cref="TracerProviderBuilder"/> to chain the calls.</returns>
     public static TracerProviderBuilder AddAspNetInstrumentation(
         this TracerProviderBuilder builder,
-<<<<<<< HEAD
-        Action<AspNetInstrumentationOptions>? configureAspNetInstrumentationOptions = null)
-=======
-        Action<AspNetInstrumentationOptions> configure)
->>>>>>> cad8d76b
+        Action<AspNetInstrumentationOptions>? configure)
     {
         Guard.ThrowIfNull(builder);
 
