--- conflicted
+++ resolved
@@ -2,7 +2,9 @@
 
 ## Unreleased
 
-<<<<<<< HEAD
+* Updated OpenTelemetry core component version(s) to `1.13.0`.
+  ([#3158](https://github.com/open-telemetry/opentelemetry-dotnet-contrib/pull/3158))
+
 * Following attributes are available while sampling:
   * `http.request.method`,
   * `server.address`,
@@ -12,10 +14,6 @@
   * `url.scheme`,
   * `user_agent.original`.
   ([#3151](https://github.com/open-telemetry/opentelemetry-dotnet-contrib/pull/3151))
-=======
-* Updated OpenTelemetry core component version(s) to `1.13.0`.
-  ([#3158](https://github.com/open-telemetry/opentelemetry-dotnet-contrib/pull/3158))
->>>>>>> 99984908
 
 ## 1.12.0-beta.2
 
