--- conflicted
+++ resolved
@@ -2,7 +2,6 @@
 
 ## Unreleased
 
-<<<<<<< HEAD
 * Breaking change The Enrich callback option has been removed. For better
   usability, it has been replaced by three separate options:
   EnrichWithHttpRequest, EnrichWithHttpResponse and EnrichWithException.
@@ -13,10 +12,8 @@
   what event triggers them and there is no longer the need to cast the argument
   to the expected type.
   ([#940](https://github.com/open-telemetry/opentelemetry-dotnet-contrib/pull/940))
-=======
 * Removes `AddAspNetInstrumentation` method with default configure parameter.
   ([#942](https://github.com/open-telemetry/opentelemetry-dotnet-contrib/pull/942))
->>>>>>> cad8d76b
 
 ## 1.0.0-rc9.7
 
