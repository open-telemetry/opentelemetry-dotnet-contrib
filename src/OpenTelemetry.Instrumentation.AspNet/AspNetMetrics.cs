// <copyright file="AspNetMetrics.cs" company="OpenTelemetry Authors">
// Copyright The OpenTelemetry Authors
//
// Licensed under the Apache License, Version 2.0 (the "License");
// you may not use this file except in compliance with the License.
// You may obtain a copy of the License at
//
//     http://www.apache.org/licenses/LICENSE-2.0
//
// Unless required by applicable law or agreed to in writing, software
// distributed under the License is distributed on an "AS IS" BASIS,
// WITHOUT WARRANTIES OR CONDITIONS OF ANY KIND, either express or implied.
// See the License for the specific language governing permissions and
// limitations under the License.
// </copyright>

using System;
using System.Diagnostics.Metrics;
using System.Reflection;
using OpenTelemetry.Instrumentation.AspNet.Implementation;
using OpenTelemetry.Internal;

namespace OpenTelemetry.Instrumentation.AspNet;

/// <summary>
/// Asp.Net Requests instrumentation.
/// </summary>
internal sealed class AspNetMetrics : IDisposable
{
    internal static readonly AssemblyName AssemblyName = typeof(HttpInMetricsListener).Assembly.GetName();
    internal static readonly string InstrumentationName = AssemblyName.Name;
    internal static readonly string InstrumentationVersion = AssemblyName.Version.ToString();

    private readonly Meter meter;

    private readonly HttpInMetricsListener httpInMetricsListener;

    /// <summary>
    /// Initializes a new instance of the <see cref="AspNetMetrics"/> class.
    /// </summary>
<<<<<<< HEAD
    /// <param name="options">Allows users to define any filtering or enrichment functionality.</param>
    public AspNetMetrics(AspNetMetricsInstrumentationOptions options)
    {
        Guard.ThrowIfNull(options);
        this.meter = new Meter(InstrumentationName, InstrumentationVersion);
=======
    /// <param name="options">The metrics configuration options.</param>
    public AspNetMetrics(AspNetMetricsInstrumentationOptions options)
    {
        this.meter = new Meter(InstrumentationName, InstrumentationVersion);
>>>>>>> c6301174
        this.httpInMetricsListener = new HttpInMetricsListener(this.meter, options);
    }

    /// <inheritdoc/>
    public void Dispose()
    {
        this.meter?.Dispose();
        this.httpInMetricsListener?.Dispose();
    }
}<|MERGE_RESOLUTION|>--- conflicted
+++ resolved
@@ -18,7 +18,7 @@
 using System.Diagnostics.Metrics;
 using System.Reflection;
 using OpenTelemetry.Instrumentation.AspNet.Implementation;
-using OpenTelemetry.Internal;
+using OpenTelemetry.Internal;
 
 namespace OpenTelemetry.Instrumentation.AspNet;
 
@@ -38,18 +38,11 @@
     /// <summary>
     /// Initializes a new instance of the <see cref="AspNetMetrics"/> class.
     /// </summary>
-<<<<<<< HEAD
-    /// <param name="options">Allows users to define any filtering or enrichment functionality.</param>
+    /// <param name="options">The metrics configuration options.</param>
     public AspNetMetrics(AspNetMetricsInstrumentationOptions options)
     {
         Guard.ThrowIfNull(options);
         this.meter = new Meter(InstrumentationName, InstrumentationVersion);
-=======
-    /// <param name="options">The metrics configuration options.</param>
-    public AspNetMetrics(AspNetMetricsInstrumentationOptions options)
-    {
-        this.meter = new Meter(InstrumentationName, InstrumentationVersion);
->>>>>>> c6301174
         this.httpInMetricsListener = new HttpInMetricsListener(this.meter, options);
     }
 
