// <copyright file="ProcessMetrics.cs" company="OpenTelemetry Authors">
// Copyright The OpenTelemetry Authors
//
// Licensed under the Apache License, Version 2.0 (the "License");
// you may not use this file except in compliance with the License.
// You may obtain a copy of the License at
//
//     http://www.apache.org/licenses/LICENSE-2.0
//
// Unless required by applicable law or agreed to in writing, software
// distributed under the License is distributed on an "AS IS" BASIS,
// WITHOUT WARRANTIES OR CONDITIONS OF ANY KIND, either express or implied.
// See the License for the specific language governing permissions and
// limitations under the License.
// </copyright>

using System;
using System.Diagnostics.Metrics;
using System.Reflection;
using Diagnostics = System.Diagnostics;

namespace OpenTelemetry.Instrumentation.Process;

internal class ProcessMetrics
{
    internal static readonly AssemblyName AssemblyName = typeof(ProcessMetrics).Assembly.GetName();
    internal static readonly Meter MeterInstance = new(AssemblyName.Name, AssemblyName.Version.ToString());
    private static readonly Diagnostics.Process CurrentProcess = Diagnostics.Process.GetCurrentProcess();

    static ProcessMetrics()
    {
        // TODO: change to ObservableUpDownCounter
        MeterInstance.CreateObservableGauge(
            "process.memory.usage",
            () => CurrentProcess.WorkingSet64,
            unit: "By",
            description: "The amount of physical memory in use.");

        // TODO: change to ObservableUpDownCounter
        MeterInstance.CreateObservableGauge(
<<<<<<< HEAD
            $"{MetricPrefix}memory.usage.virtual",
            () => Diagnostics.Process.GetCurrentProcess().VirtualMemorySize64,
            unit: "bytes",
            description: "The amount of virtual memory allocated for the current process.");

        // TODO: change to ObservableUpDownCounter
        MeterInstance.CreateObservableGauge(
            $"{MetricPrefix}cpu.utilization",
            () => Diagnostics.Process.GetCurrentProcess().TotalProcessorTime.TotalMilliseconds / (Environment.ProcessorCount * (DateTime.Now - Diagnostics.Process.GetCurrentProcess().StartTime).Milliseconds),
            unit: "1",
            description: "The total processor time divided by the elapsed time since the process start and the number of CPUs available to the current process.");
=======
            "process.memory.virtual",
            () => CurrentProcess.VirtualMemorySize64,
            unit: "By",
            description: "The amount of committed virtual memory.");
>>>>>>> 07450d51
    }

    /// <summary>
    /// Initializes a new instance of the <see cref="ProcessMetrics"/> class.
    /// </summary>
    /// <param name="options">The options to define the metrics.</param>
    public ProcessMetrics(ProcessInstrumentationOptions options)
    {
    }
}<|MERGE_RESOLUTION|>--- conflicted
+++ resolved
@@ -38,7 +38,6 @@
 
         // TODO: change to ObservableUpDownCounter
         MeterInstance.CreateObservableGauge(
-<<<<<<< HEAD
             $"{MetricPrefix}memory.usage.virtual",
             () => Diagnostics.Process.GetCurrentProcess().VirtualMemorySize64,
             unit: "bytes",
@@ -50,13 +49,8 @@
             () => Diagnostics.Process.GetCurrentProcess().TotalProcessorTime.TotalMilliseconds / (Environment.ProcessorCount * (DateTime.Now - Diagnostics.Process.GetCurrentProcess().StartTime).Milliseconds),
             unit: "1",
             description: "The total processor time divided by the elapsed time since the process start and the number of CPUs available to the current process.");
-=======
-            "process.memory.virtual",
-            () => CurrentProcess.VirtualMemorySize64,
-            unit: "By",
-            description: "The amount of committed virtual memory.");
->>>>>>> 07450d51
     }
+
 
     /// <summary>
     /// Initializes a new instance of the <see cref="ProcessMetrics"/> class.
