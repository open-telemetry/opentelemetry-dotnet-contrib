# Changelog

## Unreleased

<<<<<<< HEAD
* Add GC heap size and count in Runtime metrics
  ([#412](https://github.com/open-telemetry/opentelemetry-dotnet-contrib/pull/412))
=======
* Updated OTel SDK package version to 1.3.0
  ([#411](https://github.com/open-telemetry/opentelemetry-dotnet-contrib/pull/411))
>>>>>>> 1c1b816f

## 0.1.0-alpha.1

* This is the first release of `OpenTelemetry.Instrumentation.Runtime` package.

For more details, please refer to the [README](README.md).<|MERGE_RESOLUTION|>--- conflicted
+++ resolved
@@ -2,13 +2,10 @@
 
 ## Unreleased
 
-<<<<<<< HEAD
+* Updated OTel SDK package version to 1.3.0
+  ([#411](https://github.com/open-telemetry/opentelemetry-dotnet-contrib/pull/411))
 * Add GC heap size and count in Runtime metrics
   ([#412](https://github.com/open-telemetry/opentelemetry-dotnet-contrib/pull/412))
-=======
-* Updated OTel SDK package version to 1.3.0
-  ([#411](https://github.com/open-telemetry/opentelemetry-dotnet-contrib/pull/411))
->>>>>>> 1c1b816f
 
 ## 0.1.0-alpha.1
 
