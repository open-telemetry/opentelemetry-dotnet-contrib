--- conflicted
+++ resolved
@@ -2,13 +2,10 @@
 
 ## Unreleased
 
-<<<<<<< HEAD
+* Change API for GC Heap Size for .NET 6 where the API has a bug
+  ([#495](https://github.com/open-telemetry/opentelemetry-dotnet-contrib/pull/495))
 * Remove gc.heap.fragmentation.size metrics due to buggy API on .NET 6
   ([#509](https://github.com/open-telemetry/opentelemetry-dotnet-contrib/pull/509))
-=======
-* Change API for GC Heap Size for .NET 6 where the API has a bug
-  ([#495](https://github.com/open-telemetry/opentelemetry-dotnet-contrib/pull/495))
->>>>>>> 25f3c43f
 
 ## 1.0.0-rc.1
 
