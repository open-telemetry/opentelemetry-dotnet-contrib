--- conflicted
+++ resolved
@@ -7,20 +7,10 @@
   </PropertyGroup>
 
   <ItemGroup>
-    <PackageReference Include="OpenTelemetry.Api" Version="1.3.0" />
+    <PackageReference Include="OpenTelemetry.Api" Version="$(OpenTelemetryApiPkgVer)" />
   </ItemGroup>
 
-<<<<<<< HEAD
   <ItemGroup>
     <Compile Include="$(RepoRoot)\src\OpenTelemetry.Internal\Guard.cs" Link="Includes\Guard.cs" />
   </ItemGroup>
-=======
-    <ItemGroup>
-        <PackageReference Include="OpenTelemetry.Api" Version="$(OpenTelemetryApiPkgVer)" />
-    </ItemGroup>
-
-    <ItemGroup>
-        <Compile Include="$(RepoRoot)\src\OpenTelemetry.Internal\Guard.cs" Link="Includes\Guard.cs" />
-    </ItemGroup>
->>>>>>> b7fda495
 </Project>