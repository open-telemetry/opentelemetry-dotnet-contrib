--- conflicted
+++ resolved
@@ -114,20 +114,16 @@
 as `ObservableUpDownCounter` is the best fit of instrument type. The same applies
 to all the `ObservableGauge` below.
 
-<<<<<<< HEAD
 Note: This metric is only available when targeting .NET6 or later.
+
+Note: `gc.heap.fragmentation.size` metrics is removed for .NET 6 because of a
+[bug](https://github.com/open-telemetry/opentelemetry-dotnet-contrib/issues/496).
 
 | Units   | Instrument Type | Value Type | Attribute Key(s) | Attribute Values |
 |---------|-----------------|------------|------------------|------------------|
 | `bytes` | ObservableGauge | `Int64`    | No Attributes    | N/A              |
 
 The API used to retrieve the value is:
-=======
-Note: `gc.heap.fragmentation.size` metrics is removed for .NET 6 because of a
-[bug](https://github.com/open-telemetry/opentelemetry-dotnet-contrib/issues/496).
-
-The APIs used to retrieve the values are:
->>>>>>> d9cc2811
 
 * [GCMemoryInfo.TotalCommittedBytes](https://docs.microsoft.com/dotnet/api/system.gcmemoryinfo.totalcommittedbytes):
   Gets the total committed bytes of the managed heap.
