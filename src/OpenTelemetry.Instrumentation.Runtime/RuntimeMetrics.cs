--- conflicted
+++ resolved
@@ -33,12 +33,9 @@
         internal static readonly AssemblyName AssemblyName = typeof(RuntimeMetrics).Assembly.GetName();
         internal static readonly string InstrumentationName = AssemblyName.Name;
         internal static readonly string InstrumentationVersion = AssemblyName.Version.ToString();
-<<<<<<< HEAD
+        private const long NanosecondsPerTick = 100;
         private static readonly string[] GenNames = new string[] { "gen0", "gen1", "gen2", "loh", "poh" };
         private static readonly int NumberOfGenerations = 3;
-=======
-        private const long NanosecondsPerTick = 100;
->>>>>>> 5ac01faa
         private static string metricPrefix = "process.runtime.dotnet.";
         private readonly Meter meter;
 
@@ -63,12 +60,8 @@
 #endif
 
 #if NET6_0_OR_GREATER
-<<<<<<< HEAD
-                this.meter.CreateObservableCounter($"{metricPrefix}gc.committed", () => (double)(GC.GetGCMemoryInfo().TotalCommittedBytes / 1_000_000), "Mi", description: "GC Committed Bytes");
+                this.meter.CreateObservableGauge($"{metricPrefix}gc.committed", () => GC.GetGCMemoryInfo().TotalCommittedBytes, "By", description: "GC Committed Bytes");
                 this.meter.CreateObservableGauge($"{metricPrefix}gc.heapsize", () => GetGarbageCollectionHeapSizes(), "By", "Heap size for all generations");
-=======
-                this.meter.CreateObservableGauge($"{metricPrefix}gc.committed", () => GC.GetGCMemoryInfo().TotalCommittedBytes, "By", description: "GC Committed Bytes");
->>>>>>> 5ac01faa
 #endif
             }
 
@@ -94,11 +87,7 @@
 
             if (options.IsProcessEnabled)
             {
-<<<<<<< HEAD
                 this.meter.CreateObservableCounter("process.cpu.time", GetProcessorTimes, "s", "Processor time of this process");
-=======
-                this.meter.CreateObservableCounter("process.cpu.time", this.GetProcessorTimes, "ns", "Processor time of this process");
->>>>>>> 5ac01faa
 
                 // Not yet official: https://github.com/open-telemetry/opentelemetry-specification/pull/2392
                 this.meter.CreateObservableGauge("process.cpu.count", () => (long)Environment.ProcessorCount, description: "The number of available logical CPUs");
@@ -134,12 +123,8 @@
         }
 #endif
 
-<<<<<<< HEAD
 #if NET6_0_OR_GREATER
         private static IEnumerable<Measurement<long>> GetGarbageCollectionHeapSizes()
-=======
-        private IEnumerable<Measurement<long>> GetProcessorTimes()
->>>>>>> 5ac01faa
         {
             var generationInfo = GC.GetGCMemoryInfo().GenerationInfo;
 
@@ -147,7 +132,6 @@
             int maxSupportedLength = Math.Min(generationInfo.Length, GenNames.Length);
             for (int i = 0; i < maxSupportedLength; ++i)
             {
-<<<<<<< HEAD
                 measurements[i] = new(generationInfo[i].SizeAfterBytes, new KeyValuePair<string, object>("gen", GenNames[i]));
             }
 
@@ -160,11 +144,6 @@
             var process = Process.GetCurrentProcess();
             yield return new(process.UserProcessorTime.TotalSeconds, new KeyValuePair<string, object>("state", "user"));
             yield return new(process.PrivilegedProcessorTime.TotalSeconds, new KeyValuePair<string, object>("state", "system"));
-=======
-                new Measurement<long>(process.UserProcessorTime.Ticks * NanosecondsPerTick, new KeyValuePair<string, object>("state", "user")),
-                new Measurement<long>(process.PrivilegedProcessorTime.Ticks * NanosecondsPerTick, new KeyValuePair<string, object>("state", "system")),
-            };
->>>>>>> 5ac01faa
         }
     }
 }