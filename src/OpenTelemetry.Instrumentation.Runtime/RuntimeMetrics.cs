--- conflicted
+++ resolved
@@ -48,18 +48,13 @@
             () => GetGarbageCollectionCounts(),
             description: "Number of garbage collections that have occurred since process start.");
 
-<<<<<<< HEAD
-        // TODO: change to ObservableUpDownCounter
-        MeterInstance.CreateObservableGauge(
-            "process.runtime.dotnet.gc.heap.live",
+        MeterInstance.CreateObservableUpDownCounter(
+            "process.runtime.dotnet.gc.heap.total_objects_size",
             () => GC.GetTotalMemory(false),
             unit: "bytes",
-            description: "Count of bytes currently in use by live objects in the GC heap.");
-
-#if NETCOREAPP3_1_OR_GREATER
-=======
+            description: "Count of bytes currently in use by live objects in the GC heap. Fragmentation and other GC committed memory pools are excluded.");
+
 #if NET6_0_OR_GREATER
->>>>>>> 6a2545f3
         MeterInstance.CreateObservableCounter(
             "process.runtime.dotnet.gc.allocations.size",
             () => GC.GetTotalAllocatedBytes(),
