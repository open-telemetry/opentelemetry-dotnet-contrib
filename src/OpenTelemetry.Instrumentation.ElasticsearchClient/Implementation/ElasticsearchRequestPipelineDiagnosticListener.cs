--- conflicted
+++ resolved
@@ -201,11 +201,7 @@
         }
     }
 
-<<<<<<< HEAD
-    private string GetDisplayName(Activity activity, object? method, string? elasticType = null)
-=======
-    private static string GetDisplayName(Activity activity, object method, string elasticType = null)
->>>>>>> cb6f4fe1
+    private static string GetDisplayName(Activity activity, object? method, string? elasticType = null)
     {
         switch (activity.OperationName)
         {
@@ -227,11 +223,7 @@
         }
     }
 
-<<<<<<< HEAD
-    private string? GetElasticIndex(Uri uri)
-=======
-    private static string GetElasticIndex(Uri uri)
->>>>>>> cb6f4fe1
+    private static string? GetElasticIndex(Uri uri)
     {
         // first segment is always /
         if (uri.Segments.Length < 2)
