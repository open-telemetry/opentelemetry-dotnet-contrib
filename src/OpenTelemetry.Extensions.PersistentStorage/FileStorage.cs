﻿// <copyright file="FileStorage.cs" company="OpenTelemetry Authors">
// Copyright The OpenTelemetry Authors
//
// Licensed under the Apache License, Version 2.0 (the "License");
// you may not use this file except in compliance with the License.
// You may obtain a copy of the License at
//
//     http://www.apache.org/licenses/LICENSE-2.0
//
// Unless required by applicable law or agreed to in writing, software
// distributed under the License is distributed on an "AS IS" BASIS,
// WITHOUT WARRANTIES OR CONDITIONS OF ANY KIND, either express or implied.
// See the License for the specific language governing permissions and
// limitations under the License.
// </copyright>

using System;
using System.Collections.Generic;
using System.IO;
using System.Linq;
using System.Timers;
using OpenTelemetry.Internal;

namespace OpenTelemetry.Extensions.PersistentStorage;

/// <summary>
/// Persistent file storage <see cref="FileStorage"/> allows to save data
/// as blobs in file storage.
/// </summary>
public class FileStorage : IPersistentStorage, IDisposable
{
    private readonly string directoryPath;
    private readonly long maxSizeInBytes;
    private readonly long retentionPeriodInMilliseconds;
    private readonly int writeTimeoutInMilliseconds;
    private readonly Timer maintenanceTimer;
    private bool disposedValue;

    /// <summary>
    /// Initializes a new instance of the <see cref="FileStorage"/>
    /// class.
    /// </summary>
    /// <param name="path">
    /// Sets file storage folder location where blobs are stored.
    /// </param>
    /// <param name="maxSizeInBytes">
    /// Maximum allowed storage folder size.
    /// Default is 50 MB.
    /// </param>
    /// <param name="maintenancePeriodInMilliseconds">
    /// Maintenance event runs at specified interval.
    /// Removes expired leases and blobs that exceed retention period.
    /// Default is 2 minutes.
    /// </param>
    /// <param name="retentionPeriodInMilliseconds">
    /// Retention period in milliseconds for the blob.
    /// Default is 2 days.
    /// </param>
    /// <param name="writeTimeoutInMilliseconds">
    /// Controls the timeout when writing a buffer to blob.
    /// Default is 1 minute.
    /// </param>
    public FileStorage(
        string path,
        long maxSizeInBytes = 52428800,
        int maintenancePeriodInMilliseconds = 120000,
        long retentionPeriodInMilliseconds = 172800000,
        int writeTimeoutInMilliseconds = 60000)
    {
        if (path == null)
        {
<<<<<<< HEAD
            throw new ArgumentNullException(nameof(path));
        }
=======
            Guard.ThrowIfNull(path);
>>>>>>> d4f94cc9

        // TODO: Validate time period values
        this.directoryPath = PersistentStorageHelper.CreateSubdirectory(path);
        this.maxSizeInBytes = maxSizeInBytes;
        this.retentionPeriodInMilliseconds = retentionPeriodInMilliseconds;
        this.writeTimeoutInMilliseconds = writeTimeoutInMilliseconds;

        this.maintenanceTimer = new Timer(maintenancePeriodInMilliseconds);
        this.maintenanceTimer.Elapsed += this.OnMaintenanceEvent;
        this.maintenanceTimer.AutoReset = true;
        this.maintenanceTimer.Enabled = true;
    }

    public void Dispose()
    {
        this.Dispose(disposing: true);
        GC.SuppressFinalize(this);
    }

    public void Dispose(bool disposing)
    {
        if (!this.disposedValue)
        {
            if (disposing)
            {
                this.maintenanceTimer.Dispose();
            }

            this.disposedValue = true;
        }
    }

    /// <inheritdoc/>
    public IEnumerable<IPersistentBlob> GetBlobs()
    {
        var retentionDeadline = DateTime.UtcNow - TimeSpan.FromMilliseconds(this.retentionPeriodInMilliseconds);

        foreach (var file in Directory.EnumerateFiles(this.directoryPath, "*.blob", SearchOption.TopDirectoryOnly).OrderByDescending(f => f))
        {
            DateTime fileDateTime = PersistentStorageHelper.GetDateTimeFromBlobName(file);
            if (fileDateTime > retentionDeadline)
            {
                yield return new FileBlob(file);
            }
        }
    }

    /// <inheritdoc/>
    public IPersistentBlob GetBlob()
    {
        return this.GetBlobs().FirstOrDefault();
    }

    /// <inheritdoc/>
    public IPersistentBlob CreateBlob(byte[] buffer, int leasePeriodMilliseconds = 0)
    {
        if (!this.CheckStorageSize())
        {
            return null;
        }

        try
        {
            var blobFilePath = Path.Combine(this.directoryPath, PersistentStorageHelper.GetUniqueFileName(".blob"));
            var blob = new FileBlob(blobFilePath);
            return blob.Write(buffer, leasePeriodMilliseconds);
        }
        catch (Exception ex)
        {
            PersistentStorageEventSource.Log.Warning("CreateBlob has failed.", ex);
            return null;
        }
    }

    private void OnMaintenanceEvent(object source, ElapsedEventArgs e)
    {
        try
        {
            if (!Directory.Exists(this.directoryPath))
            {
                Directory.CreateDirectory(this.directoryPath);
            }
        }
        catch (Exception ex)
        {
            PersistentStorageEventSource.Log.Error($"Error creating directory {this.directoryPath}", ex);
            return;
        }

        PersistentStorageHelper.RemoveExpiredBlobs(this.directoryPath, this.retentionPeriodInMilliseconds, this.writeTimeoutInMilliseconds);
    }

    private bool CheckStorageSize()
    {
        var size = PersistentStorageHelper.GetDirectorySize();
        if (size >= this.maxSizeInBytes)
        {
            // TODO: check accuracy of size reporting.
            PersistentStorageEventSource.Log.Warning($"Persistent storage max capacity has been reached. Currently at {size / 1024} KB. " +
                                            "Please consider increasing the value of storage max size in exporter config.");
            return false;
        }

        return true;
    }
}<|MERGE_RESOLUTION|>--- conflicted
+++ resolved
@@ -67,14 +67,7 @@
         long retentionPeriodInMilliseconds = 172800000,
         int writeTimeoutInMilliseconds = 60000)
     {
-        if (path == null)
-        {
-<<<<<<< HEAD
-            throw new ArgumentNullException(nameof(path));
-        }
-=======
-            Guard.ThrowIfNull(path);
->>>>>>> d4f94cc9
+        Guard.ThrowIfNull(path);
 
         // TODO: Validate time period values
         this.directoryPath = PersistentStorageHelper.CreateSubdirectory(path);
