--- conflicted
+++ resolved
@@ -83,11 +83,7 @@
         public void OnCreating(CreatingContext creatingContext)
         {
             // Short-circuit if nobody is listening
-<<<<<<< HEAD
-            if (!HangfireInstrumentation.ActivitySource.HasListeners())
-=======
             if (!HangfireInstrumentation.ActivitySource.HasListeners() || Activity.Current?.Id is null)
->>>>>>> 70126c2f
             {
                 return;
             }
