--- conflicted
+++ resolved
@@ -14,17 +14,11 @@
 // limitations under the License.
 // </copyright>
 
-<<<<<<< HEAD
 namespace OpenTelemetry.Trace;
 
 using System;
 using OpenTelemetry.Instrumentation.Hangfire.Implementation;
-=======
-namespace OpenTelemetry.Trace
-{
-    using OpenTelemetry.Instrumentation.Hangfire.Implementation;
-    using OpenTelemetry.Internal;
->>>>>>> d4f94cc9
+using OpenTelemetry.Internal;
 
 /// <summary>
 /// Extension methods to simplify registering of Hangfire job instrumentation.
@@ -38,17 +32,9 @@
     /// <returns>The instance of <see cref="TracerProviderBuilder"/> to chain the calls.</returns>
     public static TracerProviderBuilder AddHangfireInstrumentation(this TracerProviderBuilder builder)
     {
-        if (builder == null)
-        {
-<<<<<<< HEAD
-            throw new ArgumentNullException(nameof(builder));
-        }
-=======
-            Guard.ThrowIfNull(builder);
->>>>>>> d4f94cc9
+        Guard.ThrowIfNull(builder);
 
         Hangfire.GlobalJobFilters.Filters.Add(new HangfireInstrumentationJobFilterAttribute());
-
         return builder.AddSource(HangfireInstrumentation.ActivitySourceName);
     }
 }