--- conflicted
+++ resolved
@@ -2,15 +2,7 @@
 
 ## Unreleased
 
-<<<<<<< HEAD
-* Fix issue with detecting MacOS
-=======
-## 0.1.0-alpha.2
-
-Released 2024-Jul-17
-
 * Fix detection of macOS which was wrongly identified as Linux.
->>>>>>> bc33cf86
   ([#1965](https://github.com/open-telemetry/opentelemetry-dotnet-contrib/pull/1965))
 
 ## 0.1.0-alpha.1
