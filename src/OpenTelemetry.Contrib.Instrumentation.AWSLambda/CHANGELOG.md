--- conflicted
+++ resolved
@@ -1,12 +1,9 @@
 # Changelog - OpenTelemetry.Contrib.Instrumentation.AWSLambda
 
 ## Unreleased
-
-<<<<<<< HEAD
-* Update the `ActivitySource` name to the assembly name:
+* Updated the `ActivitySource` name to the assembly name:
   `OpenTelemetry.Instrumentation.AWSLambda`
   [#534](https://github.com/open-telemetry/opentelemetry-dotnet-contrib/pull/534)
-=======
 * Added public option `AWSLambdaInstrumentationOptions.DisableAwsXRayContextExtraction`.
 * Extended public API of the `AWSLambdaWrapper`: added optional parent
   context (`ActivityContext`) to all `Trace` methods.
@@ -21,7 +18,6 @@
   have been completely removed.
 * Added two new `AWSLambdaWrapper.Trace` overloads without generic input arguments.
   ([#408](https://github.com/open-telemetry/opentelemetry-dotnet-contrib/pull/408))
->>>>>>> aa2751d6
 
 ## 1.1.0-beta1
 
