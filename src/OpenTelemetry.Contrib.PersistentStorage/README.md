--- conflicted
+++ resolved
@@ -25,18 +25,12 @@
 * `maxSizeInBytes`: Maximum allowed storage folder size. Default is 50 MB.
 
 * `maintenancePeriodInMilliseconds`: Maintenance event runs at specified interval.
-Default is 2 minutes. Maintenance event performs following 3 tasks:
+Default is 2 minutes. Maintenance event performs the following tasks:
 
-<<<<<<< HEAD
   * Removes `*.blob` files for which the retention period has expired.
   * Removes `*.tmp` files for which the write timeout period has expired.
   * Updates `*.lock` files to `*.blob` for which the lease period has expired.
-=======
-1. Removes `*.blob` files for which the retention period has expired.
-2. Removes `*.tmp` files for which the write timeout period has expired.
-3. Updates `*.lock` files to `*.blob` for which the lease period has expired.
-4. Updates `directorySize`.
->>>>>>> 9b656899
+  * Updates `directorySize`.
 
 * `retentionPeriodInMilliseconds`: Retention period in milliseconds for the blob.
 Default is 2 days.
