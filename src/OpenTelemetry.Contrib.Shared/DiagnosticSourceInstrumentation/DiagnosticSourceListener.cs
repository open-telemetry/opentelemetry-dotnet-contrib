﻿// <copyright file="DiagnosticSourceListener.cs" company="OpenTelemetry Authors">
// Copyright The OpenTelemetry Authors
//
// Licensed under the Apache License, Version 2.0 (the "License");
// you may not use this file except in compliance with the License.
// You may obtain a copy of the License at
//
//     http://www.apache.org/licenses/LICENSE-2.0
//
// Unless required by applicable law or agreed to in writing, software
// distributed under the License is distributed on an "AS IS" BASIS,
// WITHOUT WARRANTIES OR CONDITIONS OF ANY KIND, either express or implied.
// See the License for the specific language governing permissions and
// limitations under the License.
// </copyright>

using System;
using System.Collections.Generic;
using System.Diagnostics;
using OpenTelemetry.Internal;

namespace OpenTelemetry.Instrumentation;

internal class DiagnosticSourceListener : IObserver<KeyValuePair<string, object>>
{
    private readonly ListenerHandler handler;

    public DiagnosticSourceListener(ListenerHandler handler)
    {
        this.handler = handler ?? throw new ArgumentNullException(nameof(handler));
    }

<<<<<<< HEAD
    public void OnCompleted()
    {
    }
=======
        public DiagnosticSourceListener(ListenerHandler handler)
        {
            Guard.ThrowIfNull(handler);

            this.handler = handler;
        }
>>>>>>> d4f94cc9

    public void OnError(Exception error)
    {
    }

    public void OnNext(KeyValuePair<string, object> value)
    {
        if (!this.handler.SupportsNullActivity && Activity.Current == null)
        {
            return;
        }

        try
        {
            if (value.Key.EndsWith("Start", StringComparison.Ordinal))
            {
                this.handler.OnStartActivity(Activity.Current, value.Value);
            }
            else if (value.Key.EndsWith("Stop", StringComparison.Ordinal))
            {
                this.handler.OnStopActivity(Activity.Current, value.Value);
            }
            else if (value.Key.EndsWith("Exception", StringComparison.Ordinal))
            {
                this.handler.OnException(Activity.Current, value.Value);
            }
            else
            {
                this.handler.OnCustom(value.Key, Activity.Current, value.Value);
            }
        }
        catch (Exception ex)
        {
            InstrumentationEventSource.Log.UnknownErrorProcessingEvent(this.handler?.SourceName, value.Key, ex);
        }
    }
}<|MERGE_RESOLUTION|>--- conflicted
+++ resolved
@@ -27,21 +27,14 @@
 
     public DiagnosticSourceListener(ListenerHandler handler)
     {
-        this.handler = handler ?? throw new ArgumentNullException(nameof(handler));
+        Guard.ThrowIfNull(handler);
+
+        this.handler = handler;
     }
 
-<<<<<<< HEAD
     public void OnCompleted()
     {
     }
-=======
-        public DiagnosticSourceListener(ListenerHandler handler)
-        {
-            Guard.ThrowIfNull(handler);
-
-            this.handler = handler;
-        }
->>>>>>> d4f94cc9
 
     public void OnError(Exception error)
     {
