--- conflicted
+++ resolved
@@ -1,10 +1,6 @@
 <Project Sdk="Microsoft.NET.Sdk">
 
-<<<<<<< HEAD
-  <Import Project=".\Common.GenevaExporter.props" />
-=======
   <Import Project=".\Common.GenevaExporter.props"/>
->>>>>>> 5559a6c8
 
   <PropertyGroup>
     <!-- OmniSharp/VS Code requires TargetFrameworks to be in descending order for IntelliSense and analysis. -->
