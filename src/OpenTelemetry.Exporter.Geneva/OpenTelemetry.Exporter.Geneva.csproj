<Project Sdk="Microsoft.NET.Sdk">

  <Import Project=".\Common.GenevaExporter.props"/>

  <PropertyGroup>
    <!-- OmniSharp/VS Code requires TargetFrameworks to be in descending order for IntelliSense and analysis. -->
    <TargetFrameworks>net8.0;$(NetStandardMinimumSupportedVersion)</TargetFrameworks>
    <TargetFrameworks Condition="$(OS) == 'Windows_NT'">$(TargetFrameworks);net462</TargetFrameworks>
    <AllowUnsafeBlocks>true</AllowUnsafeBlocks>
<<<<<<< HEAD
    <Description>An OpenTelemetry .NET exporter that exports to local ETW or UDS</Description>
    <PackageThirdPartyNoticesFile>THIRD-PARTY-NOTICES.TXT</PackageThirdPartyNoticesFile>
=======
    <Description>An OpenTelemetry .NET exporter that exports to local ETW or UDS.</Description>
>>>>>>> 1bdbf965
    <!-- Tweak style rules for Geneva: Allow underscores in constant names and allow regions inside code blocks -->
    <NoWarn>$(NoWarn);SA1123;SA1310</NoWarn>
    <MinVerTagPrefix>Exporter.Geneva-</MinVerTagPrefix>
    <PackageValidationBaselineVersion>1.9.0</PackageValidationBaselineVersion>
    <Nullable>disable</Nullable>
  </PropertyGroup>

  <ItemGroup>
    <PackageReference Include="OpenTelemetry" Version="$(OTelSdkVersion)" />
    <PackageReference Include="System.Runtime.InteropServices.RuntimeInformation" Version="4.0.0" Condition="'$(TargetFramework)' == 'net462'" />
  </ItemGroup>

  <ItemGroup>
    <!-- Note: Only include LinuxTracepoints-Net files for net8.0+ targets -->
    <Compile Remove="External\LinuxTracepoints-Net\**" Condition="'$(TargetFrameworkIdentifier)' != '.NETCoreApp'" />
  </ItemGroup>

  <ItemGroup>
    <Compile Include="$(RepoRoot)\src\Shared\ExceptionExtensions.cs" Link="Includes\ExceptionExtensions.cs" />
    <Compile Include="$(RepoRoot)\src\Shared\Guard.cs" Link="Includes\Guard.cs" />
    <Compile Include="$(RepoRoot)\src\Shared\NullableAttributes.cs" Link="Includes\NullableAttributes.cs" />
  </ItemGroup>

</Project><|MERGE_RESOLUTION|>--- conflicted
+++ resolved
@@ -7,12 +7,8 @@
     <TargetFrameworks>net8.0;$(NetStandardMinimumSupportedVersion)</TargetFrameworks>
     <TargetFrameworks Condition="$(OS) == 'Windows_NT'">$(TargetFrameworks);net462</TargetFrameworks>
     <AllowUnsafeBlocks>true</AllowUnsafeBlocks>
-<<<<<<< HEAD
-    <Description>An OpenTelemetry .NET exporter that exports to local ETW or UDS</Description>
+    <Description>An OpenTelemetry .NET exporter that exports to local ETW or UDS.</Description>
     <PackageThirdPartyNoticesFile>THIRD-PARTY-NOTICES.TXT</PackageThirdPartyNoticesFile>
-=======
-    <Description>An OpenTelemetry .NET exporter that exports to local ETW or UDS.</Description>
->>>>>>> 1bdbf965
     <!-- Tweak style rules for Geneva: Allow underscores in constant names and allow regions inside code blocks -->
     <NoWarn>$(NoWarn);SA1123;SA1310</NoWarn>
     <MinVerTagPrefix>Exporter.Geneva-</MinVerTagPrefix>
