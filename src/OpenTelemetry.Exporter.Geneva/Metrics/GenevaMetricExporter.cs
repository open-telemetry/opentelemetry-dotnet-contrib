--- conflicted
+++ resolved
@@ -42,16 +42,12 @@
 
         var connectionStringBuilder = new ConnectionStringBuilder(options.ConnectionString);
 
-<<<<<<< HEAD
         if (connectionStringBuilder.DisableMetricNameValidation)
         {
             DisableOpenTelemetrySdkMetricNameValidation();
         }
 
-        if (connectionStringBuilder.PrivatePreviewOtlpProtobufMetricExporter != null && connectionStringBuilder.PrivatePreviewOtlpProtobufMetricExporter.Equals(bool.TrueString, StringComparison.OrdinalIgnoreCase))
-=======
         if (connectionStringBuilder.PrivatePreviewEnableOtlpProtobufEncoding != null && connectionStringBuilder.PrivatePreviewEnableOtlpProtobufEncoding.Equals(bool.TrueString, StringComparison.OrdinalIgnoreCase))
->>>>>>> 6263dc54
         {
             var otlpProtobufExporter = new OtlpProtobufMetricExporter(
                 () => { return this.Resource; },
