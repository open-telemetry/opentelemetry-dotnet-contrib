// Copyright The OpenTelemetry Authors
// SPDX-License-Identifier: Apache-2.0

#nullable enable

using Microsoft.Extensions.DependencyInjection;
using Microsoft.Extensions.Options;
using OpenTelemetry.Internal;
using OpenTelemetry.Metrics;

namespace OpenTelemetry.Exporter.Geneva;

/// <summary>
/// Contains extension methods to register the Geneva metrics exporter.
/// </summary>
public static class GenevaMetricExporterExtensions
{
    /// <summary>
    /// Adds <see cref="GenevaMetricExporter"/> to the <see cref="MeterProviderBuilder"/>.
    /// </summary>
    /// <param name="builder"><see cref="MeterProviderBuilder"/> builder to use.</param>
    /// <returns>The instance of <see cref="MeterProviderBuilder"/> to chain the calls.</returns>
    public static MeterProviderBuilder AddGenevaMetricExporter(this MeterProviderBuilder builder)
        => AddGenevaMetricExporter(builder, name: null, configure: null);

    /// <summary>
    /// Adds <see cref="GenevaMetricExporter"/> to the <see cref="MeterProviderBuilder"/>.
    /// </summary>
    /// <param name="builder"><see cref="MeterProviderBuilder"/> builder to use.</param>
    /// <param name="configure">Callback action for configuring <see cref="GenevaMetricExporterOptions"/>.</param>
    /// <returns>The instance of <see cref="MeterProviderBuilder"/> to chain the calls.</returns>
    public static MeterProviderBuilder AddGenevaMetricExporter(this MeterProviderBuilder builder, Action<GenevaMetricExporterOptions> configure)
        => AddGenevaMetricExporter(builder, name: null, configure);

    /// <summary>
    /// Adds <see cref="GenevaMetricExporter"/> to the <see cref="MeterProviderBuilder"/>.
    /// </summary>
    /// <param name="builder"><see cref="MeterProviderBuilder"/> builder to use.</param>
    /// <param name="name">Optional name which is used when retrieving options.</param>
    /// <param name="configure">Optional callback action for configuring <see cref="GenevaMetricExporterOptions"/>.</param>
    /// <returns>The instance of <see cref="MeterProviderBuilder"/> to chain the calls.</returns>
<<<<<<< HEAD
    public static MeterProviderBuilder AddGenevaMetricExporter(this MeterProviderBuilder builder, string? name, Action<GenevaMetricExporterOptions>? configure)
=======
    public static MeterProviderBuilder AddGenevaMetricExporter(
        this MeterProviderBuilder builder,
        string? name,
        Action<GenevaMetricExporterOptions>? configure)
>>>>>>> 50840546
    {
        Guard.ThrowIfNull(builder);

        name ??= Options.DefaultName;

        if (configure != null)
        {
            builder.ConfigureServices(services => services.Configure(name, configure));
        }

        return builder.AddReader(sp =>
        {
            var exporterOptions = sp.GetRequiredService<IOptionsMonitor<GenevaMetricExporterOptions>>().Get(name);

            return BuildGenevaMetricExporter(exporterOptions, configure);
        });
    }

<<<<<<< HEAD
    private static PeriodicExportingMetricReader BuildGenevaMetricExporter(GenevaMetricExporterOptions options, Action<GenevaMetricExporterOptions>? configure = null)
=======
    private static PeriodicExportingMetricReader BuildGenevaMetricExporter(
        GenevaMetricExporterOptions options,
        Action<GenevaMetricExporterOptions>? configure = null)
>>>>>>> 50840546
    {
        configure?.Invoke(options);

#pragma warning disable CA2000 // Dispose objects before losing scope
        var exporter = new GenevaMetricExporter(options);
#pragma warning restore CA2000 // Dispose objects before losing scope

        return new PeriodicExportingMetricReader(
            exporter,
            options.MetricExportIntervalMilliseconds)
        {
            TemporalityPreference = MetricReaderTemporalityPreference.Delta,
        };
    }
}<|MERGE_RESOLUTION|>--- conflicted
+++ resolved
@@ -39,14 +39,10 @@
     /// <param name="name">Optional name which is used when retrieving options.</param>
     /// <param name="configure">Optional callback action for configuring <see cref="GenevaMetricExporterOptions"/>.</param>
     /// <returns>The instance of <see cref="MeterProviderBuilder"/> to chain the calls.</returns>
-<<<<<<< HEAD
-    public static MeterProviderBuilder AddGenevaMetricExporter(this MeterProviderBuilder builder, string? name, Action<GenevaMetricExporterOptions>? configure)
-=======
     public static MeterProviderBuilder AddGenevaMetricExporter(
         this MeterProviderBuilder builder,
         string? name,
         Action<GenevaMetricExporterOptions>? configure)
->>>>>>> 50840546
     {
         Guard.ThrowIfNull(builder);
 
@@ -65,13 +61,9 @@
         });
     }
 
-<<<<<<< HEAD
-    private static PeriodicExportingMetricReader BuildGenevaMetricExporter(GenevaMetricExporterOptions options, Action<GenevaMetricExporterOptions>? configure = null)
-=======
     private static PeriodicExportingMetricReader BuildGenevaMetricExporter(
         GenevaMetricExporterOptions options,
         Action<GenevaMetricExporterOptions>? configure = null)
->>>>>>> 50840546
     {
         configure?.Invoke(options);
 
