--- conflicted
+++ resolved
@@ -1,12 +1,8 @@
 // Copyright The OpenTelemetry Authors
 // SPDX-License-Identifier: Apache-2.0
 
-<<<<<<< HEAD
-using System.Diagnostics.CodeAnalysis;
-=======
 #nullable enable
 
->>>>>>> 3b266fe0
 using System.Globalization;
 using System.Runtime.CompilerServices;
 using System.Runtime.InteropServices;
@@ -18,28 +14,19 @@
 internal sealed class TlvMetricExporter : IDisposable
 {
     private readonly ushort prepopulatedDimensionsCount;
+    private readonly int fixedPayloadStartIndex;
+    private readonly IMetricDataTransport metricDataTransport;
     private readonly List<byte[]>? serializedPrepopulatedDimensionsKeys;
     private readonly List<byte[]>? serializedPrepopulatedDimensionsValues;
-    private readonly int fixedPayloadStartIndex;
-    private readonly IMetricDataTransport metricDataTransport;
-<<<<<<< HEAD
-=======
-    private readonly List<byte[]>? serializedPrepopulatedDimensionsKeys;
-    private readonly List<byte[]>? serializedPrepopulatedDimensionsValues;
->>>>>>> 3b266fe0
     private readonly byte[] buffer = new byte[GenevaMetricExporter.BufferSize];
     private readonly string defaultMonitoringAccount;
     private readonly string defaultMetricNamespace;
 
     private bool isDisposed;
 
-<<<<<<< HEAD
-    internal TlvMetricExporter(ConnectionStringBuilder connectionStringBuilder, IReadOnlyDictionary<string, object>? prepopulatedMetricDimensions)
-=======
     internal TlvMetricExporter(
         ConnectionStringBuilder connectionStringBuilder,
         IReadOnlyDictionary<string, object>? prepopulatedMetricDimensions)
->>>>>>> 3b266fe0
     {
         this.defaultMonitoringAccount = connectionStringBuilder.Account;
         this.defaultMetricNamespace = connectionStringBuilder.Namespace;
@@ -82,10 +69,6 @@
             this.fixedPayloadStartIndex = sizeof(BinaryHeader);
         }
     }
-
-    [MemberNotNullWhen(true, nameof(serializedPrepopulatedDimensionsKeys))]
-    [MemberNotNullWhen(true, nameof(serializedPrepopulatedDimensionsValues))]
-    private bool ArePrepopulatedDimensionsNotEmpty => this.prepopulatedDimensionsCount > 0;
 
     public void Dispose()
     {
@@ -636,18 +619,13 @@
         ushort dimensionsWritten = 0;
 
         // Serialize PrepopulatedDimensions keys
-        if (this.ArePrepopulatedDimensionsNotEmpty)
-        {
-<<<<<<< HEAD
-            for (ushort i = 0; i < this.prepopulatedDimensionsCount; i++)
-            {
-                MetricSerializer.SerializeEncodedString(buffer, ref bufferIndex, this.serializedPrepopulatedDimensionsKeys[i]);
-            }
-=======
+        for (ushort i = 0; i < this.prepopulatedDimensionsCount; i++)
+        {
             MetricSerializer.SerializeEncodedString(buffer, ref bufferIndex, this.serializedPrepopulatedDimensionsKeys![i]);
         }
->>>>>>> 3b266fe0
-
+
+        if (this.prepopulatedDimensionsCount > 0)
+        {
             dimensionsWritten += this.prepopulatedDimensionsCount;
         }
 
@@ -674,16 +652,9 @@
         dimensionsWritten += (ushort)(tags.Count - reservedTags);
 
         // Serialize PrepopulatedDimensions values
-        if (this.ArePrepopulatedDimensionsNotEmpty)
-        {
-<<<<<<< HEAD
-            for (ushort i = 0; i < this.prepopulatedDimensionsCount; i++)
-            {
-                MetricSerializer.SerializeEncodedString(buffer, ref bufferIndex, this.serializedPrepopulatedDimensionsValues[i]);
-            }
-=======
+        for (ushort i = 0; i < this.prepopulatedDimensionsCount; i++)
+        {
             MetricSerializer.SerializeEncodedString(buffer, ref bufferIndex, this.serializedPrepopulatedDimensionsValues![i]);
->>>>>>> 3b266fe0
         }
 
         // Serialize MetricPoint Dimension values
@@ -709,13 +680,8 @@
                 continue;
             }
 
-<<<<<<< HEAD
-            var dimensionValue = Convert.ToString(tag.Value, CultureInfo.InvariantCulture);
-            if (dimensionValue != null && dimensionValue.Length > GenevaMetricExporter.MaxDimensionValueSize)
-=======
             var dimensionValue = ConvertTagValueToString(tag.Value);
             if (dimensionValue?.Length > GenevaMetricExporter.MaxDimensionValueSize)
->>>>>>> 3b266fe0
             {
                 // TODO: Data Validation
             }
@@ -746,16 +712,11 @@
         var serializedValues = new List<byte[]>(this.prepopulatedDimensionsCount);
         foreach (var value in values)
         {
-<<<<<<< HEAD
-            var valueAsString = Convert.ToString(value, CultureInfo.InvariantCulture) ?? string.Empty;
-            serializedValues.Add(Encoding.UTF8.GetBytes(valueAsString));
-=======
             var valueAsString = ConvertTagValueToString(value);
             if (valueAsString != null)
             {
                 serializedValues.Add(Encoding.UTF8.GetBytes(valueAsString));
             }
->>>>>>> 3b266fe0
         }
 
         return serializedValues;
