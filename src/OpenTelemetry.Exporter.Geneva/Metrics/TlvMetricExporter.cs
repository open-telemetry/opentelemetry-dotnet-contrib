// Copyright The OpenTelemetry Authors
// SPDX-License-Identifier: Apache-2.0

using System.Globalization;
using System.Runtime.CompilerServices;
using System.Runtime.InteropServices;
using System.Text;
using OpenTelemetry.Metrics;

namespace OpenTelemetry.Exporter.Geneva.Metrics;

internal sealed class TlvMetricExporter : IDisposable
{
    private readonly ushort prepopulatedDimensionsCount;
    private readonly int fixedPayloadStartIndex;
    private readonly IMetricDataTransport metricDataTransport;
<<<<<<< HEAD

    private readonly List<byte[]>? serializedPrepopulatedDimensionsKeys;

    private readonly List<byte[]>? serializedPrepopulatedDimensionsValues;

=======
    private readonly List<byte[]> serializedPrepopulatedDimensionsKeys;
    private readonly List<byte[]> serializedPrepopulatedDimensionsValues;
>>>>>>> 50840546
    private readonly byte[] buffer = new byte[GenevaMetricExporter.BufferSize];
    private readonly string defaultMonitoringAccount;
    private readonly string defaultMetricNamespace;

    private bool isDisposed;

    internal TlvMetricExporter(ConnectionStringBuilder connectionStringBuilder, IReadOnlyDictionary<string, object>? prepopulatedMetricDimensions)
    {
        this.defaultMonitoringAccount = connectionStringBuilder.Account;
        this.defaultMetricNamespace = connectionStringBuilder.Namespace;

        if (prepopulatedMetricDimensions != null)
        {
            this.prepopulatedDimensionsCount = (ushort)prepopulatedMetricDimensions.Count;
            this.serializedPrepopulatedDimensionsKeys = this.SerializePrepopulatedDimensionsKeys(prepopulatedMetricDimensions.Keys);
            this.serializedPrepopulatedDimensionsValues = this.SerializePrepopulatedDimensionsValues(prepopulatedMetricDimensions.Values);
        }

        switch (connectionStringBuilder.Protocol)
        {
            case TransportProtocol.Unix:
                if (RuntimeInformation.IsOSPlatform(OSPlatform.Windows))
                {
                    throw new ArgumentException("Unix domain socket should not be used on Windows.");
                }

                var unixDomainSocketPath = connectionStringBuilder.ParseUnixDomainSocketPath();
                this.metricDataTransport = new MetricUnixDomainSocketDataTransport(unixDomainSocketPath);
                break;
            case TransportProtocol.Unspecified:
                if (RuntimeInformation.IsOSPlatform(OSPlatform.Windows))
                {
                    this.metricDataTransport = MetricWindowsEventTracingDataTransport.Instance;
                    break;
                }
                else
                {
                    throw new ArgumentException("Endpoint not specified");
                }

            default:
                throw new NotSupportedException($"Protocol '{connectionStringBuilder.Protocol}' is not supported");
        }

        unsafe
        {
            this.fixedPayloadStartIndex = sizeof(BinaryHeader);
        }
    }

    public void Dispose()
    {
        if (this.isDisposed)
        {
            return;
        }

        try
        {
            // The ETW data transport singleton on Windows should NOT be disposed.
            // On Linux, Unix Domain Socket is used and should be disposed.
            if (this.metricDataTransport != MetricWindowsEventTracingDataTransport.Instance)
            {
                this.metricDataTransport.Dispose();
            }

            this.isDisposed = true;
        }
        catch (Exception ex)
        {
            ExporterEventSource.Log.ExporterException("TlvMetricExporter Dispose failed.", ex);
        }
    }

    internal ExportResult Export(in Batch<Metric> batch)
    {
        string monitoringAccount = this.defaultMonitoringAccount;
        string metricNamespace = this.defaultMetricNamespace;

        var result = ExportResult.Success;
        foreach (var metric in batch)
        {
            foreach (ref readonly var metricPoint in metric.GetMetricPoints())
            {
                try
                {
                    metricPoint.TryGetExemplars(out var exemplars);

                    var metricType = metric.MetricType;
                    switch (metricType)
                    {
                        case MetricType.LongSum:
                            {
                                var ulongSum = Convert.ToUInt64(metricPoint.GetSumLong());
                                var metricData = new MetricData { UInt64Value = ulongSum };
                                var bodyLength = this.SerializeMetricWithTLV(
                                    MetricEventType.ULongMetric,
                                    metric.Name,
                                    metricPoint.EndTime.ToFileTime(), // Using the endTime here as the timestamp as Geneva Metrics only allows for one field for timestamp
                                    metricPoint.Tags,
                                    metricData,
                                    metricType,
                                    exemplars,
                                    out monitoringAccount,
                                    out metricNamespace);
                                this.metricDataTransport.Send(MetricEventType.TLV, this.buffer, bodyLength);
                                break;
                            }

                        // The value here could be negative hence we have to use `MetricEventType.DoubleMetric`
                        case MetricType.LongGauge:
                            {
                                // potential for minor precision loss implicitly going from long->double
                                // see: https://learn.microsoft.com/en-us/dotnet/csharp/language-reference/builtin-types/numeric-conversions#implicit-numeric-conversions
                                var doubleSum = Convert.ToDouble(metricPoint.GetGaugeLastValueLong());
                                var metricData = new MetricData { DoubleValue = doubleSum };
                                var bodyLength = this.SerializeMetricWithTLV(
                                    MetricEventType.DoubleMetric,
                                    metric.Name,
                                    metricPoint.EndTime.ToFileTime(),
                                    metricPoint.Tags,
                                    metricData,
                                    metricType,
                                    exemplars,
                                    out monitoringAccount,
                                    out metricNamespace);
                                this.metricDataTransport.Send(MetricEventType.TLV, this.buffer, bodyLength);
                                break;
                            }

                        // The value here could be negative hence we have to use `MetricEventType.DoubleMetric`
                        case MetricType.LongSumNonMonotonic:
                            {
                                // potential for minor precision loss implicitly going from long->double
                                // see: https://learn.microsoft.com/en-us/dotnet/csharp/language-reference/builtin-types/numeric-conversions#implicit-numeric-conversions
                                var doubleSum = Convert.ToDouble(metricPoint.GetSumLong());
                                var metricData = new MetricData { DoubleValue = doubleSum };
                                var bodyLength = this.SerializeMetricWithTLV(
                                    MetricEventType.DoubleMetric,
                                    metric.Name,
                                    metricPoint.EndTime.ToFileTime(),
                                    metricPoint.Tags,
                                    metricData,
                                    metricType,
                                    exemplars,
                                    out monitoringAccount,
                                    out metricNamespace);
                                this.metricDataTransport.Send(MetricEventType.TLV, this.buffer, bodyLength);
                                break;
                            }

                        case MetricType.DoubleSum:
                        case MetricType.DoubleSumNonMonotonic:
                            {
                                var doubleSum = metricPoint.GetSumDouble();
                                var metricData = new MetricData { DoubleValue = doubleSum };
                                var bodyLength = this.SerializeMetricWithTLV(
                                    MetricEventType.DoubleMetric,
                                    metric.Name,
                                    metricPoint.EndTime.ToFileTime(),
                                    metricPoint.Tags,
                                    metricData,
                                    metricType,
                                    exemplars,
                                    out monitoringAccount,
                                    out metricNamespace);
                                this.metricDataTransport.Send(MetricEventType.TLV, this.buffer, bodyLength);
                                break;
                            }

                        case MetricType.DoubleGauge:
                            {
                                var doubleSum = metricPoint.GetGaugeLastValueDouble();
                                var metricData = new MetricData { DoubleValue = doubleSum };
                                var bodyLength = this.SerializeMetricWithTLV(
                                    MetricEventType.DoubleMetric,
                                    metric.Name,
                                    metricPoint.EndTime.ToFileTime(),
                                    metricPoint.Tags,
                                    metricData,
                                    metricType,
                                    exemplars,
                                    out monitoringAccount,
                                    out metricNamespace);
                                this.metricDataTransport.Send(MetricEventType.TLV, this.buffer, bodyLength);
                                break;
                            }

                        case MetricType.Histogram:
                            {
                                var sum = Convert.ToUInt64(metricPoint.GetHistogramSum());
                                var count = Convert.ToUInt32(metricPoint.GetHistogramCount());
                                if (!metricPoint.TryGetHistogramMinMaxValues(out double min, out double max))
                                {
                                    min = 0;
                                    max = 0;
                                }

                                var bodyLength = this.SerializeHistogramMetricWithTLV(
                                    metric.Name,
                                    metricPoint.EndTime.ToFileTime(),
                                    metricPoint.Tags,
                                    metricPoint.GetHistogramBuckets(),
                                    sum,
                                    count,
                                    min,
                                    max,
                                    metricType,
                                    exemplars,
                                    out monitoringAccount,
                                    out metricNamespace);
                                this.metricDataTransport.Send(MetricEventType.TLV, this.buffer, bodyLength);
                                break;
                            }
                    }
                }
                catch (Exception ex)
                {
                    ExporterEventSource.Log.FailedToSendMetricData(monitoringAccount, metricNamespace, metric.Name, ex); // TODO: preallocate exception or no exception
                    result = ExportResult.Failure;
                }
            }
        }

        return result;
    }

    internal unsafe ushort SerializeMetricWithTLV(
        MetricEventType eventType,
        string metricName,
        long timestamp,
        in ReadOnlyTagCollection tags,
        MetricData value,
        MetricType metricType,
        ReadOnlyExemplarCollection exemplars,
        out string monitoringAccount,
        out string metricNamespace)
    {
        ushort bodyLength;
        try
        {
            // The buffer format is as follows:
            // -- BinaryHeader
            // -- Sequence of payload types

            // Leave enough space for the header
            var bufferIndex = sizeof(BinaryHeader);

            SerializeMetricName(metricName, this.buffer, ref bufferIndex);

            SerializeNonHistogramMetricData(eventType, value, timestamp, this.buffer, ref bufferIndex);

            // Serializes metric dimensions and also gets the custom account name and metric namespace
            // if specified by adding custom tags: _microsoft_metrics_namespace and _microsoft_metrics_namespace
            this.SerializeDimensionsAndGetCustomAccountNamespace(
                tags,
                this.buffer,
                ref bufferIndex,
                out monitoringAccount,
                out metricNamespace);

            SerializeExemplars(exemplars, metricType, this.buffer, ref bufferIndex);

            SerializeMonitoringAccount(monitoringAccount, this.buffer, ref bufferIndex);

            SerializeMetricNamespace(metricNamespace, this.buffer, ref bufferIndex);

            // Write the final size of the payload
            bodyLength = (ushort)(bufferIndex - this.fixedPayloadStartIndex);

            // Copy in the final structures to the front
            fixed (byte* bufferBytes = this.buffer)
            {
                var ptr = (BinaryHeader*)bufferBytes;
                ptr->EventId = (ushort)MetricEventType.TLV;
                ptr->BodyLength = bodyLength;
            }
        }
        finally
        {
        }

        return bodyLength;
    }

    internal unsafe ushort SerializeHistogramMetricWithTLV(
        string metricName,
        long timestamp,
        in ReadOnlyTagCollection tags,
        HistogramBuckets buckets,
        double sum,
        uint count,
        double min,
        double max,
        MetricType metricType,
        ReadOnlyExemplarCollection exemplars,
        out string monitoringAccount,
        out string metricNamespace)
    {
        ushort bodyLength;
        try
        {
            // The buffer format is as follows:
            // -- BinaryHeader
            // -- Sequence of payload types

            // Leave enough space for the header
            var bufferIndex = sizeof(BinaryHeader);

            SerializeMetricName(metricName, this.buffer, ref bufferIndex);

            SerializeHistogramMetricData(buckets, sum, count, min, max, timestamp, this.buffer, ref bufferIndex);

            // Serializes metric dimensions and also gets the custom account name and metric namespace
            // if specified by adding custom tags: _microsoft_metrics_namespace and _microsoft_metrics_namespace
            this.SerializeDimensionsAndGetCustomAccountNamespace(
                tags,
                this.buffer,
                ref bufferIndex,
                out monitoringAccount,
                out metricNamespace);

            SerializeExemplars(exemplars, metricType, this.buffer, ref bufferIndex);

            SerializeMonitoringAccount(monitoringAccount, this.buffer, ref bufferIndex);

            SerializeMetricNamespace(metricNamespace, this.buffer, ref bufferIndex);

            // Write the final size of the payload
            bodyLength = (ushort)(bufferIndex - this.fixedPayloadStartIndex);

            // Copy in the final structures to the front
            fixed (byte* bufferBytes = this.buffer)
            {
                var ptr = (BinaryHeader*)bufferBytes;
                ptr->EventId = (ushort)MetricEventType.TLV;
                ptr->BodyLength = bodyLength;
            }
        }
        finally
        {
        }

        return bodyLength;
    }

    [MethodImpl(MethodImplOptions.AggressiveInlining)]
    private static void SerializeMetricName(string metricName, byte[] buffer, ref int bufferIndex)
    {
        MetricSerializer.SerializeByte(buffer, ref bufferIndex, (byte)PayloadType.MetricName);
        MetricSerializer.SerializeString(buffer, ref bufferIndex, metricName);
    }

    [MethodImpl(MethodImplOptions.AggressiveInlining)]
    private static void SerializeMetricNamespace(string metricNamespace, byte[] buffer, ref int bufferIndex)
    {
        MetricSerializer.SerializeByte(buffer, ref bufferIndex, (byte)PayloadType.Namespace);
        MetricSerializer.SerializeString(buffer, ref bufferIndex, metricNamespace);
    }

    [MethodImpl(MethodImplOptions.AggressiveInlining)]
    private static void SerializeMonitoringAccount(string monitoringAccount, byte[] buffer, ref int bufferIndex)
    {
        MetricSerializer.SerializeByte(buffer, ref bufferIndex, (byte)PayloadType.AccountName);
        MetricSerializer.SerializeString(buffer, ref bufferIndex, monitoringAccount);
    }

    [MethodImpl(MethodImplOptions.AggressiveInlining)]
    private static void SerializeExemplars(in ReadOnlyExemplarCollection exemplars, MetricType metricType, byte[] buffer, ref int bufferIndex)
    {
        var exemplarsCount = 0;
        foreach (ref readonly var exemplar in exemplars)
        {
            exemplarsCount++;
        }

        if (exemplarsCount > 0)
        {
            MetricSerializer.SerializeByte(buffer, ref bufferIndex, (byte)PayloadType.Exemplars);

            // Get a placeholder to add the payloadType length
            var payloadTypeStartIndex = bufferIndex;
            bufferIndex += 2;

            MetricSerializer.SerializeByte(buffer, ref bufferIndex, 0); // version

            MetricSerializer.SerializeInt32AsBase128(buffer, ref bufferIndex, exemplarsCount);

            foreach (ref readonly var exemplar in exemplars)
            {
                SerializeSingleExemplar(exemplar, metricType, buffer, ref bufferIndex);
            }

            var payloadTypeLength = (ushort)(bufferIndex - payloadTypeStartIndex - 2);
            MetricSerializer.SerializeUInt16(buffer, ref payloadTypeStartIndex, payloadTypeLength);
        }
    }

    [MethodImpl(MethodImplOptions.AggressiveInlining)]
    private static void SerializeSingleExemplar(Exemplar exemplar, MetricType metricType, byte[] buffer, ref int bufferIndex)
    {
        MetricSerializer.SerializeByte(buffer, ref bufferIndex, 0); // version

        var bufferIndexForLength = bufferIndex;
        bufferIndex++;

        var bufferIndexForFlags = bufferIndex;
        bufferIndex++;

        var flags = ExemplarFlags.IsTimestampAvailable; // we only serialize exemplars with Timestamp != default

        if (metricType.IsLong())
        {
            flags |= ExemplarFlags.IsMetricValueDoubleStoredAsLong;
            MetricSerializer.SerializeInt64AsBase128(buffer, ref bufferIndex, exemplar.LongValue); // serialize long value
        }
        else
        {
            MetricSerializer.SerializeFloat64(buffer, ref bufferIndex, exemplar.DoubleValue); // serialize double value
        }

        var bufferIndexForNumberOfLabels = bufferIndex;
        MetricSerializer.SerializeByte(buffer, ref bufferIndex, 0); // serialize zero as the count of labels; this would be updated later if the exemplar has labels

        // Convert exemplar timestamp to unix nanoseconds
        var unixNanoSeconds = DateTime.FromFileTimeUtc(exemplar.Timestamp.ToFileTime())
                        .ToUniversalTime()
                        .Subtract(new DateTime(1970, 1, 1))
                        .TotalMilliseconds * 1000000;

        MetricSerializer.SerializeInt64(buffer, ref bufferIndex, (long)unixNanoSeconds); // serialize timestamp

        if (exemplar.TraceId != default)
        {
            Span<byte> traceIdBytes = stackalloc byte[16];
            exemplar.TraceId.CopyTo(traceIdBytes);
            MetricSerializer.SerializeSpanOfBytes(buffer, ref bufferIndex, traceIdBytes, traceIdBytes.Length); // serialize traceId

            flags |= ExemplarFlags.TraceIdExists;
        }

        if (exemplar.SpanId != default)
        {
            Span<byte> spanIdBytes = stackalloc byte[8];
            exemplar.SpanId.CopyTo(spanIdBytes);
            MetricSerializer.SerializeSpanOfBytes(buffer, ref bufferIndex, spanIdBytes, spanIdBytes.Length); // serialize spanId

            flags |= ExemplarFlags.SpanIdExists;
        }

        byte numberOfLabels = 0;

        foreach (var tag in exemplar.FilteredTags)
        {
            MetricSerializer.SerializeBase128String(buffer, ref bufferIndex, tag.Key);
            MetricSerializer.SerializeBase128String(buffer, ref bufferIndex, Convert.ToString(tag.Value, CultureInfo.InvariantCulture));
            numberOfLabels++;
        }

        if (numberOfLabels > 0)
        {
            MetricSerializer.SerializeByte(buffer, ref bufferIndexForNumberOfLabels, numberOfLabels);
        }

        MetricSerializer.SerializeByte(buffer, ref bufferIndexForFlags, (byte)flags);

        var exemplarLength = bufferIndex - bufferIndexForLength + 1;
        MetricSerializer.SerializeByte(buffer, ref bufferIndexForLength, (byte)exemplarLength);
    }

    [MethodImpl(MethodImplOptions.AggressiveInlining)]
    private static void SerializeNonHistogramMetricData(MetricEventType eventType, MetricData value, long timestamp, byte[] buffer, ref int bufferIndex)
    {
        var payloadType = eventType == MetricEventType.ULongMetric ? PayloadType.ULongMetric : PayloadType.DoubleMetric;
        MetricSerializer.SerializeByte(buffer, ref bufferIndex, (byte)payloadType);

        // Get a placeholder to add the payloadType length
        int payloadTypeStartIndex = bufferIndex;
        bufferIndex += 2;

        MetricSerializer.SerializeUInt64(buffer, ref bufferIndex, (ulong)timestamp); // timestamp

        if (payloadType == PayloadType.ULongMetric)
        {
            MetricSerializer.SerializeUInt64(buffer, ref bufferIndex, value.UInt64Value);
        }
        else
        {
            MetricSerializer.SerializeFloat64(buffer, ref bufferIndex, value.DoubleValue);
        }

        var payloadTypeLength = (ushort)(bufferIndex - payloadTypeStartIndex - 2);
        MetricSerializer.SerializeUInt16(buffer, ref payloadTypeStartIndex, payloadTypeLength);
    }

    [MethodImpl(MethodImplOptions.AggressiveInlining)]
    private static void SerializeHistogramMetricData(HistogramBuckets buckets, double sum, uint count, double min, double max, long timestamp, byte[] buffer, ref int bufferIndex)
    {
        MetricSerializer.SerializeByte(buffer, ref bufferIndex, (byte)PayloadType.ExternallyAggregatedULongDistributionMetric);

        // Get a placeholder to add the payloadType length
        int payloadTypeStartIndex = bufferIndex;
        bufferIndex += 2;

        // Serialize sum, count, min, and max
        MetricSerializer.SerializeUInt32(buffer, ref bufferIndex, count); // histogram count
        MetricSerializer.SerializeUInt32(buffer, ref bufferIndex, 0); // padding
        MetricSerializer.SerializeUInt64(buffer, ref bufferIndex, (ulong)timestamp); // timestamp
        MetricSerializer.SerializeUInt64(buffer, ref bufferIndex, Convert.ToUInt64(sum)); // histogram sum
        MetricSerializer.SerializeUInt64(buffer, ref bufferIndex, Convert.ToUInt64(min)); // histogram min
        MetricSerializer.SerializeUInt64(buffer, ref bufferIndex, Convert.ToUInt64(max)); // histogram max

        var payloadTypeLength = (ushort)(bufferIndex - payloadTypeStartIndex - 2);
        MetricSerializer.SerializeUInt16(buffer, ref payloadTypeStartIndex, payloadTypeLength);

        // Serialize histogram buckets as value-count pairs
        MetricSerializer.SerializeByte(buffer, ref bufferIndex, (byte)PayloadType.HistogramULongValueCountPairs);

        // Get a placeholder to add the payloadType length
        payloadTypeStartIndex = bufferIndex;
        bufferIndex += 2;

        // Get a placeholder to add the number of value-count pairs added
        // with value being the bucket boundary and count being the respective count

        var itemsWrittenIndex = bufferIndex;
        MetricSerializer.SerializeUInt16(buffer, ref bufferIndex, 0);

        // Bucket values
        ushort bucketCount = 0;
        double lastExplicitBound = default;
        foreach (var bucket in buckets)
        {
            if (bucket.BucketCount > 0)
            {
                SerializeHistogramBucketWithTLV(bucket, buffer, ref bufferIndex, lastExplicitBound);
                bucketCount++;
            }

            lastExplicitBound = bucket.ExplicitBound;
        }

        // Write the number of items in distribution emitted and reset back to end.
        MetricSerializer.SerializeUInt16(buffer, ref itemsWrittenIndex, bucketCount);

        payloadTypeLength = (ushort)(bufferIndex - payloadTypeStartIndex - 2);
        MetricSerializer.SerializeUInt16(buffer, ref payloadTypeStartIndex, payloadTypeLength);
    }

    [MethodImpl(MethodImplOptions.AggressiveInlining)]
    private static void SerializeHistogramBucketWithTLV(in HistogramBucket bucket, byte[] buffer, ref int bufferIndex, double lastExplicitBound)
    {
        if (bucket.ExplicitBound != double.PositiveInfinity)
        {
            MetricSerializer.SerializeUInt64(buffer, ref bufferIndex, Convert.ToUInt64(bucket.ExplicitBound));
        }
        else
        {
            // The bucket to catch the overflows is one greater than the last bound provided
            MetricSerializer.SerializeUInt64(buffer, ref bufferIndex, Convert.ToUInt64(lastExplicitBound + 1));
        }

        MetricSerializer.SerializeUInt32(buffer, ref bufferIndex, Convert.ToUInt32(bucket.BucketCount));
    }

    [MethodImpl(MethodImplOptions.AggressiveInlining)]
    private void SerializeDimensionsAndGetCustomAccountNamespace(in ReadOnlyTagCollection tags, byte[] buffer, ref int bufferIndex, out string monitoringAccount, out string metricNamespace)
    {
        monitoringAccount = this.defaultMonitoringAccount;
        metricNamespace = this.defaultMetricNamespace;

        MetricSerializer.SerializeByte(buffer, ref bufferIndex, (byte)PayloadType.Dimensions);

        // Get a placeholder to add the payloadType length
        var payloadTypeStartIndex = bufferIndex;
        bufferIndex += 2;

        // Get a placeholder to add dimensions count later
        var bufferIndexForDimensionsCount = bufferIndex;
        bufferIndex += 2;

        ushort dimensionsWritten = 0;

        // Serialize PrepopulatedDimensions keys
        for (ushort i = 0; i < this.prepopulatedDimensionsCount; i++)
        {
            MetricSerializer.SerializeEncodedString(buffer, ref bufferIndex, this.serializedPrepopulatedDimensionsKeys![i]);
        }

        if (this.prepopulatedDimensionsCount > 0)
        {
            dimensionsWritten += this.prepopulatedDimensionsCount;
        }

        int reservedTags = 0;

        // Serialize MetricPoint Dimension keys
        foreach (var tag in tags)
        {
            if (tag.Key.Length > GenevaMetricExporter.MaxDimensionNameSize)
            {
                // TODO: Data Validation
            }

            if (tag.Key.Equals(GenevaMetricExporter.DimensionKeyForCustomMonitoringAccount, StringComparison.OrdinalIgnoreCase) ||
                tag.Key.Equals(GenevaMetricExporter.DimensionKeyForCustomMetricsNamespace, StringComparison.OrdinalIgnoreCase))
            {
                reservedTags++;
                continue;
            }

            MetricSerializer.SerializeString(buffer, ref bufferIndex, tag.Key);
        }

        dimensionsWritten += (ushort)(tags.Count - reservedTags);

        // Serialize PrepopulatedDimensions values
        for (ushort i = 0; i < this.prepopulatedDimensionsCount; i++)
        {
            MetricSerializer.SerializeEncodedString(buffer, ref bufferIndex, this.serializedPrepopulatedDimensionsValues![i]);
        }

        // Serialize MetricPoint Dimension values
        foreach (var tag in tags)
        {
            if (tag.Key.Equals(GenevaMetricExporter.DimensionKeyForCustomMonitoringAccount, StringComparison.OrdinalIgnoreCase) && tag.Value is string metricsAccount)
            {
                if (!string.IsNullOrWhiteSpace(metricsAccount))
                {
                    monitoringAccount = metricsAccount;
                }

                continue;
            }

            if (tag.Key.Equals(GenevaMetricExporter.DimensionKeyForCustomMetricsNamespace, StringComparison.OrdinalIgnoreCase) && tag.Value is string metricsNamespace)
            {
                if (!string.IsNullOrWhiteSpace(metricsNamespace))
                {
                    metricNamespace = metricsNamespace;
                }

                continue;
            }

            var dimensionValue = Convert.ToString(tag.Value, CultureInfo.InvariantCulture);
            if (dimensionValue != null && dimensionValue.Length > GenevaMetricExporter.MaxDimensionValueSize)
            {
                // TODO: Data Validation
            }

            MetricSerializer.SerializeString(buffer, ref bufferIndex, dimensionValue);
        }

        // Backfill the number of dimensions written
        MetricSerializer.SerializeUInt16(buffer, ref bufferIndexForDimensionsCount, dimensionsWritten);

        var payloadTypeLength = (ushort)(bufferIndex - payloadTypeStartIndex - 2);
        MetricSerializer.SerializeUInt16(buffer, ref payloadTypeStartIndex, payloadTypeLength);
    }

    private List<byte[]> SerializePrepopulatedDimensionsKeys(IEnumerable<string> keys)
    {
        var serializedKeys = new List<byte[]>(this.prepopulatedDimensionsCount);
        foreach (var key in keys)
        {
            serializedKeys.Add(Encoding.UTF8.GetBytes(key));
        }

        return serializedKeys;
    }

    private List<byte[]> SerializePrepopulatedDimensionsValues(IEnumerable<object> values)
    {
        var serializedValues = new List<byte[]>(this.prepopulatedDimensionsCount);
        foreach (var value in values)
        {
            var valueAsString = Convert.ToString(value, CultureInfo.InvariantCulture)!;
            serializedValues.Add(Encoding.UTF8.GetBytes(valueAsString));
        }

        return serializedValues;
    }
}<|MERGE_RESOLUTION|>--- conflicted
+++ resolved
@@ -14,16 +14,8 @@
     private readonly ushort prepopulatedDimensionsCount;
     private readonly int fixedPayloadStartIndex;
     private readonly IMetricDataTransport metricDataTransport;
-<<<<<<< HEAD
-
-    private readonly List<byte[]>? serializedPrepopulatedDimensionsKeys;
-
-    private readonly List<byte[]>? serializedPrepopulatedDimensionsValues;
-
-=======
     private readonly List<byte[]> serializedPrepopulatedDimensionsKeys;
     private readonly List<byte[]> serializedPrepopulatedDimensionsValues;
->>>>>>> 50840546
     private readonly byte[] buffer = new byte[GenevaMetricExporter.BufferSize];
     private readonly string defaultMonitoringAccount;
     private readonly string defaultMetricNamespace;
