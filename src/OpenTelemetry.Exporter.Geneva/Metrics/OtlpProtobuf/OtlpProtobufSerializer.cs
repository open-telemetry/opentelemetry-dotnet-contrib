// Copyright The OpenTelemetry Authors
// SPDX-License-Identifier: Apache-2.0

#nullable enable

using System.Diagnostics;
using System.Globalization;
using OpenTelemetry.Internal;
using OpenTelemetry.Metrics;
using OpenTelemetry.Resources;

namespace OpenTelemetry.Exporter.Geneva;

internal sealed class OtlpProtobufSerializer
{
    internal IMetricDataTransport MetricDataTransport;

    private const int TagAndLengthSize = 4;

    private readonly Dictionary<string, List<Metric>> scopeMetrics = new();
    private readonly string? metricNamespace;
    private readonly string? metricAccount;
    private readonly byte[]? prepopulatedNumberDataPointAttributes;
    private readonly int prepopulatedNumberDataPointAttributesLength;
    private readonly byte[]? prepopulatedHistogramDataPointAttributes;
    private readonly int prepopulatedHistogramDataPointAttributesLength;
    private readonly byte[]? prepopulatedExponentialHistogramDataPointAttributes;
    private readonly int prepopulatedExponentialHistogramDataPointAttributesLength;
    private int resourceMetricTagAndLengthIndex;
    private int scopeMetricsTagAndLengthIndex;
    private int metricTagAndLengthIndex;
    private int instrumentTagAndLengthIndex;
    private int metricPointTagAndLengthIndex;
    private int resourceMetricValueIndex;
    private int scopeMetricsValueIndex;
    private int metricValueIndex;
    private int instrumentValueIndex;
    private int metricPointValueIndex;
    private ExportResult metricExportResult;

<<<<<<< HEAD
    public OtlpProtobufSerializer(IMetricDataTransport metricDataTransport, ConnectionStringBuilder connectionStringBuilder, IReadOnlyDictionary<string, object?>? prepopulatedMetricDimensions)
    {
        Guard.ThrowIfNull(metricDataTransport);

        this.MetricDataTransport = metricDataTransport;
=======
    public OtlpProtobufSerializer(
        IMetricDataTransport metricDataTransport,
        ConnectionStringBuilder? connectionStringBuilder,
        IReadOnlyDictionary<string, object>? prepopulatedMetricDimensions)
    {
        Debug.Assert(metricDataTransport != null, "metricDataTransport was null");

        this.MetricDataTransport = metricDataTransport!;
>>>>>>> 3b266fe0

        // Taking a arbitrary number here for writing attributes.
        byte[] temp = new byte[20000];
        if (prepopulatedMetricDimensions != null)
        {
            // Initialize numberDataPoint attributes.
            int cursor = 0;
            SerializeTags(temp, ref cursor, prepopulatedMetricDimensions!, FieldNumberConstants.NumberDataPoint_attributes);
            this.prepopulatedNumberDataPointAttributes = new byte[cursor];
            Array.Copy(temp, this.prepopulatedNumberDataPointAttributes, cursor);
            this.prepopulatedNumberDataPointAttributesLength = cursor;

            // Initialize histogramDataPoint attributes.
            cursor = 0;
            SerializeTags(temp, ref cursor, prepopulatedMetricDimensions!, FieldNumberConstants.HistogramDataPoint_attributes);
            this.prepopulatedHistogramDataPointAttributes = new byte[cursor];
            Array.Copy(temp, this.prepopulatedHistogramDataPointAttributes, cursor);
            this.prepopulatedHistogramDataPointAttributesLength = cursor;

            cursor = 0;
            SerializeTags(temp, ref cursor, prepopulatedMetricDimensions!, FieldNumberConstants.ExponentialHistogramDataPoint_attributes);
            this.prepopulatedExponentialHistogramDataPointAttributes = new byte[cursor];
            Array.Copy(temp, this.prepopulatedExponentialHistogramDataPointAttributes, cursor);
            this.prepopulatedExponentialHistogramDataPointAttributesLength = cursor;
        }

        if (connectionStringBuilder?.TryGetMetricsAccountAndNamespace(
            out var metricsAccount,
            out var metricsNamespace) == true)
        {
            this.metricAccount = metricsAccount;
            this.metricNamespace = metricsNamespace;
        }
    }

    internal static void WriteInstrumentDetails(byte[] buffer, ref int cursor, Metric metric)
    {
        // Write metric name
        ProtobufSerializerHelper.WriteStringTag(buffer, ref cursor, FieldNumberConstants.Metric_name, metric.Name);

        // Write metric description
        if (metric.Description != null)
        {
            ProtobufSerializerHelper.WriteStringTag(buffer, ref cursor, FieldNumberConstants.Metric_description, metric.Description);
        }

        // Write metric unit
        if (metric.Unit != null)
        {
            ProtobufSerializerHelper.WriteStringTag(buffer, ref cursor, FieldNumberConstants.Metric_unit, metric.Unit);
        }
    }

    internal static void SerializeInstrumentationScope(byte[] buffer, ref int cursor, string name, IEnumerable<KeyValuePair<string, object?>>? meterTags)
    {
        int tagAndLengthIndex = cursor;
        cursor += TagAndLengthSize;
        int valueIndex = cursor;

        // Write name
        ProtobufSerializerHelper.WriteStringTag(buffer, ref cursor, FieldNumberConstants.InstrumentationScope_name, name);

        SerializeTags(buffer, ref cursor, meterTags, FieldNumberConstants.InstrumentationScope_attributes);

        // Write instrumentation Scope Tag
        ProtobufSerializerHelper.WriteTagAndLengthPrefix(buffer, ref tagAndLengthIndex, cursor - valueIndex, FieldNumberConstants.ScopeMetrics_scope, WireType.LEN);
    }

    internal static void SerializeTags(byte[] buffer, ref int cursor, ReadOnlyTagCollection tags, int fieldNumber)
    {
        foreach (var tag in tags)
        {
            if (tag.Value != null)
            {
                SerializeTag(buffer, ref cursor, tag.Key, tag.Value, fieldNumber);
            }
        }
    }

    internal static void SerializeTag(byte[] buffer, ref int cursor, string key, object value, int fieldNumber)
    {
        try
        {
            // TODO : Check if calculating the length in advance could be more efficient in this case.
            // That way we wouldn't have to leave the fixed length space.
            int keyValueTagAndLengthIndex = cursor;
            cursor += TagAndLengthSize;
            int keyValueIndex = cursor;

            ProtobufSerializerHelper.WriteStringTag(buffer, ref cursor, FieldNumberConstants.KeyValue_key, key);

            int anyValueTagAndLengthIndex = cursor;
            cursor += TagAndLengthSize;
            int anyValueIndex = cursor;

            switch (value)
            {
                case char:
                case string:
<<<<<<< HEAD
                    ProtobufSerializerHelper.WriteStringTag(buffer, ref cursor, FieldNumberConstants.AnyValue_string_value, Convert.ToString(value, CultureInfo.InvariantCulture) ?? string.Empty);
=======
                    ProtobufSerializerHelper.WriteStringTag(buffer, ref cursor, FieldNumberConstants.AnyValue_string_value, Convert.ToString(value, CultureInfo.InvariantCulture)!);
>>>>>>> 3b266fe0
                    break;
                case bool b:
                    ProtobufSerializerHelper.WriteBoolWithTag(buffer, ref cursor, FieldNumberConstants.AnyValue_bool_value, (bool)value);
                    break;
                case byte:
                case sbyte:
                case short:
                case ushort:
                case int:
                case uint:
                case long:
                case ulong:
                    ProtobufSerializerHelper.WriteInt64WithTag(buffer, ref cursor, FieldNumberConstants.AnyValue_int_value, (ulong)Convert.ToInt64(value, CultureInfo.InvariantCulture));
                    break;
                case float:
                case double:
                    ProtobufSerializerHelper.WriteDoubleWithTag(buffer, ref cursor, FieldNumberConstants.AnyValue_double_value, Convert.ToDouble(value, CultureInfo.InvariantCulture));
                    break;
                default:
<<<<<<< HEAD
                    ProtobufSerializerHelper.WriteStringTag(buffer, ref cursor, FieldNumberConstants.AnyValue_string_value, Convert.ToString(value, CultureInfo.InvariantCulture) ?? string.Empty);
=======
                    string repr;
                    try
                    {
                        repr = Convert.ToString(value, CultureInfo.InvariantCulture) ?? string.Empty;
                    }
                    catch
                    {
                        repr = $"ERROR: type {value.GetType().FullName} is not supported";
                    }

                    ProtobufSerializerHelper.WriteStringTag(buffer, ref cursor, FieldNumberConstants.AnyValue_string_value, repr);
>>>>>>> 3b266fe0
                    break;

                    // TODO: Handle array type.
            }

            ProtobufSerializerHelper.WriteTagAndLengthPrefix(buffer, ref anyValueTagAndLengthIndex, cursor - anyValueIndex, FieldNumberConstants.KeyValue_value, WireType.LEN);
            ProtobufSerializerHelper.WriteTagAndLengthPrefix(buffer, ref keyValueTagAndLengthIndex, cursor - keyValueIndex, fieldNumber, WireType.LEN);
        }
        catch
        {
            // TODO: log exception.
        }
    }

    internal ExportResult SerializeAndSendMetrics(byte[] buffer, Resource resource, in Batch<Metric> metricBatch)
    {
        this.metricExportResult = ExportResult.Success;

        foreach (var metric in metricBatch)
        {
            if (this.scopeMetrics.TryGetValue(metric.MeterName, out var metricList))
            {
                metricList.Add(metric);
            }
            else
            {
                var newList = new List<Metric>() { metric };
                this.scopeMetrics[metric.MeterName] = newList;
            }
        }

        // Serialize
        this.SerializeResourceMetrics(buffer, resource);

        this.ClearScopeMetrics();

        return this.metricExportResult;
    }

    internal void ClearScopeMetrics()
    {
        foreach (var entry in this.scopeMetrics)
        {
            entry.Value.Clear();
        }
    }

    internal void SerializeResourceMetrics(byte[] buffer, Resource resource)
    {
        int cursor = 0;

        this.resourceMetricTagAndLengthIndex = cursor;

        this.resourceMetricValueIndex = cursor + TagAndLengthSize;

        cursor = this.resourceMetricValueIndex;

        // Serialize Resource
        // TODO: Avoid serializing it multiple times.
        this.SerializeResource(buffer, ref cursor, resource);

        // TODO: Serialize schema_url field

        // Serialize ScopeMetrics field
        this.scopeMetricsTagAndLengthIndex = cursor;
        this.scopeMetricsValueIndex = cursor + TagAndLengthSize;
        foreach (KeyValuePair<string, List<Metric>> entry in this.scopeMetrics)
        {
            if (entry.Value.Count > 0)
            {
                // Reset cursor to write new scopeMetric
                cursor = this.scopeMetricsValueIndex;

                // Serialize this meter/scope
                this.SerializeScopeMetrics(buffer, ref cursor, entry.Key, entry.Value);
            }
        }
    }

    internal void SerializeScopeMetrics(byte[] buffer, ref int cursor, string scopeName, List<Metric> metrics)
    {
        // Serialize scope information
        // TODO: Avoid serializing for each export.
        SerializeInstrumentationScope(buffer, ref cursor, scopeName, metrics[0].MeterTags);

        this.metricTagAndLengthIndex = cursor;
        this.metricValueIndex = cursor + TagAndLengthSize;
        foreach (Metric metric in metrics)
        {
            // Reset cursor to write new metric
            cursor = this.metricValueIndex;

            // Serialize metrics for the meter/scope
            this.SerializeMetric(buffer, ref cursor, metric);
        }

        // TODO: Serialize schema_url field.
    }

    private static void SerializeExemplar<T>(byte[] buffer, ref int cursor, in Exemplar exemplar, T value, int fieldNumber)
    {
        int exemplarTagAndLengthIndex = cursor;
        cursor += TagAndLengthSize;
        int valueIndex = cursor;

        SerializeExemplarTags(buffer, ref cursor, exemplar.FilteredTags);

        if (typeof(T) == typeof(long))
        {
            // Casting to ulong is ok here as the bit representation for long versus ulong will be the same
            // The difference would in the way the bit representation is interpreted on decoding side (signed versus unsigned)
            ProtobufSerializerHelper.WriteFixed64WithTag(buffer, ref cursor, FieldNumberConstants.Exemplar_as_int, (ulong)(long)(object)value!);
        }
        else if (typeof(T) == typeof(double))
        {
            ProtobufSerializerHelper.WriteDoubleWithTag(buffer, ref cursor, FieldNumberConstants.Exemplar_as_double, (double)(object)value!);
        }

        var time = (ulong)exemplar.Timestamp.ToUnixTimeNanoseconds();
        ProtobufSerializerHelper.WriteFixed64WithTag(buffer, ref cursor, FieldNumberConstants.Exemplar_time_unix_nano, time);

        if (exemplar.SpanId != default)
        {
            ProtobufSerializerHelper.WriteTagAndLengthPrefix(buffer, ref cursor, 16, FieldNumberConstants.Exemplar_trace_id, WireType.LEN);
            var traceBytes = new Span<byte>(buffer, cursor, 16);
            exemplar.TraceId.CopyTo(traceBytes);
            cursor += 16;
            ProtobufSerializerHelper.WriteTagAndLengthPrefix(buffer, ref cursor, 8, FieldNumberConstants.Exemplar_span_id, WireType.LEN);
            var spanBytes = new Span<byte>(buffer, cursor, 8);
            exemplar.SpanId.CopyTo(spanBytes);
            cursor += 8;
        }

        ProtobufSerializerHelper.WriteTagAndLengthPrefix(buffer, ref exemplarTagAndLengthIndex, cursor - valueIndex, fieldNumber, WireType.LEN);
    }

    private static void SerializeExemplarTags(byte[] buffer, ref int cursor, ReadOnlyFilteredTagCollection tags)
    {
        foreach (var tag in tags)
        {
            if (tag.Value != null)
            {
                SerializeTag(buffer, ref cursor, tag.Key, tag.Value, FieldNumberConstants.Exemplar_attributes);
            }
        }
    }

    private static void SerializeTags(byte[] buffer, ref int cursor, IEnumerable<KeyValuePair<string, object?>>? attributes, int fieldNumber)
    {
        if (attributes != null)
        {
            foreach (var tag in attributes)
            {
                if (tag.Value != null)
                {
                    SerializeTag(buffer, ref cursor, tag.Key, tag.Value, fieldNumber);
                }
            }
        }
    }

    private void SerializeMetric(byte[] buffer, ref int cursor, Metric metric)
    {
        WriteInstrumentDetails(buffer, ref cursor, metric);

        this.instrumentTagAndLengthIndex = cursor;
        this.instrumentValueIndex = cursor + TagAndLengthSize;
        switch (metric.MetricType)
        {
            case MetricType.LongSum:
            case MetricType.LongSumNonMonotonic:
                {
                    cursor = this.instrumentValueIndex;

                    // Write isMonotonic tag
                    ProtobufSerializerHelper.WriteBoolWithTag(buffer, ref cursor, FieldNumberConstants.Sum_is_monotonic, metric.MetricType == MetricType.LongSum);

                    // Write aggregationTemporality tag
                    ProtobufSerializerHelper.WriteEnumWithTag(buffer, ref cursor, FieldNumberConstants.Sum_aggregation_temporality, metric.Temporality == AggregationTemporality.Cumulative ? 2 : 1);

                    this.metricPointTagAndLengthIndex = cursor;
                    this.metricPointValueIndex = cursor + TagAndLengthSize;
                    foreach (var metricPoint in metric.GetMetricPoints())
                    {
                        try
                        {
                            // Reset cursor to write new metricPoint
                            cursor = this.metricPointValueIndex;

                            var sum = metricPoint.GetSumLong();

                            this.WriteNumberDataPoint(buffer, ref cursor, FieldNumberConstants.Sum_data_points, metricPoint, sum);

                            // Finish writing current batch
                            this.WriteIndividualMessageTagsAndLength(buffer, ref cursor, metric.MetricType);

                            // Send metricPoint
                            this.SendMetricPoint(buffer, ref cursor);
                        }
                        catch (Exception ex)
                        {
                            this.metricExportResult = ExportResult.Failure;
                            ExporterEventSource.Log.FailedToSerializeMetric(metric.Name, ex);
                        }
                    }

                    break;
                }

            case MetricType.DoubleSum:
            case MetricType.DoubleSumNonMonotonic:
                {
                    cursor = this.instrumentValueIndex;

                    // Write isMonotonic tag
                    ProtobufSerializerHelper.WriteBoolWithTag(buffer, ref cursor, FieldNumberConstants.Sum_is_monotonic, metric.MetricType == MetricType.DoubleSum);

                    // Write aggregationTemporality tag
                    ProtobufSerializerHelper.WriteEnumWithTag(buffer, ref cursor, FieldNumberConstants.Sum_aggregation_temporality, metric.Temporality == AggregationTemporality.Cumulative ? 2 : 1);

                    this.metricPointTagAndLengthIndex = cursor;
                    this.metricPointValueIndex = cursor + TagAndLengthSize;
                    foreach (var metricPoint in metric.GetMetricPoints())
                    {
                        try
                        {
                            // Reset cursor to write new metricPoint
                            cursor = this.metricPointValueIndex;

                            var sum = metricPoint.GetSumDouble();

                            this.WriteNumberDataPoint(buffer, ref cursor, FieldNumberConstants.Sum_data_points, metricPoint, sum);

                            // Finish writing current batch
                            this.WriteIndividualMessageTagsAndLength(buffer, ref cursor, metric.MetricType);

                            // Send metricPoint
                            this.SendMetricPoint(buffer, ref cursor);
                        }
                        catch (Exception ex)
                        {
                            this.metricExportResult = ExportResult.Failure;
                            ExporterEventSource.Log.FailedToSerializeMetric(metric.Name, ex);
                        }
                    }

                    break;
                }

            case MetricType.LongGauge:
                {
                    cursor = this.instrumentValueIndex;

                    this.metricPointTagAndLengthIndex = cursor;
                    this.metricPointValueIndex = cursor + TagAndLengthSize;
                    foreach (var metricPoint in metric.GetMetricPoints())
                    {
                        try
                        {
                            // Reset cursor to write new metricPoint
                            cursor = this.metricPointValueIndex;

                            var lastValue = metricPoint.GetGaugeLastValueLong();

                            this.WriteNumberDataPoint(buffer, ref cursor, FieldNumberConstants.Gauge_data_points, metricPoint, lastValue);

                            // Finish writing current batch
                            this.WriteIndividualMessageTagsAndLength(buffer, ref cursor, metric.MetricType);

                            // Send metricPoint
                            this.SendMetricPoint(buffer, ref cursor);
                        }
                        catch (Exception ex)
                        {
                            this.metricExportResult = ExportResult.Failure;
                            ExporterEventSource.Log.FailedToSerializeMetric(metric.Name, ex);
                        }
                    }

                    break;
                }

            case MetricType.DoubleGauge:
                {
                    cursor = this.instrumentValueIndex;

                    this.metricPointTagAndLengthIndex = cursor;
                    this.metricPointValueIndex = cursor + TagAndLengthSize;
                    foreach (var metricPoint in metric.GetMetricPoints())
                    {
                        try
                        {
                            // Reset cursor to write new metricPoint
                            cursor = this.metricPointValueIndex;

                            var lastValue = metricPoint.GetGaugeLastValueDouble();

                            this.WriteNumberDataPoint(buffer, ref cursor, FieldNumberConstants.Gauge_data_points, metricPoint, lastValue);

                            // Finish writing current batch
                            this.WriteIndividualMessageTagsAndLength(buffer, ref cursor, metric.MetricType);

                            // Send metricPoint
                            this.SendMetricPoint(buffer, ref cursor);
                        }
                        catch (Exception ex)
                        {
                            this.metricExportResult = ExportResult.Failure;
                            ExporterEventSource.Log.FailedToSerializeMetric(metric.Name, ex);
                        }
                    }

                    break;
                }

            case MetricType.Histogram:
                {
                    cursor = this.instrumentValueIndex;

                    // Write aggregationTemporality tag
                    ProtobufSerializerHelper.WriteEnumWithTag(buffer, ref cursor, FieldNumberConstants.Histogram_aggregation_temporality, metric.Temporality == AggregationTemporality.Cumulative ? 2 : 1);

                    this.metricPointTagAndLengthIndex = cursor;
                    this.metricPointValueIndex = cursor + TagAndLengthSize;
                    foreach (var metricPoint in metric.GetMetricPoints())
                    {
                        try
                        {
                            // Reset cursor to write new metricPoint
                            cursor = this.metricPointValueIndex;

                            var startTime = (ulong)metricPoint.StartTime.ToUnixTimeNanoseconds();
                            ProtobufSerializerHelper.WriteFixed64WithTag(buffer, ref cursor, FieldNumberConstants.HistogramDataPoint_start_time_unix_nano, startTime);

                            var endTime = (ulong)metricPoint.EndTime.ToUnixTimeNanoseconds();
                            ProtobufSerializerHelper.WriteFixed64WithTag(buffer, ref cursor, FieldNumberConstants.HistogramDataPoint_time_unix_nano, endTime);

                            SerializeTags(buffer, ref cursor, metricPoint.Tags, FieldNumberConstants.HistogramDataPoint_attributes);

                            if (this.prepopulatedHistogramDataPointAttributes != null)
                            {
                                Array.Copy(this.prepopulatedHistogramDataPointAttributes, 0, buffer, cursor, this.prepopulatedHistogramDataPointAttributesLength);
                                cursor += this.prepopulatedHistogramDataPointAttributesLength;
                            }

                            var count = (ulong)metricPoint.GetHistogramCount();
                            ProtobufSerializerHelper.WriteFixed64WithTag(buffer, ref cursor, FieldNumberConstants.HistogramDataPoint_count, count);

                            var sum = metricPoint.GetHistogramSum();
                            ProtobufSerializerHelper.WriteDoubleWithTag(buffer, ref cursor, FieldNumberConstants.HistogramDataPoint_sum, sum);

                            if (metricPoint.TryGetHistogramMinMaxValues(out double min, out double max))
                            {
                                ProtobufSerializerHelper.WriteDoubleWithTag(buffer, ref cursor, FieldNumberConstants.HistogramDataPoint_min, min);
                                ProtobufSerializerHelper.WriteDoubleWithTag(buffer, ref cursor, FieldNumberConstants.HistogramDataPoint_max, max);
                            }

                            foreach (var histogramMeasurement in metricPoint.GetHistogramBuckets())
                            {
                                var bucketCount = (ulong)histogramMeasurement.BucketCount;

                                ProtobufSerializerHelper.WriteFixed64WithTag(buffer, ref cursor, FieldNumberConstants.HistogramDataPoint_bucket_counts, bucketCount);
                                if (histogramMeasurement.ExplicitBound != double.PositiveInfinity)
                                {
                                    ProtobufSerializerHelper.WriteDoubleWithTag(buffer, ref cursor, FieldNumberConstants.HistogramDataPoint_explicit_bounds, histogramMeasurement.ExplicitBound);
                                }
                            }

                            if (metricPoint.TryGetExemplars(out var exemplars))
                            {
                                foreach (ref readonly var exemplar in exemplars)
                                {
                                    SerializeExemplar(buffer, ref cursor, in exemplar, exemplar.DoubleValue, FieldNumberConstants.HistogramDataPoint_exemplars);
                                }
                            }

                            var metricPointStartPosition = this.metricPointTagAndLengthIndex;

                            // Write histogramdatapoint {Repeated field}
                            ProtobufSerializerHelper.WriteTagAndLengthPrefix(buffer, ref metricPointStartPosition, cursor - this.metricPointValueIndex, FieldNumberConstants.Histogram_data_points, WireType.LEN);

                            // Finish writing current batch
                            this.WriteIndividualMessageTagsAndLength(buffer, ref cursor, metric.MetricType);

                            // Send metricPoint
                            this.SendMetricPoint(buffer, ref cursor);
                        }
                        catch (Exception ex)
                        {
                            this.metricExportResult = ExportResult.Failure;
                            ExporterEventSource.Log.FailedToSerializeMetric(metric.Name, ex);
                        }
                    }

                    break;
                }

            case MetricType.ExponentialHistogram:
                {
                    cursor = this.instrumentValueIndex;

                    // Write aggregationTemporality tag
                    ProtobufSerializerHelper.WriteEnumWithTag(buffer, ref cursor, FieldNumberConstants.ExponentialHistogram_aggregation_temporality, metric.Temporality == AggregationTemporality.Cumulative ? 2 : 1);

                    this.metricPointTagAndLengthIndex = cursor;
                    this.metricPointValueIndex = cursor + TagAndLengthSize;

                    foreach (var metricPoint in metric.GetMetricPoints())
                    {
                        try
                        {
                            // Reset cursor to write new metricPoint
                            cursor = this.metricPointValueIndex;

                            var startTime = (ulong)metricPoint.StartTime.ToUnixTimeNanoseconds();
                            ProtobufSerializerHelper.WriteFixed64WithTag(buffer, ref cursor, FieldNumberConstants.ExponentialHistogramDataPoint_start_time_unix_nano, startTime);

                            var endTime = (ulong)metricPoint.EndTime.ToUnixTimeNanoseconds();
                            ProtobufSerializerHelper.WriteFixed64WithTag(buffer, ref cursor, FieldNumberConstants.ExponentialHistogramDataPoint_time_unix_nano, endTime);

                            SerializeTags(buffer, ref cursor, metricPoint.Tags, FieldNumberConstants.ExponentialHistogramDataPoint_attributes);

                            if (this.prepopulatedExponentialHistogramDataPointAttributes != null)
                            {
                                Array.Copy(this.prepopulatedExponentialHistogramDataPointAttributes, 0, buffer, cursor, this.prepopulatedExponentialHistogramDataPointAttributesLength);
                                cursor += this.prepopulatedExponentialHistogramDataPointAttributesLength;
                            }

                            var sum = metricPoint.GetHistogramSum();

                            ProtobufSerializerHelper.WriteDoubleWithTag(buffer, ref cursor, FieldNumberConstants.ExponentialHistogramDataPoint_sum, sum);

                            var count = (ulong)metricPoint.GetHistogramCount();
                            ProtobufSerializerHelper.WriteFixed64WithTag(buffer, ref cursor, FieldNumberConstants.ExponentialHistogramDataPoint_count, count);

                            if (metricPoint.TryGetHistogramMinMaxValues(out double min, out double max))
                            {
                                ProtobufSerializerHelper.WriteDoubleWithTag(buffer, ref cursor, FieldNumberConstants.ExponentialHistogramDataPoint_min, min);
                                ProtobufSerializerHelper.WriteDoubleWithTag(buffer, ref cursor, FieldNumberConstants.ExponentialHistogramDataPoint_max, max);
                            }

                            var exponentialHistogramData = metricPoint.GetExponentialHistogramData();

                            ProtobufSerializerHelper.WriteSInt32WithTag(buffer, ref cursor, FieldNumberConstants.ExponentialHistogramDataPoint_scale, exponentialHistogramData.Scale);

                            ProtobufSerializerHelper.WriteFixed64WithTag(buffer, ref cursor, FieldNumberConstants.ExponentialHistogramDataPoint_zero_count, (ulong)exponentialHistogramData.ZeroCount);

                            var positiveBucketIndex = cursor;
                            cursor += TagAndLengthSize;
                            var positiveBucketValueIndex = cursor;

                            ProtobufSerializerHelper.WriteSInt32WithTag(buffer, ref cursor, FieldNumberConstants.Bucket_offset, exponentialHistogramData.PositiveBuckets.Offset);

                            foreach (var bucketCount in exponentialHistogramData.PositiveBuckets)
                            {
                                ProtobufSerializerHelper.WriteInt64WithTag(buffer, ref cursor, FieldNumberConstants.Bucket_bucket_counts, (ulong)bucketCount);
                            }

                            // write Bucket
                            ProtobufSerializerHelper.WriteTagAndLengthPrefix(buffer, ref positiveBucketIndex, cursor - positiveBucketValueIndex, FieldNumberConstants.ExponentialHistogramDataPoint_positive, WireType.LEN);

                            if (metricPoint.TryGetExemplars(out var exemplars))
                            {
                                foreach (ref readonly var exemplar in exemplars)
                                {
                                    SerializeExemplar(buffer, ref cursor, in exemplar, exemplar.DoubleValue, FieldNumberConstants.ExponentialHistogramDataPoint_exemplars);
                                }
                            }

                            var metricPointStartPosition = this.metricPointTagAndLengthIndex;

                            // Write exponentialhistogramdatapoint {Repeated field}
                            ProtobufSerializerHelper.WriteTagAndLengthPrefix(buffer, ref metricPointStartPosition, cursor - this.metricPointValueIndex, FieldNumberConstants.ExponentialHistogram_data_points, WireType.LEN);

                            // Finish writing current batch
                            this.WriteIndividualMessageTagsAndLength(buffer, ref cursor, metric.MetricType);

                            // Send metricPoint
                            this.SendMetricPoint(buffer, ref cursor);
                        }
                        catch (Exception ex)
                        {
                            this.metricExportResult = ExportResult.Failure;
                            ExporterEventSource.Log.FailedToSerializeMetric(metric.Name, ex);
                        }
                    }

                    break;
                }
        }
    }

    private void WriteNumberDataPoint<T>(byte[] buffer, ref int cursor, int fieldNumber, MetricPoint metricPoint, T value)
    {
        if (typeof(T) == typeof(long))
        {
            // Casting to ulong is ok here as the bit representation for long versus ulong will be the same
            // The difference would in the way the bit representation is interpreted on decoding side (signed versus unsigned)
            ProtobufSerializerHelper.WriteFixed64WithTag(buffer, ref cursor, FieldNumberConstants.NumberDataPoint_as_int, (ulong)(long)(object)value!);
        }
        else if (typeof(T) == typeof(double))
        {
            ProtobufSerializerHelper.WriteDoubleWithTag(buffer, ref cursor, FieldNumberConstants.NumberDataPoint_as_double, (double)(object)value!);
        }

        var startTime = (ulong)metricPoint.StartTime.ToUnixTimeNanoseconds();
        ProtobufSerializerHelper.WriteFixed64WithTag(buffer, ref cursor, FieldNumberConstants.NumberDataPoint_start_time_unix_nano, startTime);

        var endTime = (ulong)metricPoint.EndTime.ToUnixTimeNanoseconds();
        ProtobufSerializerHelper.WriteFixed64WithTag(buffer, ref cursor, FieldNumberConstants.NumberDataPoint_time_unix_nano, endTime);

        SerializeTags(buffer, ref cursor, metricPoint.Tags, FieldNumberConstants.NumberDataPoint_attributes);

        if (this.prepopulatedNumberDataPointAttributes != null)
        {
            Array.Copy(this.prepopulatedNumberDataPointAttributes, 0, buffer, cursor, this.prepopulatedHistogramDataPointAttributesLength);
            cursor += this.prepopulatedNumberDataPointAttributesLength;
        }

        if (metricPoint.TryGetExemplars(out var exemplars))
        {
            foreach (ref readonly var exemplar in exemplars)
            {
                if (typeof(T) == typeof(long))
                {
                    SerializeExemplar(buffer, ref cursor, in exemplar, exemplar.LongValue, FieldNumberConstants.NumberDataPoint_exemplars);
                }
                else if (typeof(T) == typeof(double))
                {
                    SerializeExemplar(buffer, ref cursor, in exemplar, exemplar.DoubleValue, FieldNumberConstants.NumberDataPoint_exemplars);
                }
            }
        }

        var metricPointStartPosition = this.metricPointTagAndLengthIndex;

        // Write numberdatapoint {Repeated field}
        ProtobufSerializerHelper.WriteTagAndLengthPrefix(buffer, ref metricPointStartPosition, cursor - this.metricPointValueIndex, fieldNumber, WireType.LEN);
    }

    private void WriteIndividualMessageTagsAndLength(byte[] buffer, ref int cursor, MetricType metricType)
    {
        var instrumentIndex = this.instrumentTagAndLengthIndex;

        var metricIndex = this.metricTagAndLengthIndex;

        var scopeMetricsIndex = this.scopeMetricsTagAndLengthIndex;

        var resourceMetricIndex = this.resourceMetricTagAndLengthIndex;

        // Write instrument tag and length
        ProtobufSerializerHelper.WriteTagAndLengthPrefix(buffer, ref instrumentIndex, cursor - this.instrumentValueIndex, FieldNumberConstants.GetMetricTypeFieldNumber(metricType), WireType.LEN);

        // Write metric tag and length
        ProtobufSerializerHelper.WriteTagAndLengthPrefix(buffer, ref metricIndex, cursor - this.metricValueIndex, FieldNumberConstants.ScopeMetrics_metrics, WireType.LEN);

        // Write scope tag and length
        ProtobufSerializerHelper.WriteTagAndLengthPrefix(buffer, ref scopeMetricsIndex, cursor - this.scopeMetricsValueIndex, FieldNumberConstants.ResourceMetrics_scope_metrics, WireType.LEN);

        // Write resource metric tag and length
        ProtobufSerializerHelper.WriteTagAndLengthPrefix(buffer, ref resourceMetricIndex, cursor - this.resourceMetricValueIndex, FieldNumberConstants.ResourceMetrics_resource, WireType.LEN);
    }

    private void SendMetricPoint(byte[] buffer, ref int cursor)
    {
        // TODO: Extend this for user_events.
        this.MetricDataTransport.SendOtlpProtobufEvent(buffer, cursor);
    }

    private void SerializeResource(byte[] buffer, ref int cursor, Resource resource)
    {
        if (resource != Resource.Empty)
        {
            int tagAndLengthIndex = cursor;
            cursor += TagAndLengthSize;
            int valueIndex = cursor;

            SerializeTags(buffer, ref cursor, resource.Attributes!, FieldNumberConstants.Resource_attributes);

            // TODO: check to see if should de-dupe in case the values are also provided via resource attributes.
            if (this.metricAccount != null)
            {
                SerializeTag(buffer, ref cursor, GenevaMetricExporter.DimensionKeyForCustomMonitoringAccount, this.metricAccount, FieldNumberConstants.Resource_attributes);
            }

            if (this.metricNamespace != null)
            {
                SerializeTag(buffer, ref cursor, GenevaMetricExporter.DimensionKeyForCustomMetricsNamespace, this.metricNamespace, FieldNumberConstants.Resource_attributes);
            }

            ProtobufSerializerHelper.WriteTagAndLengthPrefix(buffer, ref tagAndLengthIndex, cursor - valueIndex, FieldNumberConstants.ResourceMetrics_resource, WireType.LEN);
        }
    }
}<|MERGE_RESOLUTION|>--- conflicted
+++ resolved
@@ -5,7 +5,6 @@
 
 using System.Diagnostics;
 using System.Globalization;
-using OpenTelemetry.Internal;
 using OpenTelemetry.Metrics;
 using OpenTelemetry.Resources;
 
@@ -38,13 +37,6 @@
     private int metricPointValueIndex;
     private ExportResult metricExportResult;
 
-<<<<<<< HEAD
-    public OtlpProtobufSerializer(IMetricDataTransport metricDataTransport, ConnectionStringBuilder connectionStringBuilder, IReadOnlyDictionary<string, object?>? prepopulatedMetricDimensions)
-    {
-        Guard.ThrowIfNull(metricDataTransport);
-
-        this.MetricDataTransport = metricDataTransport;
-=======
     public OtlpProtobufSerializer(
         IMetricDataTransport metricDataTransport,
         ConnectionStringBuilder? connectionStringBuilder,
@@ -53,7 +45,6 @@
         Debug.Assert(metricDataTransport != null, "metricDataTransport was null");
 
         this.MetricDataTransport = metricDataTransport!;
->>>>>>> 3b266fe0
 
         // Taking a arbitrary number here for writing attributes.
         byte[] temp = new byte[20000];
@@ -153,11 +144,7 @@
             {
                 case char:
                 case string:
-<<<<<<< HEAD
-                    ProtobufSerializerHelper.WriteStringTag(buffer, ref cursor, FieldNumberConstants.AnyValue_string_value, Convert.ToString(value, CultureInfo.InvariantCulture) ?? string.Empty);
-=======
                     ProtobufSerializerHelper.WriteStringTag(buffer, ref cursor, FieldNumberConstants.AnyValue_string_value, Convert.ToString(value, CultureInfo.InvariantCulture)!);
->>>>>>> 3b266fe0
                     break;
                 case bool b:
                     ProtobufSerializerHelper.WriteBoolWithTag(buffer, ref cursor, FieldNumberConstants.AnyValue_bool_value, (bool)value);
@@ -177,9 +164,6 @@
                     ProtobufSerializerHelper.WriteDoubleWithTag(buffer, ref cursor, FieldNumberConstants.AnyValue_double_value, Convert.ToDouble(value, CultureInfo.InvariantCulture));
                     break;
                 default:
-<<<<<<< HEAD
-                    ProtobufSerializerHelper.WriteStringTag(buffer, ref cursor, FieldNumberConstants.AnyValue_string_value, Convert.ToString(value, CultureInfo.InvariantCulture) ?? string.Empty);
-=======
                     string repr;
                     try
                     {
@@ -191,7 +175,6 @@
                     }
 
                     ProtobufSerializerHelper.WriteStringTag(buffer, ref cursor, FieldNumberConstants.AnyValue_string_value, repr);
->>>>>>> 3b266fe0
                     break;
 
                     // TODO: Handle array type.
