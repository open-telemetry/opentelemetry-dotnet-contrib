// Copyright The OpenTelemetry Authors
// SPDX-License-Identifier: Apache-2.0

#nullable enable

using System.Globalization;
using OpenTelemetry.Internal;

namespace OpenTelemetry.Exporter.Geneva;

/// <summary>
/// Contains Geneva metrics exporter options.
/// </summary>
public class GenevaMetricExporterOptions
{
<<<<<<< HEAD
    private IReadOnlyDictionary<string, object>? _prepopulatedMetricDimensions;
    private int _metricExporterIntervalMilliseconds = 60000;
=======
    private IReadOnlyDictionary<string, object>? prepopulatedMetricDimensions;
    private int metricExporterIntervalMilliseconds = 60000;
>>>>>>> 50840546

    /// <summary>
    /// Gets or sets the ConnectionString which contains semicolon separated list of key-value pairs.
    /// For e.g.: "Account=OTelMonitoringAccount;Namespace=OTelMetricNamespace".
    /// </summary>
    public string? ConnectionString { get; set; }

    /// <summary>
    /// Gets or sets the metric export interval in milliseconds. The default value is 60000.
    /// </summary>
    public int MetricExportIntervalMilliseconds
    {
        get
        {
            return this.metricExporterIntervalMilliseconds;
        }

        set
        {
            Guard.ThrowIfOutOfRange(value, min: 1000);

            this.metricExporterIntervalMilliseconds = value;
        }
    }

    /// <summary>
    /// Gets or sets the pre-populated dimensions for all the metrics exported by the exporter.
    /// </summary>
    public IReadOnlyDictionary<string, object>? PrepopulatedMetricDimensions
    {
        get
        {
            return this.prepopulatedMetricDimensions;
        }

        set
        {
            Guard.ThrowIfNull(value);

            var copy = new Dictionary<string, object>(value.Count);

            foreach (var entry in value)
            {
                if (entry.Key.Equals(GenevaMetricExporter.DimensionKeyForCustomMonitoringAccount, StringComparison.OrdinalIgnoreCase) ||
                    entry.Key.Equals(GenevaMetricExporter.DimensionKeyForCustomMetricsNamespace, StringComparison.OrdinalIgnoreCase))
                {
                    throw new ArgumentException($"The dimension: {entry.Key} is reserved and cannot be used as a prepopulated dimension.");
                }

                if (entry.Key.Length > GenevaMetricExporter.MaxDimensionNameSize)
                {
                    throw new ArgumentException($"The dimension: {entry.Key} exceeds the maximum allowed limit of {GenevaMetricExporter.MaxDimensionNameSize} characters for a dimension name.");
                }

                string? dimensionValue;
                if (entry.Value == null
                    || (dimensionValue = Convert.ToString(entry.Value, CultureInfo.InvariantCulture)) == null)
                {
                    throw new ArgumentNullException($"{nameof(this.PrepopulatedMetricDimensions)}[\"{entry.Key}\"]");
                }

<<<<<<< HEAD
                var dimensionValue = Convert.ToString(entry.Value, CultureInfo.InvariantCulture);
                if (dimensionValue!.Length > GenevaMetricExporter.MaxDimensionValueSize)
=======
                if (dimensionValue.Length > GenevaMetricExporter.MaxDimensionValueSize)
>>>>>>> 50840546
                {
                    throw new ArgumentException($"Value provided for the dimension: {entry.Key} exceeds the maximum allowed limit of {GenevaMetricExporter.MaxDimensionValueSize} characters for dimension value.");
                }

                copy[entry.Key] = entry.Value; // shallow copy
            }

            this.prepopulatedMetricDimensions = copy;
        }
    }
}<|MERGE_RESOLUTION|>--- conflicted
+++ resolved
@@ -13,13 +13,8 @@
 /// </summary>
 public class GenevaMetricExporterOptions
 {
-<<<<<<< HEAD
-    private IReadOnlyDictionary<string, object>? _prepopulatedMetricDimensions;
-    private int _metricExporterIntervalMilliseconds = 60000;
-=======
     private IReadOnlyDictionary<string, object>? prepopulatedMetricDimensions;
     private int metricExporterIntervalMilliseconds = 60000;
->>>>>>> 50840546
 
     /// <summary>
     /// Gets or sets the ConnectionString which contains semicolon separated list of key-value pairs.
@@ -81,12 +76,7 @@
                     throw new ArgumentNullException($"{nameof(this.PrepopulatedMetricDimensions)}[\"{entry.Key}\"]");
                 }
 
-<<<<<<< HEAD
-                var dimensionValue = Convert.ToString(entry.Value, CultureInfo.InvariantCulture);
-                if (dimensionValue!.Length > GenevaMetricExporter.MaxDimensionValueSize)
-=======
                 if (dimensionValue.Length > GenevaMetricExporter.MaxDimensionValueSize)
->>>>>>> 50840546
                 {
                     throw new ArgumentException($"Value provided for the dimension: {entry.Key} exceeds the maximum allowed limit of {GenevaMetricExporter.MaxDimensionValueSize} characters for dimension value.");
                 }
