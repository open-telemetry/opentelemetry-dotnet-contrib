--- conflicted
+++ resolved
@@ -678,7 +678,6 @@
 
     public static int SerializeSpan(byte[] buffer, int cursor, ReadOnlySpan<byte> value)
     {
-<<<<<<< HEAD
         var length = value.Length;
 
         if (length == 0)
@@ -686,12 +685,8 @@
             return SerializeNull(buffer, cursor);
         }
 
-        value.CopyTo(new Span<byte>(buffer, cursor, length));
+        value.CopyTo(buffer.AsSpan(cursor));
 
         return cursor + length;
-=======
-        value.CopyTo(buffer.AsSpan(cursor));
-        return cursor + value.Length;
->>>>>>> e4a61e41
     }
 }