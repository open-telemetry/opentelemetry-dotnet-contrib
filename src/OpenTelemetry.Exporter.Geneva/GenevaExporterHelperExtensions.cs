﻿// <copyright file="GenevaExporterHelperExtensions.cs" company="OpenTelemetry Authors">
// Copyright The OpenTelemetry Authors
//
// Licensed under the Apache License, Version 2.0 (the "License");
// you may not use this file except in compliance with the License.
// You may obtain a copy of the License at
//
//     http://www.apache.org/licenses/LICENSE-2.0
//
// Unless required by applicable law or agreed to in writing, software
// distributed under the License is distributed on an "AS IS" BASIS,
// WITHOUT WARRANTIES OR CONDITIONS OF ANY KIND, either express or implied.
// See the License for the specific language governing permissions and
// limitations under the License.
// </copyright>

using System;
using System.Diagnostics;
using OpenTelemetry.Internal;
using OpenTelemetry.Trace;

namespace OpenTelemetry.Exporter.Geneva;

public static class GenevaExporterHelperExtensions
{
    public static TracerProviderBuilder AddGenevaTraceExporter(this TracerProviderBuilder builder, Action<GenevaExporterOptions> configure)
    {
        if (builder == null)
        {
<<<<<<< HEAD
            Guard.ThrowIfNull(builder);
=======
            throw new ArgumentNullException(nameof(builder));
        }
>>>>>>> cb4a3545

        if (builder is IDeferredTracerProviderBuilder deferredTracerProviderBuilder)
        {
            return deferredTracerProviderBuilder.Configure((sp, builder) =>
            {
                AddGenevaTraceExporter(builder, sp.GetOptions<GenevaExporterOptions>(), configure);
            });
        }

        return AddGenevaTraceExporter(builder, new GenevaExporterOptions(), configure);
    }

    private static TracerProviderBuilder AddGenevaTraceExporter(this TracerProviderBuilder builder, GenevaExporterOptions options, Action<GenevaExporterOptions> configure)
    {
        configure?.Invoke(options);
        var exporter = new GenevaTraceExporter(options);
        if (exporter.IsUsingUnixDomainSocket)
        {
            return builder.AddProcessor(new BatchActivityExportProcessor(exporter));
        }
        else
        {
            return builder.AddProcessor(new ReentrantExportProcessor<Activity>(exporter));
        }
    }
}<|MERGE_RESOLUTION|>--- conflicted
+++ resolved
@@ -25,14 +25,7 @@
 {
     public static TracerProviderBuilder AddGenevaTraceExporter(this TracerProviderBuilder builder, Action<GenevaExporterOptions> configure)
     {
-        if (builder == null)
-        {
-<<<<<<< HEAD
-            Guard.ThrowIfNull(builder);
-=======
-            throw new ArgumentNullException(nameof(builder));
-        }
->>>>>>> cb4a3545
+        Guard.ThrowIfNull(builder);
 
         if (builder is IDeferredTracerProviderBuilder deferredTracerProviderBuilder)
         {
