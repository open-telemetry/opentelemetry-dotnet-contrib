--- conflicted
+++ resolved
@@ -1,12 +1,8 @@
 // Copyright The OpenTelemetry Authors
 // SPDX-License-Identifier: Apache-2.0
 
-<<<<<<< HEAD
-=======
 #nullable enable
 
-using System.Diagnostics;
->>>>>>> 50840546
 using Microsoft.Extensions.DependencyInjection;
 using Microsoft.Extensions.Options;
 using OpenTelemetry;
@@ -21,9 +17,6 @@
 /// </summary>
 public static class GenevaLoggingExtensions
 {
-<<<<<<< HEAD
-    public static OpenTelemetryLoggerOptions AddGenevaLogExporter(this OpenTelemetryLoggerOptions options, Action<GenevaExporterOptions>? configure)
-=======
     /// <summary>
     /// Adds <see cref="GenevaLogExporter"/> to the <see cref="OpenTelemetryLoggerOptions"/>.
     /// </summary>
@@ -33,7 +26,6 @@
     public static OpenTelemetryLoggerOptions AddGenevaLogExporter(
         this OpenTelemetryLoggerOptions options,
         Action<GenevaExporterOptions>? configure)
->>>>>>> 50840546
     {
         Guard.ThrowIfNull(options);
 
