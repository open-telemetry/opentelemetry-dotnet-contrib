--- conflicted
+++ resolved
@@ -1,18 +1,12 @@
 // Copyright The OpenTelemetry Authors
 // SPDX-License-Identifier: Apache-2.0
 
-<<<<<<< HEAD
-using System.Runtime.CompilerServices;
-using System.Text;
-using OpenTelemetry.Internal;
-=======
 #nullable enable
 
-using System.Diagnostics;
 using System.Runtime.CompilerServices;
 using System.Text;
 using OpenTelemetry.Exporter.Geneva.MsgPack;
->>>>>>> 50840546
+using OpenTelemetry.Internal;
 
 namespace OpenTelemetry.Exporter.Geneva;
 
@@ -29,17 +23,7 @@
     pass-through case. */
     private static readonly byte[] PassthroughTableName = new byte[0];
 #pragma warning restore CA1825 // Avoid zero-length array allocations
-<<<<<<< HEAD
-    private static readonly StringComparer s_dictionaryKeyComparer = StringComparer.Ordinal;
-
-    private readonly byte[] m_defaultTableName;
-    private readonly Dictionary<string, byte[]>? m_tableMappings;
-    private readonly bool m_shouldPassThruTableMappings;
-    private readonly object m_lockObject = new();
-    private TableNameCacheDictionary m_tableNameCache = new();
-=======
     private static readonly StringComparer DictionaryKeyComparer = StringComparer.Ordinal;
->>>>>>> 50840546
 
     private readonly byte[] defaultTableName;
     private readonly Dictionary<string, byte[]>? tableMappings;
@@ -183,11 +167,7 @@
     {
         var tableNameCache = this.tableNameCache;
 
-<<<<<<< HEAD
-        if (tableNameCache.TryGetValue(categoryName, out var tableName))
-=======
         if (tableNameCache.TryGetValue(categoryName, out byte[]? tableName))
->>>>>>> 50840546
         {
             return tableName;
         }
@@ -253,11 +233,7 @@
 
             // Check if another thread added the mapping while we waited on the
             // lock.
-<<<<<<< HEAD
-            if (tableNameCache.TryGetValue(categoryName, out var tableName))
-=======
             if (tableNameCache.TryGetValue(categoryName, out byte[]? tableName))
->>>>>>> 50840546
             {
                 return tableName;
             }
