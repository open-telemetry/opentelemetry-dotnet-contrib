// Copyright The OpenTelemetry Authors
// SPDX-License-Identifier: Apache-2.0

#nullable enable

using System.Linq.Expressions;
using System.Reflection;

namespace OpenTelemetry.Exporter.Geneva;

// This export processor exports without synchronization.
// Once OpenTelemetry .NET officially support this,
// we can get rid of this class.
// This is currently only used in ETW export, where we know
// that the underlying system is safe under concurrent calls.
internal class ReentrantExportProcessor<T> : BaseExportProcessor<T>
    where T : class
{
<<<<<<< HEAD
    static ReentrantExportProcessor()
    {
        var flags = BindingFlags.Instance | BindingFlags.NonPublic;
        var ctor = typeof(Batch<T>).GetConstructor(flags, null, new Type[] { typeof(T) }, null);
        var value = Expression.Parameter(typeof(T), null);
        var lambda = Expression.Lambda<Func<T, Batch<T>>>(Expression.New(ctor!, value), value);
        CreateBatch = lambda.Compile();
    }
=======
    private static readonly Func<T, Batch<T>> CreateBatch = BuildCreateBatchDelegate();
>>>>>>> 50840546

    public ReentrantExportProcessor(BaseExporter<T> exporter)
        : base(exporter)
    {
    }

    protected override void OnExport(T data)
    {
        this.exporter.Export(CreateBatch(data));
    }

    private static Func<T, Batch<T>> BuildCreateBatchDelegate()
    {
        var flags = BindingFlags.Instance | BindingFlags.NonPublic;
        var ctor = typeof(Batch<T>).GetConstructor(flags, null, new Type[] { typeof(T) }, null)
            ?? throw new InvalidOperationException("Batch ctor accepting a single item could not be found reflectively");
        var value = Expression.Parameter(typeof(T), null);
        var lambda = Expression.Lambda<Func<T, Batch<T>>>(Expression.New(ctor, value), value);
        return lambda.Compile();
    }
}<|MERGE_RESOLUTION|>--- conflicted
+++ resolved
@@ -16,18 +16,7 @@
 internal class ReentrantExportProcessor<T> : BaseExportProcessor<T>
     where T : class
 {
-<<<<<<< HEAD
-    static ReentrantExportProcessor()
-    {
-        var flags = BindingFlags.Instance | BindingFlags.NonPublic;
-        var ctor = typeof(Batch<T>).GetConstructor(flags, null, new Type[] { typeof(T) }, null);
-        var value = Expression.Parameter(typeof(T), null);
-        var lambda = Expression.Lambda<Func<T, Batch<T>>>(Expression.New(ctor!, value), value);
-        CreateBatch = lambda.Compile();
-    }
-=======
     private static readonly Func<T, Batch<T>> CreateBatch = BuildCreateBatchDelegate();
->>>>>>> 50840546
 
     public ReentrantExportProcessor(BaseExporter<T> exporter)
         : base(exporter)
