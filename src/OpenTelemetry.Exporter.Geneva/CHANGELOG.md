--- conflicted
+++ resolved
@@ -2,16 +2,14 @@
 
 ## Unreleased
 
-<<<<<<< HEAD
+* Drop support for .NET 6 as this target is no longer supported.
+  ([#2117](https://github.com/open-telemetry/opentelemetry-dotnet-contrib/pull/2117))
+
 * Added support for exporting metrics via
   [user_events](https://docs.kernel.org/trace/user_events.html) on Linux when
   OTLP protobuf encoding is enabled via the
   `PrivatePreviewEnableOtlpProtobufEncoding=true` connection string switch.
   ([#2113](https://github.com/open-telemetry/opentelemetry-dotnet-contrib/pull/2113))
-=======
-* Drop support for .NET 6 as this target is no longer supported.
-  ([#2117](https://github.com/open-telemetry/opentelemetry-dotnet-contrib/pull/2117))
->>>>>>> 5559a6c8
 
 ## 1.9.0
 
