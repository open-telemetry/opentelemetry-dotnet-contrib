# Changelog

## Unreleased

<<<<<<< HEAD
* Update GenevaTraceExporter to export `activity.TraceStateString` as the value
  for Part B `traceState` field for Spans when the `IncludeTraceStateForSpan`
  option is set to `true`. This is an opt-in feature and the default value is `false`.
  Note that this is for Spans only and not for LogRecord.
  ([#1850](https://github.com/open-telemetry/opentelemetry-dotnet-contrib/pull/1850))
=======
## 1.9.0-rc.1

Released 2024-Jun-12

* Update OpenTelemetry SDK version to `1.9.0-rc.1`.
  ([#1869](https://github.com/open-telemetry/opentelemetry-dotnet-contrib/pull/1869))

* Added `LoggerProviderBuilder.AddGenevaLogExporter` registration extensions.
  Added `TracerProviderBuilder.AddGenevaTraceExporter()` registration extension.
  ([#1880](https://github.com/open-telemetry/opentelemetry-dotnet-contrib/pull/1880))
>>>>>>> c49a8e8f

## 1.9.0-alpha.1

Released 2024-May-22

* Update OpenTelemetry SDK version to `1.9.0-alpha.1`.
  ([#1834](https://github.com/open-telemetry/opentelemetry-dotnet-contrib/pull/1834))

## 1.8.0

Released 2024-May-15

* Update OpenTelemetry SDK version to `1.8.1`.
  ([#1798](https://github.com/open-telemetry/opentelemetry-dotnet-contrib/pull/1798))

## 1.8.0-rc.2

Released 2024-May-13

* **Experimental (pre-release builds only)**: Add support for exporting
  exemplars when OTLP protobuf encoding is enabled via
  `PrivatePreviewEnableOtlpProtobufEncoding=true` in the connection string.
  ([#1703](https://github.com/open-telemetry/opentelemetry-dotnet-contrib/pull/1703))

* Add support for exporting
  exponential histograms when OTLP protobuf encoding is enabled via
  `PrivatePreviewEnableOtlpProtobufEncoding=true` in the connection string.
  ([#1705](https://github.com/open-telemetry/opentelemetry-dotnet-contrib/pull/1705))

## 1.8.0-rc.1

Released 2024-May-02

* Update OpenTelemetry SDK version to `1.8.0-rc.1`.
  ([#1689](https://github.com/open-telemetry/opentelemetry-dotnet-contrib/pull/1689))

## 1.8.0-beta.1

**(This version has been unlisted due to incorrect dependency on stable sdk
version 1.8.1 that prevents ability to use exemplars)**

Released 2024-Apr-23

* Fix a bug in `GenevaMetricExporter` where the `MetricEtwDataTransport` singleton
  is disposed.
  ([#1537](https://github.com/open-telemetry/opentelemetry-dotnet-contrib/pull/1537))

* Update OpenTelemetry SDK version to `1.8.1`.
  ([#1668](https://github.com/open-telemetry/opentelemetry-dotnet-contrib/pull/1668))

* Add OTLP protobuf encoding support for metric exporter in Windows
  environment. Use `PrivatePreviewEnableOtlpProtobufEncoding=true` in the
  connection string to opt-in.
  ([#1596](https://github.com/open-telemetry/opentelemetry-dotnet-contrib/pull/1596),
   [#1626](https://github.com/open-telemetry/opentelemetry-dotnet-contrib/pull/1626),
   [#1629](https://github.com/open-telemetry/opentelemetry-dotnet-contrib/pull/1629),
   [#1634](https://github.com/open-telemetry/opentelemetry-dotnet-contrib/pull/1634))

* Native AOT compatibility.
  ([#1666](https://github.com/open-telemetry/opentelemetry-dotnet-contrib/pull/1666))

## 1.7.0

Released 2023-Dec-11

* Update OpenTelemetry SDK version to `1.7.0`.
  ([#1486](https://github.com/open-telemetry/opentelemetry-dotnet-contrib/pull/1486))

## 1.7.0-rc.1

Released 2023-Dec-05

* Update Part B mapping to add Http related tags based on the new Semantic
  Conventions.
  ([#1402](https://github.com/open-telemetry/opentelemetry-dotnet-contrib/pull/1402))

* Fix serialization bug in `TldTraceExporter` and `TldLogExporter` when there
  are no Part C fields.
  ([#1396](https://github.com/open-telemetry/opentelemetry-dotnet-contrib/pull/1396))

* Fix a serialization issue for `TldTraceExporter` and `TldLogExporter` when any
  non-primitive types have to be serialized for `env_properties`.
  ([#1424](https://github.com/open-telemetry/opentelemetry-dotnet-contrib/pull/1424))

* Add `net8.0` target.
  ([#1329](https://github.com/open-telemetry/opentelemetry-dotnet-contrib/pull/1329))

* Update OpenTelemetry SDK version to `1.7.0-rc.1`.
  ([#1329](https://github.com/open-telemetry/opentelemetry-dotnet-contrib/pull/1329))

## 1.7.0-alpha.1

Released 2023-Sep-22

* Allow overriding the Part B "name" field value in GenevaLogExporter.
  ([#1367](https://github.com/open-telemetry/opentelemetry-dotnet-contrib/pull/1367))

## 1.6.0

Released 2023-Sep-09

* Update OpenTelemetry SDK version to `1.6.0`.
  ([#1346](https://github.com/open-telemetry/opentelemetry-dotnet-contrib/pull/1346))

## 1.6.0-rc.1

Released 2023-Aug-28

* Update OpenTelemetry SDK version to `1.6.0-rc.1`.
  ([#1329](https://github.com/open-telemetry/opentelemetry-dotnet-contrib/pull/1329))

## 1.6.0-alpha.1

Released 2023-Jul-12

* Update OpenTelemetry SDK version to `1.6.0-alpha.1`.
  ([#1264](https://github.com/open-telemetry/opentelemetry-dotnet-contrib/pull/1264))

* Add back support for exporting `Exemplar`.
  ([#1264](https://github.com/open-telemetry/opentelemetry-dotnet-contrib/pull/1264))

## 1.5.1

Released 2023-Jun-29

* Update OpenTelemetry SDK version to `1.5.1`.
  ([#1255](https://github.com/open-telemetry/opentelemetry-dotnet-contrib/pull/1255))

## 1.5.0

Released 2023-Jun-14

* **Important Note:** Starting `1.5.0` version, `GenevaExporter` uses a newer
  format for exporting metrics. Please use `>= v2.2.2023.316.006` version of the
  MetricsExtension if you are using the metric exporter.

* Update OpenTelemetry SDK version to `1.5.0`.
  ([#1238](https://github.com/open-telemetry/opentelemetry-dotnet-contrib/pull/1238))

* Removed support for exporting `Exemplars`. This would be added back in the
  `1.6.*` prerelease versions right after `1.5.0` stable version is released.
  ([#1238](https://github.com/open-telemetry/opentelemetry-dotnet-contrib/pull/1238))

* Add named options support for `GenevaTraceExporter` and
  `GenevaMetricExporter`.
  ([#1218](https://github.com/open-telemetry/opentelemetry-dotnet-contrib/pull/1218))

* Add a new overload for `AddGenevaMetricExporter` without any parameters to
  avoid warning
  [RS0026](https://github.com/dotnet/roslyn-analyzers/blob/main/src/PublicApiAnalyzers/Microsoft.CodeAnalysis.PublicApiAnalyzers.md#rs0026-do-not-add-multiple-public-overloads-with-optional-parameters).
  ([#1218](https://github.com/open-telemetry/opentelemetry-dotnet-contrib/pull/1218))

* Fix the issue of running into the `ArgumentException`: `An instance of
  EventSource with Guid edc24920-e004-40f6-a8e1-0e6e48f39d84 already exists.`
  when using multiple instances of `GenevaMetricExporter`.
  ([#1225](https://github.com/open-telemetry/opentelemetry-dotnet-contrib/pull/1225))

## 1.5.0-rc.1

Released 2023-Jun-05

* Fix an issue with getting sanitized category name in pass-through table name
  mapping cases for `TldLogExporter`.
  ([#1175](https://github.com/open-telemetry/opentelemetry-dotnet-contrib/pull/1175))

* TldLogExporter to export `SpanId` value in `ext_dt_spanId` field instead of
  `TraceId` value.
  ([#1184](https://github.com/open-telemetry/opentelemetry-dotnet-contrib/pull/1184))

* Add support for abstract domain sockets.
  ([#1199](https://github.com/open-telemetry/opentelemetry-dotnet-contrib/pull/1199))

* Update OpenTelemetry SDK version to `1.5.0-rc.1`.
  ([#1210](https://github.com/open-telemetry/opentelemetry-dotnet-contrib/pull/1210))

## 1.5.0-alpha.3

Released 2023-Apr-19

* TldLogExporter to export `eventId.Id` as a Part B field instead of Part C
  field.
  ([#1134](https://github.com/open-telemetry/opentelemetry-dotnet-contrib/pull/1134))

* Update GenevaLogExporter to export `eventId.Name` as the value for Part A
  `name` field when the `EventNameExportMode` option is set to
  `ExportAsPartAName`.
  ([#1135](https://github.com/open-telemetry/opentelemetry-dotnet-contrib/pull/1135))

## 1.4.1

Released 2023-Mar-29

* Relaxed table name mapping validation rules to restore the previous behavior
  from version 1.3.0.
  ([#1120](https://github.com/open-telemetry/opentelemetry-dotnet-contrib/pull/1120))

## 1.5.0-alpha.2

Released 2023-Mar-29

* Fix a bug where metrics without exemplars were not getting exported.
  ([#1099](https://github.com/open-telemetry/opentelemetry-dotnet-contrib/pull/1099))

* Relaxed table name mapping validation rules to restore the previous behavior
  from version 1.3.0.
  ([#1109](https://github.com/open-telemetry/opentelemetry-dotnet-contrib/pull/1109))

* Add support for exporting metrics to more than a single account/namespace
  combination using a single GenevaMetricExporter instance. Users can now export
  individual metric streams to:
  * An account of their choice by adding the dimension
    `_microsoft_metrics_account` and providing a `string` value for it as the
    account name.
  * A metric namespace of their choice by adding the dimension
    `_microsoft_metrics_namespace` and providing a `string` value for it as the
    namespace name.
  ([#1111](https://github.com/open-telemetry/opentelemetry-dotnet-contrib/pull/1111))

* Fix a bug in TldTraceExporter for incorrect serialization of special tags.
  ([#1115](https://github.com/open-telemetry/opentelemetry-dotnet-contrib/pull/1115))

## 1.5.0-alpha.1

Released 2023-Mar-13

* Changed the behavior of Unix domain socket connection at startup. Before this
  change, the exporter initialization would throw exception if the target Unix
  Domain Socket does not exist. After this change, the exporter initialization
  would return success and the exporting background thread will try to establish
  the connection.
  ([#935](https://github.com/open-telemetry/opentelemetry-dotnet-contrib/pull/935))

* Update OpenTelemetry SDK version to `1.5.0-alpha.1`.
* Update GenevaMetricExporter to use TLV format serialization.
* Add support for exporting exemplars.
  ([#1069](https://github.com/open-telemetry/opentelemetry-dotnet-contrib/pull/1069))

## 1.4.0

Released 2023-Feb-27

* Update OpenTelemetry to 1.4.0
  ([#1038](https://github.com/open-telemetry/opentelemetry-dotnet-contrib/pull/1038))

* Add `DisableMetricNameValidation` connection string flag for controlling
  metric name validation performed by the OpenTelemetry SDK.
  ([#1006](https://github.com/open-telemetry/opentelemetry-dotnet-contrib/pull/1006))

## 1.4.0-rc.4

Released 2023-Feb-13

* Update OpenTelemetry to 1.4.0-rc.4
  ([#990](https://github.com/open-telemetry/opentelemetry-dotnet-contrib/pull/990))

## 1.4.0-rc.3

Released 2023-Feb-08

* Update OpenTelemetry to 1.4.0-rc.3
  ([#944](https://github.com/open-telemetry/opentelemetry-dotnet-contrib/pull/944))

## 1.4.0-rc.2

Released 2023-Jan-30

* Update OpenTelemetry to 1.4.0-rc.2
  ([#880](https://github.com/open-telemetry/opentelemetry-dotnet-contrib/pull/880))

* Add TldTraceExporter and TldLogExporter. Use
  `"PrivatePreviewEnableTraceLoggingDynamic=true"` in the connection string to
  use these exporters.
  ([#662](https://github.com/open-telemetry/opentelemetry-dotnet-contrib/pull/662))
  ([#874](https://github.com/open-telemetry/opentelemetry-dotnet-contrib/pull/874))

* Add support for configuring BatchActivityExportProcessor parameters (via
  environment variables) used by GenevaTraceExporter in Linux.
  ([#925](https://github.com/open-telemetry/opentelemetry-dotnet-contrib/pull/925))

## 1.4.0-rc.1

Released 2022-Dec-19

* Update OpenTelemetry to 1.4.0-rc.1
  ([#820](https://github.com/open-telemetry/opentelemetry-dotnet-contrib/pull/820))
* Add support in logs for prefix-based table name mapping configuration.
  [#796](https://github.com/open-telemetry/opentelemetry-dotnet-contrib/pull/796)
* Updated the trace exporter to use the new performance APIs introduced in
  `System.Diagnostics.DiagnosticSource` v7.0.
  [#838](https://github.com/open-telemetry/opentelemetry-dotnet-contrib/pull/838)
* Avoid allocation when serializing scopes.
  ([#818](https://github.com/open-telemetry/opentelemetry-dotnet-contrib/pull/818))

## 1.4.0-beta.6

Released 2022-Dec-09

* Added support for
  [DateTimeOffset](https://learn.microsoft.com/dotnet/api/system.datetimeoffset).
  ([#797](https://github.com/open-telemetry/opentelemetry-dotnet-contrib/pull/797))
* Fix the overflow bucket value serialization for Histogram.
  ([#805](https://github.com/open-telemetry/opentelemetry-dotnet-contrib/pull/805))
* Fix EventSource logging.
  ([#813](https://github.com/open-telemetry/opentelemetry-dotnet-contrib/pull/813))
* Update `MessagePackSerializer` to use
  [BinaryPrimitives](https://learn.microsoft.com/dotnet/api/system.buffers.binary.binaryprimitives)
  to serialize scalar types more efficiently by avoiding repeated bound checks.
  Add support for serializing `ISpanFormattable` types.
  ([#803](https://github.com/open-telemetry/opentelemetry-dotnet-contrib/pull/803))

## 1.3.1

Released 2022-Dec-07

* Fix the overflow bucket value serialization for Histogram.
  ([#807](https://github.com/open-telemetry/opentelemetry-dotnet-contrib/pull/807))

## 1.4.0-beta.5

Released 2022-Nov-21

* Update OpenTelemetry to 1.4.0-beta.3
  ([#774](https://github.com/open-telemetry/opentelemetry-dotnet-contrib/pull/774))

## 1.4.0-beta.4

Released 2022-Oct-28

* Updated export logic for scopes
  * Users upgrading from `1.4.0-beta.1`, `1.4.0-beta.2` or `1.4.0-beta.3` to
    this version will see a **breaking change**
  * Export scopes which have a non-null key as individual columns (each
    key-value pair from the scopes is exported as its own column; these columns
    would also be taken into consideration when the CustomFields option is
    applied).
  * When using formatted strings for scopes, the templated string
    (`"{OriginalFormat"}`) will not be exported.
  [#736](https://github.com/open-telemetry/opentelemetry-dotnet-contrib/pull/736)

## 1.4.0-beta.3

Released 2022-Oct-20

* Add support for exporting `UpDownCounter` and `ObservableUpDownCounter`.
  [#685](https://github.com/open-telemetry/opentelemetry-dotnet-contrib/pull/685)

* Export `MetricType.LongGauge` as a double metric as it might return negative
  values.
  [#721](https://github.com/open-telemetry/opentelemetry-dotnet-contrib/pull/721)

* Add support for exporting exception stack.
  [#672](https://github.com/open-telemetry/opentelemetry-dotnet-contrib/pull/672)

* Change the default MetricExportInterval from 20 seconds to 60 seconds.
  [#722](https://github.com/open-telemetry/opentelemetry-dotnet-contrib/pull/722)

## 1.4.0-beta.2

Released 2022-Oct-17

* The option `TableNameMappings` of `GenevaExporterOptions` will not support
  string values that are null, empty, or consist only of white-space characters.
  It will also not support string values that contain non-ASCII characters.
  [646](https://github.com/open-telemetry/opentelemetry-dotnet-contrib/pull/646)

* Update OpenTelemetry SDK version to `1.4.0-beta.2`. Add support for exporting
  Histogram Min and Max. If the histogram does not contain min and max,
  the exporter exports both the values as zero.
  [#704](https://github.com/open-telemetry/opentelemetry-dotnet-contrib/pull/704)

## 1.4.0-beta.1

Released 2022-Aug-01

## 1.3.1-alpha.0.5 (unlisted due to incorrect version)

Released 2022-Jul-29

* Add support for exporting `ILogger` scopes.
[545](https://github.com/open-telemetry/opentelemetry-dotnet-contrib/pull/545)

## 1.3.0

Released 2022-Jul-28

* Supports `OpenTelemetry.Extensions.Hosting` based configuration for
`GenevaMetricExporter`.
[397](https://github.com/open-telemetry/opentelemetry-dotnet-contrib/pull/397)

* Update OpenTelemetry SDK version to `1.3.0`.
[427](https://github.com/open-telemetry/opentelemetry-dotnet-contrib/pull/427)

* Remove support for .NET Framework 4.6.1. The minimum .NET Framework version
supported now is .NET 4.6.2.
[441](https://github.com/open-telemetry/opentelemetry-dotnet-contrib/pull/441)

* Fix the incorrect `ExportResult` issue on Linux:
[422](https://github.com/open-telemetry/opentelemetry-dotnet-contrib/issues/422)
by throwing any exception caught by `UnixDomainSocketDataTransport.Send` so that
`Export` methods cn catch it and correctly set `ExportResult` to
`ExportResult.Failure`.
[444](https://github.com/open-telemetry/opentelemetry-dotnet-contrib/pull/444)

* The option `PrepopulatedFields` of `GenevaExporterOptions` will only support
values of type: `bool`, `byte`, `sbyte`, `short`, `ushort`, `int`, `uint`,
`long`, `ulong`, `float`, `double`, and `string`. It will also not accept `null`
values.
[514](https://github.com/open-telemetry/opentelemetry-dotnet-contrib/pull/514)
[537](https://github.com/open-telemetry/opentelemetry-dotnet-contrib/pull/537)

* The option `MetricExportIntervalMilliseconds` of `GenevaMetricExporterOptions`
will not accept a value less than 1000.
[527](https://github.com/open-telemetry/opentelemetry-dotnet-contrib/pull/527)

* Remove support for exporting `ILogger` scopes that was added in `1.3.0-beta.2`
version.
[541](https://github.com/open-telemetry/opentelemetry-dotnet-contrib/pull/541)

## 1.3.0-beta.2

Released 2022-Jun-03

* Add support for exporting `ILogger` scopes.
[390](https://github.com/open-telemetry/opentelemetry-dotnet-contrib/pull/390)

## 1.3.0-beta.1

Released 2022-May-27

* Enable PassThru TableNameMappings using the logger category name.
[345](https://github.com/open-telemetry/opentelemetry-dotnet-contrib/pull/345)

* Throw exception when `TableNameMappings` contains a `null` value.
[322](https://github.com/open-telemetry/opentelemetry-dotnet-contrib/pull/322)

* TraceExporter bug fix to not export non-recorded Activities.
[352](https://github.com/open-telemetry/opentelemetry-dotnet-contrib/pull/352)

* Add support for the native `Activity` properties `Status` and
`StatusDescription`.
[359](https://github.com/open-telemetry/opentelemetry-dotnet-contrib/pull/359)

* Allow serialization of non-ASCII characters for
`LogRecord.Exception.GetType().FullName`.
[375](https://github.com/open-telemetry/opentelemetry-dotnet-contrib/pull/375)

## 1.2.6

Released 2022-Apr-21

* Set GenevaMetricExporter temporality preference back to Delta.
[323](https://github.com/open-telemetry/opentelemetry-dotnet-contrib/pull/323)

## 1.2.5 Broken

Released 2022-Apr-20

Note: This release was broken due to the GenevaMetricExporter using a
TemporalityPreference of Cumulative instead of Delta, it has been unlisted from
NuGet.
[303](https://github.com/open-telemetry/opentelemetry-dotnet-contrib/pull/303)
is the PR that introduced this bug to GenevaMetricExporterExtensions.cs

* Update OpenTelemetry SDK version to `1.2.0`.
[319](https://github.com/open-telemetry/opentelemetry-dotnet-contrib/pull/319)

## 1.2.4 Broken

Released 2022-Apr-20

This is the first release of the `OpenTelemetry.Exporter.Geneva` project. Note:
This release was broken due to using OpenTelemetry 1.2.0-rc5. Therefore, it has
been unlisted on NuGet.

* LogExporter modified to stop calling `ToString()` on `LogRecord.State` to
obtain Log body. It now obtains body from `LogRecord.FormattedMessage` or
special casing "{OriginalFormat}" only.
[295](https://github.com/open-telemetry/opentelemetry-dotnet-contrib/pull/295)

* Fixed a bug which causes LogExporter to not serialize if the `LogRecord.State`
had a single KeyValuePair.
[295](https://github.com/open-telemetry/opentelemetry-dotnet-contrib/pull/295)

* Update OpenTelemetry SDK version to `1.2.0-rc5`.
[308](https://github.com/open-telemetry/opentelemetry-dotnet-contrib/pull/308)<|MERGE_RESOLUTION|>--- conflicted
+++ resolved
@@ -2,13 +2,12 @@
 
 ## Unreleased
 
-<<<<<<< HEAD
 * Update GenevaTraceExporter to export `activity.TraceStateString` as the value
   for Part B `traceState` field for Spans when the `IncludeTraceStateForSpan`
   option is set to `true`. This is an opt-in feature and the default value is `false`.
   Note that this is for Spans only and not for LogRecord.
   ([#1850](https://github.com/open-telemetry/opentelemetry-dotnet-contrib/pull/1850))
-=======
+
 ## 1.9.0-rc.1
 
 Released 2024-Jun-12
@@ -19,7 +18,6 @@
 * Added `LoggerProviderBuilder.AddGenevaLogExporter` registration extensions.
   Added `TracerProviderBuilder.AddGenevaTraceExporter()` registration extension.
   ([#1880](https://github.com/open-telemetry/opentelemetry-dotnet-contrib/pull/1880))
->>>>>>> c49a8e8f
 
 ## 1.9.0-alpha.1
 
