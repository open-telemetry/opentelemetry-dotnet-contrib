--- conflicted
+++ resolved
@@ -2,7 +2,6 @@
 
 ## Unreleased
 
-<<<<<<< HEAD
 ## 1.5.0
 
 Released 2023-Jun-14
@@ -10,14 +9,13 @@
 * **Important Note:** Starting `1.5.0` version, `GenevaExporter` uses a newer
   format for exporting metrics. Please use `>= v2.2.2023.316.006` version of the
   MetricsExtension if you are using the metric exporter.
-=======
+
 * Update OpenTelemetry SDK version to `1.5.0`.
   ([#1238](https://github.com/open-telemetry/opentelemetry-dotnet-contrib/pull/1238))
 
 * Removed support for exporting `Exemplars`. This would be added back in the
   `1.6.*` prerelease versions right after `1.5.0` stable version is released.
   ([#1238](https://github.com/open-telemetry/opentelemetry-dotnet-contrib/pull/1238))
->>>>>>> d3d9ab46
 
 * Add named options support for `GenevaTraceExporter` and
   `GenevaMetricExporter`.
