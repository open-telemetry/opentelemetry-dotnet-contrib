# Changelog

## Unreleased

<<<<<<< HEAD
* Drop support for .NET 6 as this target is no longer supported and add .NET 8 target.
  ([#2116](https://github.com/open-telemetry/opentelemetry-dotnet-contrib/pull/2116))
=======
* Drop support for .NET 6 as this target is no longer supported.
  ([#2117](https://github.com/open-telemetry/opentelemetry-dotnet-contrib/pull/2117))
>>>>>>> 794eb483

## 1.9.0

Released 2024-Jun-21

* Exemplars are now supported as a stable feature. Please note that
  OpenTelemetry SDK has Exemplars disabled by default. Check [OpenTelemetry
  Metrics
  docs](https://github.com/open-telemetry/opentelemetry-dotnet/tree/main/docs/metrics/customizing-the-sdk#exemplars)
  to learn how to enable them.

## 1.9.0-rc.2

Released 2024-Jun-17

* Update GenevaTraceExporter to export `activity.TraceStateString` as the value
  for Part B `traceState` field for Spans when the `IncludeTraceStateForSpan`
  option is set to `true`. This is an opt-in feature and the default value is `false`.
  Note that this is for Spans only and not for LogRecord.
  ([#1850](https://github.com/open-telemetry/opentelemetry-dotnet-contrib/pull/1850))

* Updated OpenTelemetry core component version(s) to `1.9.0`.
  ([#1888](https://github.com/open-telemetry/opentelemetry-dotnet-contrib/pull/1888))

## 1.9.0-rc.1

Released 2024-Jun-12

* Update OpenTelemetry SDK version to `1.9.0-rc.1`.
  ([#1869](https://github.com/open-telemetry/opentelemetry-dotnet-contrib/pull/1869))

* Added `LoggerProviderBuilder.AddGenevaLogExporter` registration extensions.
  Added `TracerProviderBuilder.AddGenevaTraceExporter()` registration extension.
  ([#1880](https://github.com/open-telemetry/opentelemetry-dotnet-contrib/pull/1880))

## 1.9.0-alpha.1

Released 2024-May-22

* Update OpenTelemetry SDK version to `1.9.0-alpha.1`.
  ([#1834](https://github.com/open-telemetry/opentelemetry-dotnet-contrib/pull/1834))

## 1.8.0

Released 2024-May-15

* Update OpenTelemetry SDK version to `1.8.1`.
  ([#1798](https://github.com/open-telemetry/opentelemetry-dotnet-contrib/pull/1798))

## 1.8.0-rc.2

Released 2024-May-13

* **Experimental (pre-release builds only)**: Add support for exporting
  exemplars when OTLP protobuf encoding is enabled via
  `PrivatePreviewEnableOtlpProtobufEncoding=true` in the connection string.
  ([#1703](https://github.com/open-telemetry/opentelemetry-dotnet-contrib/pull/1703))

* Add support for exporting
  exponential histograms when OTLP protobuf encoding is enabled via
  `PrivatePreviewEnableOtlpProtobufEncoding=true` in the connection string.
  ([#1705](https://github.com/open-telemetry/opentelemetry-dotnet-contrib/pull/1705))

## 1.8.0-rc.1

Released 2024-May-02

* Update OpenTelemetry SDK version to `1.8.0-rc.1`.
  ([#1689](https://github.com/open-telemetry/opentelemetry-dotnet-contrib/pull/1689))

## 1.8.0-beta.1

**(This version has been unlisted due to incorrect dependency on stable sdk
version 1.8.1 that prevents ability to use exemplars)**

Released 2024-Apr-23

* Fix a bug in `GenevaMetricExporter` where the `MetricEtwDataTransport` singleton
  is disposed.
  ([#1537](https://github.com/open-telemetry/opentelemetry-dotnet-contrib/pull/1537))

* Update OpenTelemetry SDK version to `1.8.1`.
  ([#1668](https://github.com/open-telemetry/opentelemetry-dotnet-contrib/pull/1668))

* Add OTLP protobuf encoding support for metric exporter in Windows
  environment. Use `PrivatePreviewEnableOtlpProtobufEncoding=true` in the
  connection string to opt-in.
  ([#1596](https://github.com/open-telemetry/opentelemetry-dotnet-contrib/pull/1596),
   [#1626](https://github.com/open-telemetry/opentelemetry-dotnet-contrib/pull/1626),
   [#1629](https://github.com/open-telemetry/opentelemetry-dotnet-contrib/pull/1629),
   [#1634](https://github.com/open-telemetry/opentelemetry-dotnet-contrib/pull/1634))

* Native AOT compatibility.
  ([#1666](https://github.com/open-telemetry/opentelemetry-dotnet-contrib/pull/1666))

## 1.7.0

Released 2023-Dec-11

* Update OpenTelemetry SDK version to `1.7.0`.
  ([#1486](https://github.com/open-telemetry/opentelemetry-dotnet-contrib/pull/1486))

## 1.7.0-rc.1

Released 2023-Dec-05

* Update Part B mapping to add Http related tags based on the new Semantic
  Conventions.
  ([#1402](https://github.com/open-telemetry/opentelemetry-dotnet-contrib/pull/1402))

* Fix serialization bug in `TldTraceExporter` and `TldLogExporter` when there
  are no Part C fields.
  ([#1396](https://github.com/open-telemetry/opentelemetry-dotnet-contrib/pull/1396))

* Fix a serialization issue for `TldTraceExporter` and `TldLogExporter` when any
  non-primitive types have to be serialized for `env_properties`.
  ([#1424](https://github.com/open-telemetry/opentelemetry-dotnet-contrib/pull/1424))

* Add `net8.0` target.
  ([#1329](https://github.com/open-telemetry/opentelemetry-dotnet-contrib/pull/1329))

* Update OpenTelemetry SDK version to `1.7.0-rc.1`.
  ([#1329](https://github.com/open-telemetry/opentelemetry-dotnet-contrib/pull/1329))

## 1.7.0-alpha.1

Released 2023-Sep-22

* Allow overriding the Part B "name" field value in GenevaLogExporter.
  ([#1367](https://github.com/open-telemetry/opentelemetry-dotnet-contrib/pull/1367))

## 1.6.0

Released 2023-Sep-09

* Update OpenTelemetry SDK version to `1.6.0`.
  ([#1346](https://github.com/open-telemetry/opentelemetry-dotnet-contrib/pull/1346))

## 1.6.0-rc.1

Released 2023-Aug-28

* Update OpenTelemetry SDK version to `1.6.0-rc.1`.
  ([#1329](https://github.com/open-telemetry/opentelemetry-dotnet-contrib/pull/1329))

## 1.6.0-alpha.1

Released 2023-Jul-12

* Update OpenTelemetry SDK version to `1.6.0-alpha.1`.
  ([#1264](https://github.com/open-telemetry/opentelemetry-dotnet-contrib/pull/1264))

* Add back support for exporting `Exemplar`.
  ([#1264](https://github.com/open-telemetry/opentelemetry-dotnet-contrib/pull/1264))

## 1.5.1

Released 2023-Jun-29

* Update OpenTelemetry SDK version to `1.5.1`.
  ([#1255](https://github.com/open-telemetry/opentelemetry-dotnet-contrib/pull/1255))

## 1.5.0

Released 2023-Jun-14

* **Important Note:** Starting `1.5.0` version, `GenevaExporter` uses a newer
  format for exporting metrics. Please use `>= v2.2.2023.316.006` version of the
  MetricsExtension if you are using the metric exporter.

* Update OpenTelemetry SDK version to `1.5.0`.
  ([#1238](https://github.com/open-telemetry/opentelemetry-dotnet-contrib/pull/1238))

* Removed support for exporting `Exemplars`. This would be added back in the
  `1.6.*` prerelease versions right after `1.5.0` stable version is released.
  ([#1238](https://github.com/open-telemetry/opentelemetry-dotnet-contrib/pull/1238))

* Add named options support for `GenevaTraceExporter` and
  `GenevaMetricExporter`.
  ([#1218](https://github.com/open-telemetry/opentelemetry-dotnet-contrib/pull/1218))

* Add a new overload for `AddGenevaMetricExporter` without any parameters to
  avoid warning
  [RS0026](https://github.com/dotnet/roslyn-analyzers/blob/main/src/PublicApiAnalyzers/Microsoft.CodeAnalysis.PublicApiAnalyzers.md#rs0026-do-not-add-multiple-public-overloads-with-optional-parameters).
  ([#1218](https://github.com/open-telemetry/opentelemetry-dotnet-contrib/pull/1218))

* Fix the issue of running into the `ArgumentException`: `An instance of
  EventSource with Guid edc24920-e004-40f6-a8e1-0e6e48f39d84 already exists.`
  when using multiple instances of `GenevaMetricExporter`.
  ([#1225](https://github.com/open-telemetry/opentelemetry-dotnet-contrib/pull/1225))

## 1.5.0-rc.1

Released 2023-Jun-05

* Fix an issue with getting sanitized category name in pass-through table name
  mapping cases for `TldLogExporter`.
  ([#1175](https://github.com/open-telemetry/opentelemetry-dotnet-contrib/pull/1175))

* TldLogExporter to export `SpanId` value in `ext_dt_spanId` field instead of
  `TraceId` value.
  ([#1184](https://github.com/open-telemetry/opentelemetry-dotnet-contrib/pull/1184))

* Add support for abstract domain sockets.
  ([#1199](https://github.com/open-telemetry/opentelemetry-dotnet-contrib/pull/1199))

* Update OpenTelemetry SDK version to `1.5.0-rc.1`.
  ([#1210](https://github.com/open-telemetry/opentelemetry-dotnet-contrib/pull/1210))

## 1.5.0-alpha.3

Released 2023-Apr-19

* TldLogExporter to export `eventId.Id` as a Part B field instead of Part C
  field.
  ([#1134](https://github.com/open-telemetry/opentelemetry-dotnet-contrib/pull/1134))

* Update GenevaLogExporter to export `eventId.Name` as the value for Part A
  `name` field when the `EventNameExportMode` option is set to
  `ExportAsPartAName`.
  ([#1135](https://github.com/open-telemetry/opentelemetry-dotnet-contrib/pull/1135))

## 1.4.1

Released 2023-Mar-29

* Relaxed table name mapping validation rules to restore the previous behavior
  from version 1.3.0.
  ([#1120](https://github.com/open-telemetry/opentelemetry-dotnet-contrib/pull/1120))

## 1.5.0-alpha.2

Released 2023-Mar-29

* Fix a bug where metrics without exemplars were not getting exported.
  ([#1099](https://github.com/open-telemetry/opentelemetry-dotnet-contrib/pull/1099))

* Relaxed table name mapping validation rules to restore the previous behavior
  from version 1.3.0.
  ([#1109](https://github.com/open-telemetry/opentelemetry-dotnet-contrib/pull/1109))

* Add support for exporting metrics to more than a single account/namespace
  combination using a single GenevaMetricExporter instance. Users can now export
  individual metric streams to:
  * An account of their choice by adding the dimension
    `_microsoft_metrics_account` and providing a `string` value for it as the
    account name.
  * A metric namespace of their choice by adding the dimension
    `_microsoft_metrics_namespace` and providing a `string` value for it as the
    namespace name.
  ([#1111](https://github.com/open-telemetry/opentelemetry-dotnet-contrib/pull/1111))

* Fix a bug in TldTraceExporter for incorrect serialization of special tags.
  ([#1115](https://github.com/open-telemetry/opentelemetry-dotnet-contrib/pull/1115))

## 1.5.0-alpha.1

Released 2023-Mar-13

* Changed the behavior of Unix domain socket connection at startup. Before this
  change, the exporter initialization would throw exception if the target Unix
  Domain Socket does not exist. After this change, the exporter initialization
  would return success and the exporting background thread will try to establish
  the connection.
  ([#935](https://github.com/open-telemetry/opentelemetry-dotnet-contrib/pull/935))

* Update OpenTelemetry SDK version to `1.5.0-alpha.1`.
* Update GenevaMetricExporter to use TLV format serialization.
* Add support for exporting exemplars.
  ([#1069](https://github.com/open-telemetry/opentelemetry-dotnet-contrib/pull/1069))

## 1.4.0

Released 2023-Feb-27

* Update OpenTelemetry to 1.4.0
  ([#1038](https://github.com/open-telemetry/opentelemetry-dotnet-contrib/pull/1038))

* Add `DisableMetricNameValidation` connection string flag for controlling
  metric name validation performed by the OpenTelemetry SDK.
  ([#1006](https://github.com/open-telemetry/opentelemetry-dotnet-contrib/pull/1006))

## 1.4.0-rc.4

Released 2023-Feb-13

* Update OpenTelemetry to 1.4.0-rc.4
  ([#990](https://github.com/open-telemetry/opentelemetry-dotnet-contrib/pull/990))

## 1.4.0-rc.3

Released 2023-Feb-08

* Update OpenTelemetry to 1.4.0-rc.3
  ([#944](https://github.com/open-telemetry/opentelemetry-dotnet-contrib/pull/944))

## 1.4.0-rc.2

Released 2023-Jan-30

* Update OpenTelemetry to 1.4.0-rc.2
  ([#880](https://github.com/open-telemetry/opentelemetry-dotnet-contrib/pull/880))

* Add TldTraceExporter and TldLogExporter. Use
  `"PrivatePreviewEnableTraceLoggingDynamic=true"` in the connection string to
  use these exporters.
  ([#662](https://github.com/open-telemetry/opentelemetry-dotnet-contrib/pull/662))
  ([#874](https://github.com/open-telemetry/opentelemetry-dotnet-contrib/pull/874))

* Add support for configuring BatchActivityExportProcessor parameters (via
  environment variables) used by GenevaTraceExporter in Linux.
  ([#925](https://github.com/open-telemetry/opentelemetry-dotnet-contrib/pull/925))

## 1.4.0-rc.1

Released 2022-Dec-19

* Update OpenTelemetry to 1.4.0-rc.1
  ([#820](https://github.com/open-telemetry/opentelemetry-dotnet-contrib/pull/820))
* Add support in logs for prefix-based table name mapping configuration.
  [#796](https://github.com/open-telemetry/opentelemetry-dotnet-contrib/pull/796)
* Updated the trace exporter to use the new performance APIs introduced in
  `System.Diagnostics.DiagnosticSource` v7.0.
  [#838](https://github.com/open-telemetry/opentelemetry-dotnet-contrib/pull/838)
* Avoid allocation when serializing scopes.
  ([#818](https://github.com/open-telemetry/opentelemetry-dotnet-contrib/pull/818))

## 1.4.0-beta.6

Released 2022-Dec-09

* Added support for
  [DateTimeOffset](https://learn.microsoft.com/dotnet/api/system.datetimeoffset).
  ([#797](https://github.com/open-telemetry/opentelemetry-dotnet-contrib/pull/797))
* Fix the overflow bucket value serialization for Histogram.
  ([#805](https://github.com/open-telemetry/opentelemetry-dotnet-contrib/pull/805))
* Fix EventSource logging.
  ([#813](https://github.com/open-telemetry/opentelemetry-dotnet-contrib/pull/813))
* Update `MessagePackSerializer` to use
  [BinaryPrimitives](https://learn.microsoft.com/dotnet/api/system.buffers.binary.binaryprimitives)
  to serialize scalar types more efficiently by avoiding repeated bound checks.
  Add support for serializing `ISpanFormattable` types.
  ([#803](https://github.com/open-telemetry/opentelemetry-dotnet-contrib/pull/803))

## 1.3.1

Released 2022-Dec-07

* Fix the overflow bucket value serialization for Histogram.
  ([#807](https://github.com/open-telemetry/opentelemetry-dotnet-contrib/pull/807))

## 1.4.0-beta.5

Released 2022-Nov-21

* Update OpenTelemetry to 1.4.0-beta.3
  ([#774](https://github.com/open-telemetry/opentelemetry-dotnet-contrib/pull/774))

## 1.4.0-beta.4

Released 2022-Oct-28

* Updated export logic for scopes
  * Users upgrading from `1.4.0-beta.1`, `1.4.0-beta.2` or `1.4.0-beta.3` to
    this version will see a **breaking change**
  * Export scopes which have a non-null key as individual columns (each
    key-value pair from the scopes is exported as its own column; these columns
    would also be taken into consideration when the CustomFields option is
    applied).
  * When using formatted strings for scopes, the templated string
    (`"{OriginalFormat"}`) will not be exported.
  [#736](https://github.com/open-telemetry/opentelemetry-dotnet-contrib/pull/736)

## 1.4.0-beta.3

Released 2022-Oct-20

* Add support for exporting `UpDownCounter` and `ObservableUpDownCounter`.
  [#685](https://github.com/open-telemetry/opentelemetry-dotnet-contrib/pull/685)

* Export `MetricType.LongGauge` as a double metric as it might return negative
  values.
  [#721](https://github.com/open-telemetry/opentelemetry-dotnet-contrib/pull/721)

* Add support for exporting exception stack.
  [#672](https://github.com/open-telemetry/opentelemetry-dotnet-contrib/pull/672)

* Change the default MetricExportInterval from 20 seconds to 60 seconds.
  [#722](https://github.com/open-telemetry/opentelemetry-dotnet-contrib/pull/722)

## 1.4.0-beta.2

Released 2022-Oct-17

* The option `TableNameMappings` of `GenevaExporterOptions` will not support
  string values that are null, empty, or consist only of white-space characters.
  It will also not support string values that contain non-ASCII characters.
  [646](https://github.com/open-telemetry/opentelemetry-dotnet-contrib/pull/646)

* Update OpenTelemetry SDK version to `1.4.0-beta.2`. Add support for exporting
  Histogram Min and Max. If the histogram does not contain min and max,
  the exporter exports both the values as zero.
  [#704](https://github.com/open-telemetry/opentelemetry-dotnet-contrib/pull/704)

## 1.4.0-beta.1

Released 2022-Aug-01

## 1.3.1-alpha.0.5 (unlisted due to incorrect version)

Released 2022-Jul-29

* Add support for exporting `ILogger` scopes.
[545](https://github.com/open-telemetry/opentelemetry-dotnet-contrib/pull/545)

## 1.3.0

Released 2022-Jul-28

* Supports `OpenTelemetry.Extensions.Hosting` based configuration for
`GenevaMetricExporter`.
[397](https://github.com/open-telemetry/opentelemetry-dotnet-contrib/pull/397)

* Update OpenTelemetry SDK version to `1.3.0`.
[427](https://github.com/open-telemetry/opentelemetry-dotnet-contrib/pull/427)

* Remove support for .NET Framework 4.6.1. The minimum .NET Framework version
supported now is .NET 4.6.2.
[441](https://github.com/open-telemetry/opentelemetry-dotnet-contrib/pull/441)

* Fix the incorrect `ExportResult` issue on Linux:
[422](https://github.com/open-telemetry/opentelemetry-dotnet-contrib/issues/422)
by throwing any exception caught by `UnixDomainSocketDataTransport.Send` so that
`Export` methods cn catch it and correctly set `ExportResult` to
`ExportResult.Failure`.
[444](https://github.com/open-telemetry/opentelemetry-dotnet-contrib/pull/444)

* The option `PrepopulatedFields` of `GenevaExporterOptions` will only support
values of type: `bool`, `byte`, `sbyte`, `short`, `ushort`, `int`, `uint`,
`long`, `ulong`, `float`, `double`, and `string`. It will also not accept `null`
values.
[514](https://github.com/open-telemetry/opentelemetry-dotnet-contrib/pull/514)
[537](https://github.com/open-telemetry/opentelemetry-dotnet-contrib/pull/537)

* The option `MetricExportIntervalMilliseconds` of `GenevaMetricExporterOptions`
will not accept a value less than 1000.
[527](https://github.com/open-telemetry/opentelemetry-dotnet-contrib/pull/527)

* Remove support for exporting `ILogger` scopes that was added in `1.3.0-beta.2`
version.
[541](https://github.com/open-telemetry/opentelemetry-dotnet-contrib/pull/541)

## 1.3.0-beta.2

Released 2022-Jun-03

* Add support for exporting `ILogger` scopes.
[390](https://github.com/open-telemetry/opentelemetry-dotnet-contrib/pull/390)

## 1.3.0-beta.1

Released 2022-May-27

* Enable PassThru TableNameMappings using the logger category name.
[345](https://github.com/open-telemetry/opentelemetry-dotnet-contrib/pull/345)

* Throw exception when `TableNameMappings` contains a `null` value.
[322](https://github.com/open-telemetry/opentelemetry-dotnet-contrib/pull/322)

* TraceExporter bug fix to not export non-recorded Activities.
[352](https://github.com/open-telemetry/opentelemetry-dotnet-contrib/pull/352)

* Add support for the native `Activity` properties `Status` and
`StatusDescription`.
[359](https://github.com/open-telemetry/opentelemetry-dotnet-contrib/pull/359)

* Allow serialization of non-ASCII characters for
`LogRecord.Exception.GetType().FullName`.
[375](https://github.com/open-telemetry/opentelemetry-dotnet-contrib/pull/375)

## 1.2.6

Released 2022-Apr-21

* Set GenevaMetricExporter temporality preference back to Delta.
[323](https://github.com/open-telemetry/opentelemetry-dotnet-contrib/pull/323)

## 1.2.5 Broken

Released 2022-Apr-20

Note: This release was broken due to the GenevaMetricExporter using a
TemporalityPreference of Cumulative instead of Delta, it has been unlisted from
NuGet.
[303](https://github.com/open-telemetry/opentelemetry-dotnet-contrib/pull/303)
is the PR that introduced this bug to GenevaMetricExporterExtensions.cs

* Update OpenTelemetry SDK version to `1.2.0`.
[319](https://github.com/open-telemetry/opentelemetry-dotnet-contrib/pull/319)

## 1.2.4 Broken

Released 2022-Apr-20

This is the first release of the `OpenTelemetry.Exporter.Geneva` project. Note:
This release was broken due to using OpenTelemetry 1.2.0-rc5. Therefore, it has
been unlisted on NuGet.

* LogExporter modified to stop calling `ToString()` on `LogRecord.State` to
obtain Log body. It now obtains body from `LogRecord.FormattedMessage` or
special casing "{OriginalFormat}" only.
[295](https://github.com/open-telemetry/opentelemetry-dotnet-contrib/pull/295)

* Fixed a bug which causes LogExporter to not serialize if the `LogRecord.State`
had a single KeyValuePair.
[295](https://github.com/open-telemetry/opentelemetry-dotnet-contrib/pull/295)

* Update OpenTelemetry SDK version to `1.2.0-rc5`.
[308](https://github.com/open-telemetry/opentelemetry-dotnet-contrib/pull/308)<|MERGE_RESOLUTION|>--- conflicted
+++ resolved
@@ -2,13 +2,8 @@
 
 ## Unreleased
 
-<<<<<<< HEAD
-* Drop support for .NET 6 as this target is no longer supported and add .NET 8 target.
-  ([#2116](https://github.com/open-telemetry/opentelemetry-dotnet-contrib/pull/2116))
-=======
 * Drop support for .NET 6 as this target is no longer supported.
   ([#2117](https://github.com/open-telemetry/opentelemetry-dotnet-contrib/pull/2117))
->>>>>>> 794eb483
 
 ## 1.9.0
 
