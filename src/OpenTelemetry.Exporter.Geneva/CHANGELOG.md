--- conflicted
+++ resolved
@@ -2,7 +2,10 @@
 
 ## Unreleased
 
-<<<<<<< HEAD
+* TldLogExporter to export `eventId.Id` as a Part B field instead of Part C
+  field.
+  ([#1134](https://github.com/open-telemetry/opentelemetry-dotnet-contrib/pull/1134))
+
 ## 1.4.1
 
 Released 2023-Mar-29
@@ -10,11 +13,6 @@
 * Relaxed table name mapping validation rules to restore the previous behavior
   from version 1.3.0.
   ([#1120](https://github.com/open-telemetry/opentelemetry-dotnet-contrib/pull/1120))
-=======
-* TldLogExporter to export `eventId.Id` as a Part B field instead of Part C
-  field.
-  ([#1134](https://github.com/open-telemetry/opentelemetry-dotnet-contrib/pull/1134))
->>>>>>> 8d8be700
 
 ## 1.5.0-alpha.2
 
