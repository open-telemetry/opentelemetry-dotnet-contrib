--- conflicted
+++ resolved
@@ -39,34 +39,10 @@
         Guard.ThrowIfNull(options);
         Guard.ThrowIfNullOrWhitespace(options.ConnectionString);
 
-<<<<<<< HEAD
-        var msgPackExporter = new MsgPackLogExporter(options);
-        this.SupportsBatching = msgPackExporter.SupportsBatching;
-        this.exportLogRecord = (in Batch<LogRecord> batch) => msgPackExporter.Export(in batch);
-        this.exporter = msgPackExporter;
-=======
         bool useMsgPackExporter;
         var connectionStringBuilder = new ConnectionStringBuilder(options.ConnectionString);
         switch (connectionStringBuilder.Protocol)
         {
-            case TransportProtocol.Etw:
-                if (!RuntimeInformation.IsOSPlatform(OSPlatform.Windows))
-                {
-                    throw new ArgumentException("ETW cannot be used on non-Windows operating systems.");
-                }
-
-                useMsgPackExporter = true;
-                break;
-
-            case TransportProtocol.Unix:
-                if (RuntimeInformation.IsOSPlatform(OSPlatform.Windows))
-                {
-                    throw new ArgumentException("Unix domain socket should not be used on Windows.");
-                }
-
-                useMsgPackExporter = true;
-                break;
-
             case TransportProtocol.EtwTld:
                 if (!RuntimeInformation.IsOSPlatform(OSPlatform.Windows))
                 {
@@ -77,24 +53,24 @@
                 break;
 
             default:
-                throw new ArgumentOutOfRangeException(nameof(connectionStringBuilder.Protocol));
+                useMsgPackExporter = true;
+                break;
         }
 
         if (useMsgPackExporter)
         {
             var msgPackLogExporter = new MsgPackLogExporter(options);
-            this.IsUsingUnixDomainSocket = msgPackLogExporter.IsUsingUnixDomainSocket;
+            this.SupportsBatching = msgPackLogExporter.SupportsBatching;
             this.exportLogRecord = (in Batch<LogRecord> batch) => msgPackLogExporter.Export(in batch);
             this.exporter = msgPackLogExporter;
         }
         else
         {
             var tldLogExporter = new TldLogExporter(options);
-            this.IsUsingUnixDomainSocket = false;
+            this.SupportsBatching = false;
             this.exportLogRecord = (in Batch<LogRecord> batch) => tldLogExporter.Export(in batch);
             this.exporter = tldLogExporter;
         }
->>>>>>> 358dda82
     }
 
     public override ExportResult Export(in Batch<LogRecord> batch)
