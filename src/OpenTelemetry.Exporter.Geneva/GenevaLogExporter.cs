﻿// <copyright file="GenevaLogExporter.cs" company="OpenTelemetry Authors">
// Copyright The OpenTelemetry Authors
//
// Licensed under the Apache License, Version 2.0 (the "License");
// you may not use this file except in compliance with the License.
// You may obtain a copy of the License at
//
//     http://www.apache.org/licenses/LICENSE-2.0
//
// Unless required by applicable law or agreed to in writing, software
// distributed under the License is distributed on an "AS IS" BASIS,
// WITHOUT WARRANTIES OR CONDITIONS OF ANY KIND, either express or implied.
// See the License for the specific language governing permissions and
// limitations under the License.
// </copyright>

#if NETSTANDARD2_0 || NET461
using System;
using System.Collections.Generic;
using System.Globalization;
using System.Runtime.CompilerServices;
using System.Runtime.InteropServices;
using System.Text;
using System.Threading;
using Microsoft.Extensions.Logging;
using OpenTelemetry.Logs;

namespace OpenTelemetry.Exporter.Geneva;

public class GenevaLogExporter : GenevaBaseExporter<LogRecord>
{
    private const int BUFFER_SIZE = 65360; // the maximum ETW payload (inclusive)

    private readonly IReadOnlyDictionary<string, object> m_customFields;
    private readonly string m_defaultEventName = "Log";
    private readonly IReadOnlyDictionary<string, object> m_prepopulatedFields;
    private readonly List<string> m_prepopulatedFieldKeys;
    private static readonly ThreadLocal<byte[]> m_buffer = new ThreadLocal<byte[]>(() => null);
    private readonly byte[] m_bufferEpilogue;
    private static readonly string[] logLevels = new string[7]
    {
        "Trace", "Debug", "Information", "Warning", "Error", "Critical", "None",
    };

<<<<<<< HEAD
    private readonly IDataTransport m_dataTransport;
    private bool isDisposed;
    private Func<object, string> convertToJson;
=======
        private readonly IDataTransport m_dataTransport;
        private bool isDisposed;
        private bool shouldPassThruTableMappings;
        private Func<object, string> convertToJson;
>>>>>>> 764bcf51

    public GenevaLogExporter(GenevaExporterOptions options)
    {
        if (options == null)
        {
            throw new ArgumentNullException(nameof(options));
        }

        if (string.IsNullOrWhiteSpace(options.ConnectionString))
        {
            throw new ArgumentException($"{nameof(options.ConnectionString)} is invalid.");
        }

        // TODO: Validate mappings for reserved tablenames etc.
        if (options.TableNameMappings != null)
        {
            var tempTableMappings = new Dictionary<string, string>(options.TableNameMappings.Count, StringComparer.Ordinal);
            foreach (var kv in options.TableNameMappings)
            {
                if (Encoding.UTF8.GetByteCount(kv.Value) != kv.Value.Length)
                {
<<<<<<< HEAD
                    throw new ArgumentException("The value: \"{tableName}\" provided for TableNameMappings option contains non-ASCII characters", kv.Value);
=======
                    if (Encoding.UTF8.GetByteCount(kv.Value) != kv.Value.Length)
                    {
                        throw new ArgumentException("The value: \"{tableName}\" provided for TableNameMappings option contains non-ASCII characters", kv.Value);
                    }

                    if (kv.Key == "*")
                    {
                        if (kv.Value == "*")
                        {
                            this.shouldPassThruTableMappings = true;
                        }
                        else
                        {
                            this.m_defaultEventName = kv.Value;
                        }
                    }
                    else
                    {
                        tempTableMappings[kv.Key] = kv.Value;
                    }
>>>>>>> 764bcf51
                }

                if (kv.Key == "*")
                {
                    this.m_defaultEventName = kv.Value;
                }
                else
                {
                    tempTableMappings[kv.Key] = kv.Value;
                }
            }

            this.m_tableMappings = tempTableMappings;
        }

        var connectionStringBuilder = new ConnectionStringBuilder(options.ConnectionString);
        switch (connectionStringBuilder.Protocol)
        {
            case TransportProtocol.Etw:
                if (!RuntimeInformation.IsOSPlatform(OSPlatform.Windows))
                {
                    throw new ArgumentException("ETW cannot be used on non-Windows operating systems.");
                }

                this.m_dataTransport = new EtwDataTransport(connectionStringBuilder.EtwSession);
                break;
            case TransportProtocol.Unix:
                if (RuntimeInformation.IsOSPlatform(OSPlatform.Windows))
                {
                    throw new ArgumentException("Unix domain socket should not be used on Windows.");
                }

                var unixDomainSocketPath = connectionStringBuilder.ParseUnixDomainSocketPath();
                this.m_dataTransport = new UnixDomainSocketDataTransport(unixDomainSocketPath);
                break;
            case TransportProtocol.Tcp:
                throw new ArgumentException("TCP transport is not supported yet.");
            case TransportProtocol.Udp:
                throw new ArgumentException("UDP transport is not supported yet.");
            default:
                throw new ArgumentOutOfRangeException(nameof(connectionStringBuilder.Protocol));
        }

        this.convertToJson = options.ConvertToJson;

        if (options.PrepopulatedFields != null)
        {
            this.m_prepopulatedFieldKeys = new List<string>();
            var tempPrepopulatedFields = new Dictionary<string, object>(options.PrepopulatedFields.Count, StringComparer.Ordinal);
            foreach (var kv in options.PrepopulatedFields)
            {
                tempPrepopulatedFields[kv.Key] = kv.Value;
                this.m_prepopulatedFieldKeys.Add(kv.Key);
            }

            this.m_prepopulatedFields = tempPrepopulatedFields;
        }

        // TODO: Validate custom fields (reserved name? etc).
        if (options.CustomFields != null)
        {
            var customFields = new Dictionary<string, object>(StringComparer.Ordinal);
            foreach (var name in options.CustomFields)
            {
                customFields[name] = true;
            }

            this.m_customFields = customFields;
        }

        var buffer = new byte[BUFFER_SIZE];
        var cursor = MessagePackSerializer.Serialize(buffer, 0, new Dictionary<string, object> { { "TimeFormat", "DateTime" } });
        this.m_bufferEpilogue = new byte[cursor - 0];
        Buffer.BlockCopy(buffer, 0, this.m_bufferEpilogue, 0, cursor - 0);
    }

    private readonly IReadOnlyDictionary<string, string> m_tableMappings;

    public override ExportResult Export(in Batch<LogRecord> batch)
    {
        var result = ExportResult.Success;
        foreach (var logRecord in batch)
        {
            try
            {
                var cursor = this.SerializeLogRecord(logRecord);
                this.m_dataTransport.Send(m_buffer.Value, cursor - 0);
            }
            catch (Exception ex)
            {
                ExporterEventSource.Log.ExporterException(ex); // TODO: preallocate exception or no exception
                result = ExportResult.Failure;
            }
        }

        return result;
    }

    protected override void Dispose(bool disposing)
    {
        if (this.isDisposed)
        {
            return;
        }

<<<<<<< HEAD
        if (disposing)
        {
            // DO NOT Dispose m_buffer as it is a static type
            try
=======
            // If user configured explicit TableName, use it.
            if (this.m_tableMappings == null || (!this.m_tableMappings.TryGetValue(name, out var eventName) && !this.shouldPassThruTableMappings))
>>>>>>> 764bcf51
            {
                (this.m_dataTransport as IDisposable)?.Dispose();
                this.m_prepopulatedFieldKeys.Clear();
            }
<<<<<<< HEAD
            catch (Exception ex)
=======
            else if (this.shouldPassThruTableMappings && eventName == null)
            {
                char[] tempArr = new char[name.Length];
                int readIdx = 0;
                int writeIdx = 0;
                while (readIdx < name.Length)
                {
                    if (readIdx == 0)
                    {
                        if (name[readIdx] >= 'A' && name[readIdx] <= 'Z')
                        {
                            tempArr[writeIdx] = name[readIdx];
                            ++writeIdx;
                        }
                        else if (name[readIdx] >= 'a' && name[readIdx] <= 'z')
                        {
                            // If the first character in the resulting string is lower -case ALPHA,
                            // it will be converted to the corresponding upper-case.
                            tempArr[writeIdx] = (char)(name[readIdx] - 32);
                            ++writeIdx;
                        }

                        // Not a valid name - Part B name should follow PascalCase naming convention.
                        else
                        {
                            break;
                        }
                    }

                    // The category name must match "^[A-Z][a-zA-Z0-9]*$"; any character that is not allowed will be removed.
                    else if ((name[readIdx] >= '0' && name[readIdx] <= '9') ||
                             (name[readIdx] >= 'A' && name[readIdx] <= 'Z') ||
                             (name[readIdx] >= 'a' && name[readIdx] <= 'z'))
                    {
                        tempArr[writeIdx] = name[readIdx];
                        ++writeIdx;
                    }

                    ++readIdx;
                }

                // After removing not allowed characters,
                // if the resulting string is still an illegal Part B name, the data will get dropped on the floor.
                if (readIdx == name.Length && writeIdx != 0)
                {
                    // If the resulting string is longer than 32 characters, only the first 32 characters will be taken.
                    eventName = new string(tempArr, 0, writeIdx <= 31 ? writeIdx : 32);
                }
            }

            var buffer = m_buffer.Value;
            if (buffer == null)
>>>>>>> 764bcf51
            {
                ExporterEventSource.Log.ExporterException(ex);
            }
        }

        this.isDisposed = true;
        base.Dispose(disposing);
    }

    internal bool IsUsingUnixDomainSocket
    {
        get => this.m_dataTransport is UnixDomainSocketDataTransport;
    }

    internal int SerializeLogRecord(LogRecord logRecord)
    {
        IReadOnlyList<KeyValuePair<string, object>> listKvp;
        if (logRecord.State == null)
        {
            // When State is null, OTel SDK guarantees StateValues is populated
            // TODO: Debug.Assert?
            listKvp = logRecord.StateValues;
        }
        else
        {
            // Attempt to see if State could be ROL_KVP.
            listKvp = logRecord.State as IReadOnlyList<KeyValuePair<string, object>>;
        }

        var name = logRecord.CategoryName;

        // If user configured explicit TableName, use it.
        if (this.m_tableMappings == null || !this.m_tableMappings.TryGetValue(name, out var eventName))
        {
            eventName = this.m_defaultEventName;
        }

        var buffer = m_buffer.Value;
        if (buffer == null)
        {
            buffer = new byte[BUFFER_SIZE]; // TODO: handle OOM
            m_buffer.Value = buffer;
        }

        /* Fluentd Forward Mode:
        [
            "Log",
            [
                [ <timestamp>, { "env_ver": "4.0", ... } ]
            ],
            { "TimeFormat": "DateTime" }
        ]
        */

        // Structured log.
        // 2 scenarios.
        // 1. Structured logging with template
        // eg:
        // body
        // "Hello from {food} {price}."
        // part c
        // food = onion
        // price = 100
        // TODO: 2. Structured with strongly typed logging.
        var timestamp = logRecord.Timestamp;
        var cursor = 0;
        cursor = MessagePackSerializer.WriteArrayHeader(buffer, cursor, 3);
        cursor = MessagePackSerializer.SerializeAsciiString(buffer, cursor, eventName);
        cursor = MessagePackSerializer.WriteArrayHeader(buffer, cursor, 1);
        cursor = MessagePackSerializer.WriteArrayHeader(buffer, cursor, 2);
        cursor = MessagePackSerializer.SerializeUtcDateTime(buffer, cursor, timestamp);
        cursor = MessagePackSerializer.WriteMapHeader(buffer, cursor, ushort.MaxValue); // Note: always use Map16 for perf consideration
        ushort cntFields = 0;
        var idxMapSizePatch = cursor - 2;

        if (this.m_prepopulatedFieldKeys != null)
        {
            for (int i = 0; i < this.m_prepopulatedFieldKeys.Count; i++)
            {
                var key = this.m_prepopulatedFieldKeys[i];
                var value = this.m_prepopulatedFields[key];
                switch (value)
                {
                    case bool vb:
                    case byte vui8:
                    case sbyte vi8:
                    case short vi16:
                    case ushort vui16:
                    case int vi32:
                    case uint vui32:
                    case long vi64:
                    case ulong vui64:
                    case float vf:
                    case double vd:
                    case string vs:
                        break;
                    default:
                        value = this.convertToJson(value);
                        break;
                }

                cursor = AddPartAField(buffer, cursor, key, value);
                cntFields += 1;
            }
        }

        // Part A - core envelope
        cursor = AddPartAField(buffer, cursor, Schema.V40.PartA.Name, eventName);
        cntFields += 1;

        cursor = AddPartAField(buffer, cursor, Schema.V40.PartA.Time, timestamp);
        cntFields += 1;

        // Part A - dt extension
        if (logRecord.TraceId != default)
        {
            cursor = MessagePackSerializer.SerializeAsciiString(buffer, cursor, "env_dt_traceId");

            // Note: ToHexString returns the pre-calculated hex representation without allocation
            cursor = MessagePackSerializer.SerializeAsciiString(buffer, cursor, logRecord.TraceId.ToHexString());
            cntFields += 1;
        }

        if (logRecord.SpanId != default)
        {
            cursor = MessagePackSerializer.SerializeAsciiString(buffer, cursor, "env_dt_spanId");
            cursor = MessagePackSerializer.SerializeAsciiString(buffer, cursor, logRecord.SpanId.ToHexString());
            cntFields += 1;
        }

        // Part A - ex extension
        if (logRecord.Exception != null)
        {
            cursor = MessagePackSerializer.SerializeAsciiString(buffer, cursor, "env_ex_type");
            cursor = MessagePackSerializer.SerializeAsciiString(buffer, cursor, logRecord.Exception.GetType().FullName);
            cntFields += 1;

            cursor = MessagePackSerializer.SerializeAsciiString(buffer, cursor, "env_ex_msg");
            cursor = MessagePackSerializer.SerializeUnicodeString(buffer, cursor, logRecord.Exception.Message);
            cntFields += 1;
        }

        // Part B
        var logLevel = logRecord.LogLevel;

        cursor = MessagePackSerializer.SerializeAsciiString(buffer, cursor, "severityText");
        cursor = MessagePackSerializer.SerializeAsciiString(buffer, cursor, logLevels[(int)logLevel]);
        cntFields += 1;

        cursor = MessagePackSerializer.SerializeAsciiString(buffer, cursor, "severityNumber");
        cursor = MessagePackSerializer.SerializeUInt8(buffer, cursor, GetSeverityNumber(logLevel));
        cntFields += 1;

        cursor = MessagePackSerializer.SerializeAsciiString(buffer, cursor, "name");
        cursor = MessagePackSerializer.SerializeUnicodeString(buffer, cursor, name);
        cntFields += 1;

        bool hasEnvProperties = false;
        bool bodyPopulated = false;
        for (int i = 0; i < listKvp?.Count; i++)
        {
            var entry = listKvp[i];

            // Iteration #1 - Get those fields which become dedicated columns
            // i.e all Part B fields and opt-in Part C fields.
            if (entry.Key == "{OriginalFormat}")
            {
                cursor = MessagePackSerializer.SerializeAsciiString(buffer, cursor, "body");
                cursor = MessagePackSerializer.SerializeUnicodeString(buffer, cursor, logRecord.FormattedMessage ?? Convert.ToString(entry.Value, CultureInfo.InvariantCulture));
                cntFields += 1;
                bodyPopulated = true;
                continue;
            }
            else if (this.m_customFields == null || this.m_customFields.ContainsKey(entry.Key))
            {
                // TODO: the above null check can be optimized and avoided inside foreach.
                if (entry.Value != null)
                {
                    // null is not supported.
                    cursor = MessagePackSerializer.SerializeUnicodeString(buffer, cursor, entry.Key);
                    cursor = MessagePackSerializer.Serialize(buffer, cursor, entry.Value);
                    cntFields += 1;
                }
            }
            else
            {
                hasEnvProperties = true;
                continue;
            }
        }

        if (!bodyPopulated && logRecord.FormattedMessage != null)
        {
            cursor = MessagePackSerializer.SerializeAsciiString(buffer, cursor, "body");
            cursor = MessagePackSerializer.SerializeUnicodeString(buffer, cursor, logRecord.FormattedMessage);
            cntFields += 1;
        }

        if (hasEnvProperties)
        {
            // Iteration #2 - Get all "other" fields and collapse them into single field
            // named "env_properties".
            ushort envPropertiesCount = 0;
            cursor = MessagePackSerializer.SerializeAsciiString(buffer, cursor, "env_properties");
            cursor = MessagePackSerializer.WriteMapHeader(buffer, cursor, ushort.MaxValue);
            int idxMapSizeEnvPropertiesPatch = cursor - 2;
            for (int i = 0; i < listKvp.Count; i++)
            {
                var entry = listKvp[i];
                if (entry.Key == "{OriginalFormat}" || this.m_customFields.ContainsKey(entry.Key))
                {
                    continue;
                }
                else
                {
                    cursor = MessagePackSerializer.SerializeUnicodeString(buffer, cursor, entry.Key);
                    cursor = MessagePackSerializer.Serialize(buffer, cursor, entry.Value);
                    envPropertiesCount += 1;
                }
            }

            cntFields += 1;
            MessagePackSerializer.WriteUInt16(buffer, idxMapSizeEnvPropertiesPatch, envPropertiesCount);
        }

        var eventId = logRecord.EventId;
        if (eventId != default)
        {
            cursor = MessagePackSerializer.SerializeAsciiString(buffer, cursor, "eventId");
            cursor = MessagePackSerializer.SerializeInt32(buffer, cursor, eventId.Id);
            cntFields += 1;
        }

        MessagePackSerializer.WriteUInt16(buffer, idxMapSizePatch, cntFields);
        Buffer.BlockCopy(this.m_bufferEpilogue, 0, buffer, cursor, this.m_bufferEpilogue.Length);
        cursor += this.m_bufferEpilogue.Length;
        return cursor;
    }

    [MethodImpl(MethodImplOptions.AggressiveInlining)]
    private static byte GetSeverityNumber(LogLevel logLevel)
    {
        // Maps the Ilogger LogLevel to OpenTelemetry logging level.
        // https://github.com/open-telemetry/opentelemetry-specification/blob/main/specification/logs/data-model.md#mapping-of-severitynumber
        // TODO: for improving perf simply do ((int)loglevel * 4) + 1
        // or ((int)logLevel << 2) + 1
        switch (logLevel)
        {
            case LogLevel.Trace:
                return 1;
            case LogLevel.Debug:
                return 5;
            case LogLevel.Information:
                return 9;
            case LogLevel.Warning:
                return 13;
            case LogLevel.Error:
                return 17;
            case LogLevel.Critical:
                return 21;

            // we reach default only for LogLevel.None
            // but that is filtered out anyway.
            // should we throw here then?
            default:
                return 1;
        }
    }
}
#endif<|MERGE_RESOLUTION|>--- conflicted
+++ resolved
@@ -42,16 +42,10 @@
         "Trace", "Debug", "Information", "Warning", "Error", "Critical", "None",
     };
 
-<<<<<<< HEAD
-    private readonly IDataTransport m_dataTransport;
-    private bool isDisposed;
-    private Func<object, string> convertToJson;
-=======
         private readonly IDataTransport m_dataTransport;
         private bool isDisposed;
         private bool shouldPassThruTableMappings;
         private Func<object, string> convertToJson;
->>>>>>> 764bcf51
 
     public GenevaLogExporter(GenevaExporterOptions options)
     {
@@ -73,13 +67,8 @@
             {
                 if (Encoding.UTF8.GetByteCount(kv.Value) != kv.Value.Length)
                 {
-<<<<<<< HEAD
                     throw new ArgumentException("The value: \"{tableName}\" provided for TableNameMappings option contains non-ASCII characters", kv.Value);
-=======
-                    if (Encoding.UTF8.GetByteCount(kv.Value) != kv.Value.Length)
-                    {
-                        throw new ArgumentException("The value: \"{tableName}\" provided for TableNameMappings option contains non-ASCII characters", kv.Value);
-                    }
+                }
 
                     if (kv.Key == "*")
                     {
@@ -96,18 +85,7 @@
                     {
                         tempTableMappings[kv.Key] = kv.Value;
                     }
->>>>>>> 764bcf51
-                }
-
-                if (kv.Key == "*")
-                {
-                    this.m_defaultEventName = kv.Value;
-                }
-                else
-                {
-                    tempTableMappings[kv.Key] = kv.Value;
-                }
-            }
+                }
 
             this.m_tableMappings = tempTableMappings;
         }
@@ -202,22 +180,51 @@
             return;
         }
 
-<<<<<<< HEAD
         if (disposing)
         {
             // DO NOT Dispose m_buffer as it is a static type
             try
-=======
+            {
+                (this.m_dataTransport as IDisposable)?.Dispose();
+                this.m_prepopulatedFieldKeys.Clear();
+            }
+            catch (Exception ex)
+            {
+                ExporterEventSource.Log.ExporterException(ex);
+            }
+        }
+
+        this.isDisposed = true;
+        base.Dispose(disposing);
+    }
+
+    internal bool IsUsingUnixDomainSocket
+    {
+        get => this.m_dataTransport is UnixDomainSocketDataTransport;
+    }
+
+    internal int SerializeLogRecord(LogRecord logRecord)
+    {
+        IReadOnlyList<KeyValuePair<string, object>> listKvp;
+        if (logRecord.State == null)
+        {
+            // When State is null, OTel SDK guarantees StateValues is populated
+            // TODO: Debug.Assert?
+            listKvp = logRecord.StateValues;
+        }
+        else
+        {
+            // Attempt to see if State could be ROL_KVP.
+            listKvp = logRecord.State as IReadOnlyList<KeyValuePair<string, object>>;
+        }
+
+        var name = logRecord.CategoryName;
+
             // If user configured explicit TableName, use it.
             if (this.m_tableMappings == null || (!this.m_tableMappings.TryGetValue(name, out var eventName) && !this.shouldPassThruTableMappings))
->>>>>>> 764bcf51
-            {
-                (this.m_dataTransport as IDisposable)?.Dispose();
-                this.m_prepopulatedFieldKeys.Clear();
-            }
-<<<<<<< HEAD
-            catch (Exception ex)
-=======
+            {
+                eventName = this.m_defaultEventName;
+            }
             else if (this.shouldPassThruTableMappings && eventName == null)
             {
                 char[] tempArr = new char[name.Length];
@@ -267,46 +274,6 @@
                     eventName = new string(tempArr, 0, writeIdx <= 31 ? writeIdx : 32);
                 }
             }
-
-            var buffer = m_buffer.Value;
-            if (buffer == null)
->>>>>>> 764bcf51
-            {
-                ExporterEventSource.Log.ExporterException(ex);
-            }
-        }
-
-        this.isDisposed = true;
-        base.Dispose(disposing);
-    }
-
-    internal bool IsUsingUnixDomainSocket
-    {
-        get => this.m_dataTransport is UnixDomainSocketDataTransport;
-    }
-
-    internal int SerializeLogRecord(LogRecord logRecord)
-    {
-        IReadOnlyList<KeyValuePair<string, object>> listKvp;
-        if (logRecord.State == null)
-        {
-            // When State is null, OTel SDK guarantees StateValues is populated
-            // TODO: Debug.Assert?
-            listKvp = logRecord.StateValues;
-        }
-        else
-        {
-            // Attempt to see if State could be ROL_KVP.
-            listKvp = logRecord.State as IReadOnlyList<KeyValuePair<string, object>>;
-        }
-
-        var name = logRecord.CategoryName;
-
-        // If user configured explicit TableName, use it.
-        if (this.m_tableMappings == null || !this.m_tableMappings.TryGetValue(name, out var eventName))
-        {
-            eventName = this.m_defaultEventName;
-        }
 
         var buffer = m_buffer.Value;
         if (buffer == null)
