// <copyright file="GenevaLogExporter.cs" company="OpenTelemetry Authors">
// Copyright The OpenTelemetry Authors
//
// Licensed under the Apache License, Version 2.0 (the "License");
// you may not use this file except in compliance with the License.
// You may obtain a copy of the License at
//
//     http://www.apache.org/licenses/LICENSE-2.0
//
// Unless required by applicable law or agreed to in writing, software
// distributed under the License is distributed on an "AS IS" BASIS,
// WITHOUT WARRANTIES OR CONDITIONS OF ANY KIND, either express or implied.
// See the License for the specific language governing permissions and
// limitations under the License.
// </copyright>

using System;
using OpenTelemetry.Internal;
using OpenTelemetry.Logs;

namespace OpenTelemetry.Exporter.Geneva;

public class GenevaLogExporter : GenevaBaseExporter<LogRecord>
{
    internal bool IsUsingUnixDomainSocket;

    private bool isDisposed;

    private delegate ExportResult ExportLogRecordFunc(in Batch<LogRecord> batch);

    private readonly ExportLogRecordFunc exportLogRecord;

    private readonly IDisposable exporter;

    public GenevaLogExporter(GenevaExporterOptions options)
    {
        Guard.ThrowIfNull(options);
        Guard.ThrowIfNullOrWhitespace(options.ConnectionString);

<<<<<<< HEAD
        // TODO: Validate mappings for reserved tablenames etc.
        if (options.TableNameMappings != null)
        {
            var tempTableMappings = new Dictionary<string, string>(options.TableNameMappings.Count, StringComparer.Ordinal);
            foreach (var kv in options.TableNameMappings)
            {
                Guard.ThrowIfNull(kv.Value);

                if (Encoding.UTF8.GetByteCount(kv.Value) != kv.Value.Length)
                {
                    throw new ArgumentException("The value: \"{tableName}\" provided for TableNameMappings option contains non-ASCII characters", kv.Value);
                }

                if (kv.Key == "*")
                {
                    if (kv.Value == "*")
                    {
                        this.shouldPassThruTableMappings = true;
                    }
                    else
                    {
                        this.m_defaultEventName = kv.Value;
                    }
                }
                else
                {
                    tempTableMappings[kv.Key] = kv.Value;
                }
            }

            this.m_tableMappings = tempTableMappings;
        }

        var connectionStringBuilder = new ConnectionStringBuilder(options.ConnectionString);
        switch (connectionStringBuilder.Protocol)
        {
            case TransportProtocol.Etw:
                if (!RuntimeInformation.IsOSPlatform(OSPlatform.Windows))
                {
                    throw new ArgumentException("ETW cannot be used on non-Windows operating systems.");
                }

                this.m_dataTransport = new EtwDataTransport(connectionStringBuilder.EtwSession);
                break;
            case TransportProtocol.Unix:
                if (RuntimeInformation.IsOSPlatform(OSPlatform.Windows))
                {
                    throw new ArgumentException("Unix domain socket should not be used on Windows.");
                }

                var unixDomainSocketPath = connectionStringBuilder.ParseUnixDomainSocketPath();
                this.m_dataTransport = new UnixDomainSocketDataTransport(unixDomainSocketPath);
                break;
            default:
                throw new ArgumentOutOfRangeException(nameof(connectionStringBuilder.Protocol));
        }

        if (options.PrepopulatedFields != null)
        {
            this.m_prepopulatedFieldKeys = new List<string>();
            var tempPrepopulatedFields = new Dictionary<string, object>(options.PrepopulatedFields.Count, StringComparer.Ordinal);
            foreach (var kv in options.PrepopulatedFields)
            {
                tempPrepopulatedFields[kv.Key] = kv.Value;
                this.m_prepopulatedFieldKeys.Add(kv.Key);
            }

            this.m_prepopulatedFields = tempPrepopulatedFields;
        }

        // TODO: Validate custom fields (reserved name? etc).
        if (options.CustomFields != null)
        {
            var customFields = new Dictionary<string, object>(StringComparer.Ordinal);
            foreach (var name in options.CustomFields)
            {
                customFields[name] = true;
            }

            this.m_customFields = customFields;
        }

        var buffer = new byte[BUFFER_SIZE];
        var cursor = MessagePackSerializer.Serialize(buffer, 0, new Dictionary<string, object> { { "TimeFormat", "DateTime" } });
        this.m_bufferEpilogue = new byte[cursor - 0];
        Buffer.BlockCopy(buffer, 0, this.m_bufferEpilogue, 0, cursor - 0);
=======
        var msgPackExporter = new MsgPackLogExporter(options);
        this.IsUsingUnixDomainSocket = msgPackExporter.IsUsingUnixDomainSocket;
        this.exportLogRecord = (in Batch<LogRecord> batch) => msgPackExporter.Export(in batch);
        this.exporter = msgPackExporter;
>>>>>>> 7cc659a3
    }

    public override ExportResult Export(in Batch<LogRecord> batch)
    {
        return this.exportLogRecord(batch);
    }

    protected override void Dispose(bool disposing)
    {
        if (this.isDisposed)
        {
            return;
        }

        if (disposing)
        {
            try
            {
                this.exporter.Dispose();
            }
            catch (Exception ex)
            {
                ExporterEventSource.Log.ExporterException("GenevaLogExporter Dispose failed.", ex);
            }
        }

        this.isDisposed = true;
        base.Dispose(disposing);
    }
}<|MERGE_RESOLUTION|>--- conflicted
+++ resolved
@@ -37,99 +37,10 @@
         Guard.ThrowIfNull(options);
         Guard.ThrowIfNullOrWhitespace(options.ConnectionString);
 
-<<<<<<< HEAD
-        // TODO: Validate mappings for reserved tablenames etc.
-        if (options.TableNameMappings != null)
-        {
-            var tempTableMappings = new Dictionary<string, string>(options.TableNameMappings.Count, StringComparer.Ordinal);
-            foreach (var kv in options.TableNameMappings)
-            {
-                Guard.ThrowIfNull(kv.Value);
-
-                if (Encoding.UTF8.GetByteCount(kv.Value) != kv.Value.Length)
-                {
-                    throw new ArgumentException("The value: \"{tableName}\" provided for TableNameMappings option contains non-ASCII characters", kv.Value);
-                }
-
-                if (kv.Key == "*")
-                {
-                    if (kv.Value == "*")
-                    {
-                        this.shouldPassThruTableMappings = true;
-                    }
-                    else
-                    {
-                        this.m_defaultEventName = kv.Value;
-                    }
-                }
-                else
-                {
-                    tempTableMappings[kv.Key] = kv.Value;
-                }
-            }
-
-            this.m_tableMappings = tempTableMappings;
-        }
-
-        var connectionStringBuilder = new ConnectionStringBuilder(options.ConnectionString);
-        switch (connectionStringBuilder.Protocol)
-        {
-            case TransportProtocol.Etw:
-                if (!RuntimeInformation.IsOSPlatform(OSPlatform.Windows))
-                {
-                    throw new ArgumentException("ETW cannot be used on non-Windows operating systems.");
-                }
-
-                this.m_dataTransport = new EtwDataTransport(connectionStringBuilder.EtwSession);
-                break;
-            case TransportProtocol.Unix:
-                if (RuntimeInformation.IsOSPlatform(OSPlatform.Windows))
-                {
-                    throw new ArgumentException("Unix domain socket should not be used on Windows.");
-                }
-
-                var unixDomainSocketPath = connectionStringBuilder.ParseUnixDomainSocketPath();
-                this.m_dataTransport = new UnixDomainSocketDataTransport(unixDomainSocketPath);
-                break;
-            default:
-                throw new ArgumentOutOfRangeException(nameof(connectionStringBuilder.Protocol));
-        }
-
-        if (options.PrepopulatedFields != null)
-        {
-            this.m_prepopulatedFieldKeys = new List<string>();
-            var tempPrepopulatedFields = new Dictionary<string, object>(options.PrepopulatedFields.Count, StringComparer.Ordinal);
-            foreach (var kv in options.PrepopulatedFields)
-            {
-                tempPrepopulatedFields[kv.Key] = kv.Value;
-                this.m_prepopulatedFieldKeys.Add(kv.Key);
-            }
-
-            this.m_prepopulatedFields = tempPrepopulatedFields;
-        }
-
-        // TODO: Validate custom fields (reserved name? etc).
-        if (options.CustomFields != null)
-        {
-            var customFields = new Dictionary<string, object>(StringComparer.Ordinal);
-            foreach (var name in options.CustomFields)
-            {
-                customFields[name] = true;
-            }
-
-            this.m_customFields = customFields;
-        }
-
-        var buffer = new byte[BUFFER_SIZE];
-        var cursor = MessagePackSerializer.Serialize(buffer, 0, new Dictionary<string, object> { { "TimeFormat", "DateTime" } });
-        this.m_bufferEpilogue = new byte[cursor - 0];
-        Buffer.BlockCopy(buffer, 0, this.m_bufferEpilogue, 0, cursor - 0);
-=======
         var msgPackExporter = new MsgPackLogExporter(options);
         this.IsUsingUnixDomainSocket = msgPackExporter.IsUsingUnixDomainSocket;
         this.exportLogRecord = (in Batch<LogRecord> batch) => msgPackExporter.Export(in batch);
         this.exporter = msgPackExporter;
->>>>>>> 7cc659a3
     }
 
     public override ExportResult Export(in Batch<LogRecord> batch)
