--- conflicted
+++ resolved
@@ -559,7 +559,6 @@
 
         return cursor;
     }
-<<<<<<< HEAD
 
     private class ExporterStateForScopes
     {
@@ -597,8 +596,4 @@
 
         MessagePackSerializer.WriteUInt16(state.Buffer, indexForMapSize, keysCount);
     };
-}
-#endif
-=======
-}
->>>>>>> fa8c9efc
+}