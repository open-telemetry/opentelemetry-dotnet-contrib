--- conflicted
+++ resolved
@@ -42,11 +42,7 @@
     /// <returns>The instance of <see cref="TracerProviderBuilder"/> to chain the calls.</returns>
     public static TracerProviderBuilder AddEntityFrameworkCoreInstrumentation(
         this TracerProviderBuilder builder,
-<<<<<<< HEAD
-        Action<EntityFrameworkInstrumentationOptions>? configureOptions = null)
-=======
-        Action<EntityFrameworkInstrumentationOptions> configure)
->>>>>>> 80470234
+        Action<EntityFrameworkInstrumentationOptions>? configure)
     {
         Guard.ThrowIfNull(builder);
 
