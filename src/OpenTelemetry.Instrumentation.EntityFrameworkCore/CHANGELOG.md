# Changelog

## Unreleased

<<<<<<< HEAD
* Added code to fix exception thrown when Devart Oracle is used
(`this.commandTypeFetcher.Fetch(command)`). If Devart Oracle is used,
the SQL statement will be extracted from the payload.
([#2466](https://github.com/open-telemetry/opentelemetry-dotnet-contrib/pull/2466))
=======
* Updated OpenTelemetry core component version(s) to `1.11.0`.
  ([#2470](https://github.com/open-telemetry/opentelemetry-dotnet-contrib/pull/2470))

* Attribute `db.system` reports `oracle` when
  `Devart.Data.Oracle.Entity.EFCore` is used a provider.
  ([#2465](https://github.com/open-telemetry/opentelemetry-dotnet-contrib/pull/2465))
>>>>>>> 9bf91886

## 1.10.0-beta.1

Released 2024-Dec-09

* The new database semantic conventions can be opted in to by setting
  the `OTEL_SEMCONV_STABILITY_OPT_IN` environment variable. This allows for a
  transition period for users to experiment with the new semantic conventions
  and adapt as necessary. The environment variable supports the following
  values:
  * `database` - emit the new, frozen (proposed for stable) database
  attributes, and stop emitting the old experimental database
  attributes that the instrumentation emitted previously.
  * `database/dup` - emit both the old and the frozen (proposed for stable) database
  attributes, allowing for a more seamless transition.
  * The default behavior (in the absence of one of these values) is to continue
  emitting the same database semantic conventions that were emitted in
  the previous version.
  * Note: this option will be be removed after the new database
  semantic conventions is marked stable. At which time this
  instrumentation can receive a stable release, and the old database
  semantic conventions will no longer be supported. Refer to the
  specification for more information regarding the new database
  semantic conventions for
  [spans](https://github.com/open-telemetry/semantic-conventions/blob/v1.28.0/docs/database/database-spans.md).
  ([#2130](https://github.com/open-telemetry/opentelemetry-dotnet-contrib/pull/2130))

* Updated OpenTelemetry core component version(s) to `1.10.0`.
  ([#2317](https://github.com/open-telemetry/opentelemetry-dotnet-contrib/pull/2317))

* Trace instrumentation will now call the [Activity.SetStatus](https://learn.microsoft.com/dotnet/api/system.diagnostics.activity.setstatus)
  API instead of the deprecated OpenTelemetry API package extension when setting
  span status. For details see: [Setting Status](https://github.com/open-telemetry/opentelemetry-dotnet/blob/main/src/OpenTelemetry.Api/README.md#setting-status).
  ([#2358](https://github.com/open-telemetry/opentelemetry-dotnet-contrib/pull/2358))

## 1.0.0-beta.12

Released 2024-Jun-18

* Update `Microsoft.Extensions.Options` to `8.0.0`.
  ([#1830](https://github.com/open-telemetry/opentelemetry-dotnet-contrib/pull/1830))

* Updated OpenTelemetry core component version(s) to `1.9.0`.
  ([#1888](https://github.com/open-telemetry/opentelemetry-dotnet-contrib/pull/1888))

## 1.0.0-beta.11

Released 2024-Apr-05

* Update OpenTelemetry SDK version to `1.8.0`.
  ([#1635](https://github.com/open-telemetry/opentelemetry-dotnet-contrib/pull/1635))

## 1.0.0-beta.10

Released 2024-Feb-07

* **Breaking Change**: Stop emitting `db.statement_type` attribute.
  This attribute never was part of the [semantic convention](https://github.com/open-telemetry/semantic-conventions/blob/v1.24.0/docs/database/database-spans.md#call-level-attributes).
  ([#1559](https://github.com/open-telemetry/opentelemetry-dotnet-contrib/pull/1559))

* `ActivitySource.Version` is set to NuGet package version.
  ([#1624](https://github.com/open-telemetry/opentelemetry-dotnet-contrib/pull/1624))

## 1.0.0-beta.9

Released 2024-Jan-03

* Update OpenTelemetry SDK version to `1.7.0`.
  ([#1486](https://github.com/open-telemetry/opentelemetry-dotnet-contrib/pull/1486))

## 1.0.0-beta.8

Released 2023-Oct-24

* Added `Filter` public API on `EntityFrameworkInstrumentationOptions` to
  enable filtering of instrumentation.
  ([#1203](https://github.com/open-telemetry/opentelemetry-dotnet-contrib/pull/1203))

* Updated OpenTelemetry SDK package version to 1.6.0
  ([#1344](https://github.com/open-telemetry/opentelemetry-dotnet-contrib/pull/1344))

* Fix issue of multiple instances of OpenTelemetry-Instrumentation EventSource
  being created
  ([#1362](https://github.com/open-telemetry/opentelemetry-dotnet-contrib/pull/1362))

## 1.0.0-beta.7

Released 2023-Jun-09

* Updated OpenTelemetry SDK package version to 1.5.0
  ([#1220](https://github.com/open-telemetry/opentelemetry-dotnet-contrib/pull/1220))

## 1.0.0-beta.6

Released 2023-Mar-13

* Added overloads which accept a name to the `TracerProviderBuilder`
  `EntityFrameworkInstrumentationOptions` extension to allow for more fine-grained
  options management
   ([#1020](https://github.com/open-telemetry/opentelemetry-dotnet-contrib/pull/1020))

## 1.0.0-beta.5

Released 2023-Feb-27

* Updated OpenTelemetry SDK package version to 1.4.0
  ([#1038](https://github.com/open-telemetry/opentelemetry-dotnet-contrib/pull/1038))

## 1.0.0-beta.4

Released 2023-Jan-25

* Updated OpenTelemetry SDK package version to 1.3.2
  ([#917](https://github.com/open-telemetry/opentelemetry-dotnet-contrib/pull/917))

* Update the `ActivitySource` name used to the assembly name:
`OpenTelemetry.Instrumentation.EntityFrameworkCore`
  ([#486](https://github.com/open-telemetry/opentelemetry-dotnet-contrib/pull/486))

* Removes `AddEntityFrameworkCoreInstrumentation` method with default configure
  parameter.
  ([#916](https://github.com/open-telemetry/opentelemetry-dotnet-contrib/pull/916))

* Added support to `EnrichWithIDbCommand`
  ([#868](https://github.com/open-telemetry/opentelemetry-dotnet-contrib/pull/868))

* Map missing dbs to db.system:
`OpenTelemetry.Instrumentation.EntityFrameworkCore`
  [#898](https://github.com/open-telemetry/opentelemetry-dotnet-contrib/pull/898)

## 1.0.0-beta.3

Released 2022-Mar-18

* Going forward the NuGet package will be
  [`OpenTelemetry.Instrumentation.EntityFrameworkCore`](https://www.nuget.org/packages/OpenTelemetry.Instrumentation.EntityFrameworkCore).
  Older versions will remain at
  [`OpenTelemetry.Contrib.Instrumentation.EntityFrameworkCore`](https://www.nuget.org/packages/OpenTelemetry.Contrib.Instrumentation.EntityFrameworkCore)
  ([#261](https://github.com/open-telemetry/opentelemetry-dotnet-contrib/pull/261))

  Migration:

  * In code update namespaces (eg `using
    OpenTelemetry.Contrib.Instrumentation.EntityFrameworkCore` -> `using
    OpenTelemetry.Instrumentation.EntityFrameworkCore`)

## 1.0.0-beta2

Released 2021-Jun-11

* EntityFrameworkCore instrumentation to depend on API and not SDK
  ([#121](https://github.com/open-telemetry/opentelemetry-dotnet-contrib/pull/121))

## 0.6.0-beta

Released 2020-Sep-29

* This is the first release of
  `OpenTelemetry.Contrib.Instrumentation.EntityFrameworkCore` package.

For more details, please refer to the [README](README.md).<|MERGE_RESOLUTION|>--- conflicted
+++ resolved
@@ -2,19 +2,17 @@
 
 ## Unreleased
 
-<<<<<<< HEAD
-* Added code to fix exception thrown when Devart Oracle is used
-(`this.commandTypeFetcher.Fetch(command)`). If Devart Oracle is used,
-the SQL statement will be extracted from the payload.
-([#2466](https://github.com/open-telemetry/opentelemetry-dotnet-contrib/pull/2466))
-=======
 * Updated OpenTelemetry core component version(s) to `1.11.0`.
   ([#2470](https://github.com/open-telemetry/opentelemetry-dotnet-contrib/pull/2470))
 
 * Attribute `db.system` reports `oracle` when
   `Devart.Data.Oracle.Entity.EFCore` is used a provider.
   ([#2465](https://github.com/open-telemetry/opentelemetry-dotnet-contrib/pull/2465))
->>>>>>> 9bf91886
+  
+* Added code to fix exception thrown when Devart Oracle is used
+(`this.commandTypeFetcher.Fetch(command)`). If Devart Oracle is used,
+the SQL statement will be extracted from the payload.
+([#2466](https://github.com/open-telemetry/opentelemetry-dotnet-contrib/pull/2466))
 
 ## 1.10.0-beta.1
 
