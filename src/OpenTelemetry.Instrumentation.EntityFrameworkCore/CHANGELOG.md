--- conflicted
+++ resolved
@@ -2,15 +2,13 @@
 
 ## Unreleased
 
-<<<<<<< HEAD
 * Added `Filter` public API on `EntityFrameworkInstrumentationOptions` to
   enable filtering of instrumentation.
   ([#1203](https://github.com/open-telemetry/opentelemetry-dotnet-contrib/pull/1203))
-=======
+  
 ## 1.0.0-beta.7
 
 Released 2023-Jun-09
->>>>>>> 9fe038bb
 
 * Updated OTel SDK package version to 1.5.0
   ([#1220](https://github.com/open-telemetry/opentelemetry-dotnet-contrib/pull/1220))
