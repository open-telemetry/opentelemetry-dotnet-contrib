--- conflicted
+++ resolved
@@ -2,17 +2,15 @@
 
 ## Unreleased
 
-<<<<<<< HEAD
 * Fixed the `server.address` field in EntityFrameworkCore spans to populate
   with the server domain name without the `tcp` prefix and added `server.port` with server port.
   ([#2439](https://github.com/open-telemetry/opentelemetry-dotnet-contrib/pull/2439))
-=======
+
 * Fixed attribute `db.system` for following providers:
   * `Devart.Data.SQLite.Entity.EFCore`,
   * `Devart.Data.MySql.Entity.EFCore`,
   * `Devart.Data.PostgreSql.Entity.EFCore`.
   ([#2571](https://github.com/open-telemetry/opentelemetry-dotnet-contrib/pull/2571))
->>>>>>> e6d42c08
 
 ## 1.11.0-beta.1
 
