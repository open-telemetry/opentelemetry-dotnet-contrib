# Changelog

## Unreleased

<<<<<<< HEAD
* Fixed the `server.address` field in EntityFrameworkCore spans to populate
  with the server domain name without the `tcp` prefix.
  ([#2439](https://github.com/open-telemetry/opentelemetry-dotnet-contrib/pull/2439))
=======
## 1.11.0-beta.1

Released 2025-Jan-27
>>>>>>> dd0f51fc

* Attribute `db.system` reports `oracle` when
  `Devart.Data.Oracle.Entity.EFCore` is used a provider.
  ([#2465](https://github.com/open-telemetry/opentelemetry-dotnet-contrib/pull/2465))

* Updated OpenTelemetry core component version(s) to `1.11.1`.
  ([#2477](https://github.com/open-telemetry/opentelemetry-dotnet-contrib/pull/2477))

## 1.10.0-beta.1

Released 2024-Dec-09

* The new database semantic conventions can be opted in to by setting
  the `OTEL_SEMCONV_STABILITY_OPT_IN` environment variable. This allows for a
  transition period for users to experiment with the new semantic conventions
  and adapt as necessary. The environment variable supports the following
  values:
  * `database` - emit the new, frozen (proposed for stable) database
  attributes, and stop emitting the old experimental database
  attributes that the instrumentation emitted previously.
  * `database/dup` - emit both the old and the frozen (proposed for stable) database
  attributes, allowing for a more seamless transition.
  * The default behavior (in the absence of one of these values) is to continue
  emitting the same database semantic conventions that were emitted in
  the previous version.
  * Note: this option will be be removed after the new database
  semantic conventions is marked stable. At which time this
  instrumentation can receive a stable release, and the old database
  semantic conventions will no longer be supported. Refer to the
  specification for more information regarding the new database
  semantic conventions for
  [spans](https://github.com/open-telemetry/semantic-conventions/blob/v1.28.0/docs/database/database-spans.md).
  ([#2130](https://github.com/open-telemetry/opentelemetry-dotnet-contrib/pull/2130))

* Updated OpenTelemetry core component version(s) to `1.10.0`.
  ([#2317](https://github.com/open-telemetry/opentelemetry-dotnet-contrib/pull/2317))

* Trace instrumentation will now call the [Activity.SetStatus](https://learn.microsoft.com/dotnet/api/system.diagnostics.activity.setstatus)
  API instead of the deprecated OpenTelemetry API package extension when setting
  span status. For details see: [Setting Status](https://github.com/open-telemetry/opentelemetry-dotnet/blob/main/src/OpenTelemetry.Api/README.md#setting-status).
  ([#2358](https://github.com/open-telemetry/opentelemetry-dotnet-contrib/pull/2358))

## 1.0.0-beta.12

Released 2024-Jun-18

* Update `Microsoft.Extensions.Options` to `8.0.0`.
  ([#1830](https://github.com/open-telemetry/opentelemetry-dotnet-contrib/pull/1830))

* Updated OpenTelemetry core component version(s) to `1.9.0`.
  ([#1888](https://github.com/open-telemetry/opentelemetry-dotnet-contrib/pull/1888))

## 1.0.0-beta.11

Released 2024-Apr-05

* Update OpenTelemetry SDK version to `1.8.0`.
  ([#1635](https://github.com/open-telemetry/opentelemetry-dotnet-contrib/pull/1635))

## 1.0.0-beta.10

Released 2024-Feb-07

* **Breaking Change**: Stop emitting `db.statement_type` attribute.
  This attribute never was part of the [semantic convention](https://github.com/open-telemetry/semantic-conventions/blob/v1.24.0/docs/database/database-spans.md#call-level-attributes).
  ([#1559](https://github.com/open-telemetry/opentelemetry-dotnet-contrib/pull/1559))

* `ActivitySource.Version` is set to NuGet package version.
  ([#1624](https://github.com/open-telemetry/opentelemetry-dotnet-contrib/pull/1624))

## 1.0.0-beta.9

Released 2024-Jan-03

* Update OpenTelemetry SDK version to `1.7.0`.
  ([#1486](https://github.com/open-telemetry/opentelemetry-dotnet-contrib/pull/1486))

## 1.0.0-beta.8

Released 2023-Oct-24

* Added `Filter` public API on `EntityFrameworkInstrumentationOptions` to
  enable filtering of instrumentation.
  ([#1203](https://github.com/open-telemetry/opentelemetry-dotnet-contrib/pull/1203))

* Updated OpenTelemetry SDK package version to 1.6.0
  ([#1344](https://github.com/open-telemetry/opentelemetry-dotnet-contrib/pull/1344))

* Fix issue of multiple instances of OpenTelemetry-Instrumentation EventSource
  being created
  ([#1362](https://github.com/open-telemetry/opentelemetry-dotnet-contrib/pull/1362))

## 1.0.0-beta.7

Released 2023-Jun-09

* Updated OpenTelemetry SDK package version to 1.5.0
  ([#1220](https://github.com/open-telemetry/opentelemetry-dotnet-contrib/pull/1220))

## 1.0.0-beta.6

Released 2023-Mar-13

* Added overloads which accept a name to the `TracerProviderBuilder`
  `EntityFrameworkInstrumentationOptions` extension to allow for more fine-grained
  options management
   ([#1020](https://github.com/open-telemetry/opentelemetry-dotnet-contrib/pull/1020))

## 1.0.0-beta.5

Released 2023-Feb-27

* Updated OpenTelemetry SDK package version to 1.4.0
  ([#1038](https://github.com/open-telemetry/opentelemetry-dotnet-contrib/pull/1038))

## 1.0.0-beta.4

Released 2023-Jan-25

* Updated OpenTelemetry SDK package version to 1.3.2
  ([#917](https://github.com/open-telemetry/opentelemetry-dotnet-contrib/pull/917))

* Update the `ActivitySource` name used to the assembly name:
`OpenTelemetry.Instrumentation.EntityFrameworkCore`
  ([#486](https://github.com/open-telemetry/opentelemetry-dotnet-contrib/pull/486))

* Removes `AddEntityFrameworkCoreInstrumentation` method with default configure
  parameter.
  ([#916](https://github.com/open-telemetry/opentelemetry-dotnet-contrib/pull/916))

* Added support to `EnrichWithIDbCommand`
  ([#868](https://github.com/open-telemetry/opentelemetry-dotnet-contrib/pull/868))

* Map missing dbs to db.system:
`OpenTelemetry.Instrumentation.EntityFrameworkCore`
  [#898](https://github.com/open-telemetry/opentelemetry-dotnet-contrib/pull/898)

## 1.0.0-beta.3

Released 2022-Mar-18

* Going forward the NuGet package will be
  [`OpenTelemetry.Instrumentation.EntityFrameworkCore`](https://www.nuget.org/packages/OpenTelemetry.Instrumentation.EntityFrameworkCore).
  Older versions will remain at
  [`OpenTelemetry.Contrib.Instrumentation.EntityFrameworkCore`](https://www.nuget.org/packages/OpenTelemetry.Contrib.Instrumentation.EntityFrameworkCore)
  ([#261](https://github.com/open-telemetry/opentelemetry-dotnet-contrib/pull/261))

  Migration:

  * In code update namespaces (eg `using
    OpenTelemetry.Contrib.Instrumentation.EntityFrameworkCore` -> `using
    OpenTelemetry.Instrumentation.EntityFrameworkCore`)

## 1.0.0-beta2

Released 2021-Jun-11

* EntityFrameworkCore instrumentation to depend on API and not SDK
  ([#121](https://github.com/open-telemetry/opentelemetry-dotnet-contrib/pull/121))

## 0.6.0-beta

Released 2020-Sep-29

* This is the first release of
  `OpenTelemetry.Contrib.Instrumentation.EntityFrameworkCore` package.

For more details, please refer to the [README](README.md).<|MERGE_RESOLUTION|>--- conflicted
+++ resolved
@@ -2,15 +2,13 @@
 
 ## Unreleased
 
-<<<<<<< HEAD
 * Fixed the `server.address` field in EntityFrameworkCore spans to populate
   with the server domain name without the `tcp` prefix.
   ([#2439](https://github.com/open-telemetry/opentelemetry-dotnet-contrib/pull/2439))
-=======
+
 ## 1.11.0-beta.1
 
 Released 2025-Jan-27
->>>>>>> dd0f51fc
 
 * Attribute `db.system` reports `oracle` when
   `Devart.Data.Oracle.Entity.EFCore` is used a provider.
