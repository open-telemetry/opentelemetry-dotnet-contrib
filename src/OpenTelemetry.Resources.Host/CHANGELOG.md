# Changelog

## Unreleased

<<<<<<< HEAD
* Added support for the `host.arch` resource attribute in `HostDetector`, reporting the host architecture (e.g., `X64`, `Arm64`). This feature is only supported on .NET 5+ and not on .NET Framework.
  ([#4137](https://github.com/open-telemetry/opentelemetry-dotnet-contrib/pull/3147))
=======
* Updated OpenTelemetry core component version(s) to `1.13.0`.
  ([#3158](https://github.com/open-telemetry/opentelemetry-dotnet-contrib/pull/3158))
>>>>>>> 1b1f8b33

## 1.12.0-beta.1

Released 2025-May-06

* Updated OpenTelemetry core component version(s) to `1.12.0`.
  ([#2725](https://github.com/open-telemetry/opentelemetry-dotnet-contrib/pull/2725))

## 1.11.0-beta.2

Released 2025-Mar-05

* Updated OpenTelemetry core component version(s) to `1.11.2`.
  ([#2582](https://github.com/open-telemetry/opentelemetry-dotnet-contrib/pull/2582))

## 1.11.0-beta.1

Released 2025-Jan-27

* Updated OpenTelemetry core component version(s) to `1.11.1`.
  ([#2477](https://github.com/open-telemetry/opentelemetry-dotnet-contrib/pull/2477))

## 1.10.0-beta.1

Released 2024-Dec-09

* Drop support for .NET 6 as this target is no longer supported
  and add .NET 8/.NET Standard 2.0 targets.
  ([#2168](https://github.com/open-telemetry/opentelemetry-dotnet-contrib/pull/2168))

* Updated OpenTelemetry core component version(s) to `1.10.0`.
  ([#2317](https://github.com/open-telemetry/opentelemetry-dotnet-contrib/pull/2317))

## 0.1.0-beta.3

Released 2024-Aug-30

* Fix the bug where macOS was detected as Linux
  ([#1985](https://github.com/open-telemetry/opentelemetry-dotnet-contrib/pull/1985))

## 0.1.0-beta.2

Released 2024-Jun-18

* Updated OpenTelemetry core component version(s) to `1.9.0`.
  ([#1888](https://github.com/open-telemetry/opentelemetry-dotnet-contrib/pull/1888))

## 0.1.0-beta.1

Released 2024-Jun-04

* **Breaking Change**: Renamed package from `OpenTelemetry.ResourceDetectors.Host`
  to `OpenTelemetry.Resources.Host`.
  ([#1820](https://github.com/open-telemetry/opentelemetry-dotnet-contrib/pull/1820))

* **Breaking Change**: `HostDetector` type is now internal, use `ResourceBuilder`
  extension method `AddHostDetector` to enable the detector.
  ([#1820](https://github.com/open-telemetry/opentelemetry-dotnet-contrib/pull/1820))

* Adds support for `host.id` resource attribute on non-containerized systems.
`host.id` will be set per [semantic convention rules](https://github.com/open-telemetry/semantic-conventions/blob/v1.24.0/docs/resource/host.md)
  ([#1631](https://github.com/open-telemetry/opentelemetry-dotnet-contrib/pull/1631))

* Update OpenTelemetry SDK version to `1.8.1`.
  ([#1668](https://github.com/open-telemetry/opentelemetry-dotnet-contrib/pull/1668))

## 0.1.0-alpha.3

Released 2024-Apr-05

* Update OpenTelemetry SDK version to `1.8.0`.
  ([#1635](https://github.com/open-telemetry/opentelemetry-dotnet-contrib/pull/1635))

## 0.1.0-alpha.2

Released 2024-Jan-03

* Update OpenTelemetry SDK version to `1.7.0`.
  ([#1518](https://github.com/open-telemetry/opentelemetry-dotnet-contrib/pull/1518))

## 0.1.0-alpha.1

Released 2023-Dec-21

* Initial release of `OpenTelemetry.ResourceDetectors.Host` project
  [1507](https://github.com/open-telemetry/opentelemetry-dotnet-contrib/pull/1507)<|MERGE_RESOLUTION|>--- conflicted
+++ resolved
@@ -2,13 +2,11 @@
 
 ## Unreleased
 
-<<<<<<< HEAD
+* Updated OpenTelemetry core component version(s) to `1.13.0`.
+  ([#3158](https://github.com/open-telemetry/opentelemetry-dotnet-contrib/pull/3158))
+
 * Added support for the `host.arch` resource attribute in `HostDetector`, reporting the host architecture (e.g., `X64`, `Arm64`). This feature is only supported on .NET 5+ and not on .NET Framework.
   ([#4137](https://github.com/open-telemetry/opentelemetry-dotnet-contrib/pull/3147))
-=======
-* Updated OpenTelemetry core component version(s) to `1.13.0`.
-  ([#3158](https://github.com/open-telemetry/opentelemetry-dotnet-contrib/pull/3158))
->>>>>>> 1b1f8b33
 
 ## 1.12.0-beta.1
 
