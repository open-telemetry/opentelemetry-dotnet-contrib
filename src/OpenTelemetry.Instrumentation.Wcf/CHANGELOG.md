--- conflicted
+++ resolved
@@ -5,15 +5,13 @@
 * Drop support for .NET 6 as this target is no longer supported and add .NET 8 target.
   ([#2263](https://github.com/open-telemetry/opentelemetry-dotnet-contrib/pull/2263))
 
-<<<<<<< HEAD
+* Updated OpenTelemetry core component version(s) to `1.10.0`.
+  ([#2317](https://github.com/open-telemetry/opentelemetry-dotnet-contrib/pull/2317))
+
 * Add possibility to record exceptions from the client side.
   Added a `RecordException` property to specify if exceptions
   should be recorded (defaults to `false`).
   ([#2271](https://github.com/open-telemetry/opentelemetry-dotnet-contrib/pull/2271))
-=======
-* Updated OpenTelemetry core component version(s) to `1.10.0`.
-  ([#2317](https://github.com/open-telemetry/opentelemetry-dotnet-contrib/pull/2317))
->>>>>>> afe43426
 
 ## 1.0.0-rc.18
 
