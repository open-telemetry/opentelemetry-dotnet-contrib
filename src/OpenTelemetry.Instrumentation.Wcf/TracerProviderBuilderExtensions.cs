--- conflicted
+++ resolved
@@ -33,14 +33,7 @@
     /// <returns>The instance of <see cref="TracerProviderBuilderExtensions"/> to chain the calls.</returns>
     public static TracerProviderBuilder AddWcfInstrumentation(this TracerProviderBuilder builder, Action<WcfInstrumentationOptions> configure = null)
     {
-        if (builder == null)
-        {
-<<<<<<< HEAD
-            throw new ArgumentNullException(nameof(builder));
-        }
-=======
-            Guard.ThrowIfNull(builder);
->>>>>>> d4f94cc9
+        Guard.ThrowIfNull(builder);
 
         if (WcfInstrumentationActivitySource.Options != null)
         {
