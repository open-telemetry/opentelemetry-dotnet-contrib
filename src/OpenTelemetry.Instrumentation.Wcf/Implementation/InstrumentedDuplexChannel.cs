// Copyright The OpenTelemetry Authors
// SPDX-License-Identifier: Apache-2.0

using System.ServiceModel;
using System.ServiceModel.Channels;
using OpenTelemetry.Internal;

namespace OpenTelemetry.Instrumentation.Wcf.Implementation;

internal sealed class InstrumentedDuplexChannel : InstrumentedChannel<IDuplexChannel>, IDuplexSessionChannel
{
    private readonly TimeSpan telemetryTimeout;

    public InstrumentedDuplexChannel(IDuplexChannel inner, TimeSpan telemetryTimeout)
        : base(inner)
    {
        this.telemetryTimeout = telemetryTimeout;
    }

    public EndpointAddress LocalAddress => this.Inner.LocalAddress;

    public EndpointAddress RemoteAddress => this.Inner.RemoteAddress;

    public Uri Via => this.Inner.Via;

    public IDuplexSession Session => ((IDuplexSessionChannel)this.Inner).Session;

    public void Send(Message message)
    {
        Guard.ThrowIfNull(message);

        this.SendInternal(message, this.telemetryTimeout, _ => this.Inner.Send(message));
    }

    public void Send(Message message, TimeSpan timeout)
    {
        Guard.ThrowIfNull(message);

        this.SendInternal(message, timeout, _ => this.Inner.Send(message, timeout));
    }

    public IAsyncResult BeginSend(Message message, AsyncCallback callback, object? state)
    {
        Guard.ThrowIfNull(message);
        Guard.ThrowIfNull(callback);

        return this.SendInternal(message, this.telemetryTimeout, (cb, s) => this.Inner.BeginSend(message, cb, s), callback, state);
    }

    public IAsyncResult BeginSend(Message message, TimeSpan timeout, AsyncCallback callback, object? state)
    {
        Guard.ThrowIfNull(message);
        Guard.ThrowIfNull(callback);

        return this.SendInternal(message, timeout, (cb, s) => this.Inner.BeginSend(message, timeout, cb, s), callback, state);
    }

    public void EndSend(IAsyncResult result)
    {
        Guard.ThrowIfNull(result);

        var asyncResult = (AsyncResultWithTelemetryState)result;
        try
        {
            this.Inner.EndSend(asyncResult.Inner);
        }
        catch (Exception ex)
        {
            ClientChannelInstrumentation.AfterRequestCompleted(null, asyncResult.TelemetryState, ex);
            throw;
        }
    }

    public Message Receive()
    {
        var message = this.Inner.Receive();
        HandleReceivedMessage(message);
        return message;
    }

    public Message Receive(TimeSpan timeout)
    {
        var message = this.Inner.Receive(timeout);
        HandleReceivedMessage(message);
        return message;
    }

    public IAsyncResult BeginReceive(AsyncCallback callback, object? state)
    {
        Guard.ThrowIfNull(callback);

        return this.Inner.BeginReceive(callback, state);
    }

    public IAsyncResult BeginReceive(TimeSpan timeout, AsyncCallback callback, object? state)
    {
        Guard.ThrowIfNull(callback);

        return this.Inner.BeginReceive(timeout, callback, state);
    }

    public Message EndReceive(IAsyncResult result)
    {
        Guard.ThrowIfNull(result);

        var message = this.Inner.EndReceive(result);
        HandleReceivedMessage(message);
        return message;
    }

    public bool TryReceive(TimeSpan timeout, out Message message)
    {
        var returnValue = this.Inner.TryReceive(timeout, out message);
        HandleReceivedMessage(message);
        return returnValue;
    }

    public IAsyncResult BeginTryReceive(TimeSpan timeout, AsyncCallback callback, object? state)
    {
        Guard.ThrowIfNull(callback);

        return this.Inner.BeginTryReceive(timeout, callback, state);
    }

    public bool EndTryReceive(IAsyncResult result, out Message message)
    {
        Guard.ThrowIfNull(result);

        var returnValue = this.Inner.EndTryReceive(result, out message);
        HandleReceivedMessage(message);
        return returnValue;
    }

    public bool WaitForMessage(TimeSpan timeout)
    {
        return this.Inner.WaitForMessage(timeout);
    }

    public IAsyncResult BeginWaitForMessage(TimeSpan timeout, AsyncCallback callback, object? state)
    {
        Guard.ThrowIfNull(callback);

        return this.Inner.BeginWaitForMessage(timeout, callback, state);
    }

    public bool EndWaitForMessage(IAsyncResult result)
    {
        Guard.ThrowIfNull(result);

        return this.Inner.EndWaitForMessage(result);
    }

    private static void HandleReceivedMessage(Message message)
    {
        var telemetryState = RequestTelemetryStateTracker.PopTelemetryState(message);
        if (telemetryState != null)
        {
            ClientChannelInstrumentation.AfterRequestCompleted(message, telemetryState);
        }
    }

    private static void OnTelemetryStateTimedOut(RequestTelemetryState telemetryState)
    {
        ClientChannelInstrumentation.AfterRequestCompleted(null, telemetryState);
    }

    private IAsyncResult SendInternal(Message message, TimeSpan timeout, Func<AsyncCallback, object?, IAsyncResult> executeSend, AsyncCallback callback, object? state)
    {
        IAsyncResult? result = null;
        this.SendInternal(message, timeout, telemetryState =>
        {
            var asyncCallback = AsyncResultWithTelemetryState.GetAsyncCallback(callback, telemetryState);
            result = new AsyncResultWithTelemetryState(executeSend(asyncCallback, state), telemetryState);
        });
        return result!;
    }

    private void SendInternal(Message message, TimeSpan timeout, Action<RequestTelemetryState> executeSend)
    {
        RequestTelemetryState? telemetryState = null;

        void ExecuteInChildContext(object? unused)
        {
            telemetryState = ClientChannelInstrumentation.BeforeSendRequest(message, this.RemoteAddress?.Uri);
            RequestTelemetryStateTracker.PushTelemetryState(message, telemetryState, timeout, OnTelemetryStateTimedOut);
            executeSend(telemetryState);
        }

        var executionContext = ExecutionContext.Capture();
        if (executionContext == null)
        {
            throw new InvalidOperationException("Cannot fetch execution context");
        }

        try
        {
            ExecutionContext.Run(executionContext, ExecuteInChildContext, null);
        }
        catch (Exception ex)
        {
<<<<<<< HEAD
            ClientChannelInstrumentation.AfterRequestCompleted(null, telemetryState!, ex);
=======
            ClientChannelInstrumentation.AfterRequestCompleted(null, telemetryState);
>>>>>>> c6d65019
            throw;
        }
    }
}<|MERGE_RESOLUTION|>--- conflicted
+++ resolved
@@ -198,11 +198,7 @@
         }
         catch (Exception ex)
         {
-<<<<<<< HEAD
-            ClientChannelInstrumentation.AfterRequestCompleted(null, telemetryState!, ex);
-=======
-            ClientChannelInstrumentation.AfterRequestCompleted(null, telemetryState);
->>>>>>> c6d65019
+            ClientChannelInstrumentation.AfterRequestCompleted(null, telemetryState, ex);
             throw;
         }
     }
