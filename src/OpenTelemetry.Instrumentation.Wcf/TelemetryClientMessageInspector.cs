﻿// <copyright file="TelemetryClientMessageInspector.cs" company="OpenTelemetry Authors">
// Copyright The OpenTelemetry Authors
//
// Licensed under the Apache License, Version 2.0 (the "License");
// you may not use this file except in compliance with the License.
// You may obtain a copy of the License at
//
//     http://www.apache.org/licenses/LICENSE-2.0
//
// Unless required by applicable law or agreed to in writing, software
// distributed under the License is distributed on an "AS IS" BASIS,
// WITHOUT WARRANTIES OR CONDITIONS OF ANY KIND, either express or implied.
// See the License for the specific language governing permissions and
// limitations under the License.
// </copyright>

using System;
using System.Collections.Generic;
using System.Diagnostics;
using System.ServiceModel;
using System.ServiceModel.Channels;
using System.ServiceModel.Dispatcher;
using OpenTelemetry.Context.Propagation;
using OpenTelemetry.Instrumentation.Wcf.Implementation;
using OpenTelemetry.Internal;
using OpenTelemetry.Trace;

namespace OpenTelemetry.Instrumentation.Wcf;

/// <summary>
/// An <see cref="IClientMessageInspector"/> implementation which adds telemetry to outgoing requests.
/// </summary>
public class TelemetryClientMessageInspector : IClientMessageInspector
{
    private readonly IDictionary<string, ActionMetadata> actionMappings;

<<<<<<< HEAD
    internal TelemetryClientMessageInspector(IDictionary<string, ActionMetadata> actionMappings)
    {
        this.actionMappings = actionMappings ?? throw new ArgumentNullException(nameof(actionMappings));
    }
=======
        internal TelemetryClientMessageInspector(IDictionary<string, ActionMetadata> actionMappings)
        {
            Guard.ThrowIfNull(actionMappings);

            this.actionMappings = actionMappings;
        }
>>>>>>> d4f94cc9

    /// <inheritdoc/>
    public object BeforeSendRequest(ref Message request, IClientChannel channel)
    {
        try
        {
            if (WcfInstrumentationActivitySource.Options == null || WcfInstrumentationActivitySource.Options.OutgoingRequestFilter?.Invoke(request) == false)
            {
                WcfInstrumentationEventSource.Log.RequestIsFilteredOut();
                return new State
                {
                    SuppressionScope = this.SuppressDownstreamInstrumentation(),
                };
            }
        }
        catch (Exception ex)
        {
            WcfInstrumentationEventSource.Log.RequestFilterException(ex);
            return new State
            {
                SuppressionScope = this.SuppressDownstreamInstrumentation(),
            };
        }

        Activity activity = WcfInstrumentationActivitySource.ActivitySource.StartActivity(
            WcfInstrumentationActivitySource.OutgoingRequestActivityName,
            ActivityKind.Client);
        IDisposable suppressionScope = this.SuppressDownstreamInstrumentation();

        if (activity != null)
        {
            string action;
            if (!string.IsNullOrEmpty(request.Headers.Action))
            {
                action = request.Headers.Action;
                activity.DisplayName = action;
            }
            else
            {
                action = string.Empty;
            }

            Propagators.DefaultTextMapPropagator.Inject(
                new PropagationContext(activity.Context, Baggage.Current),
                request,
                WcfInstrumentationActivitySource.MessageHeaderValueSetter);

            if (activity.IsAllDataRequested)
            {
                activity.SetTag(WcfInstrumentationConstants.RpcSystemTag, WcfInstrumentationConstants.WcfSystemValue);

                if (!this.actionMappings.TryGetValue(action, out ActionMetadata actionMetadata))
                {
                    actionMetadata = new ActionMetadata
                    {
                        ContractName = null,
                        OperationName = action,
                    };
                }

                activity.SetTag(WcfInstrumentationConstants.RpcServiceTag, actionMetadata.ContractName);
                activity.SetTag(WcfInstrumentationConstants.RpcMethodTag, actionMetadata.OperationName);

                if (WcfInstrumentationActivitySource.Options.SetSoapMessageVersion)
                {
                    activity.SetTag(WcfInstrumentationConstants.SoapMessageVersionTag, request.Version.ToString());
                }

                var remoteAddressUri = request.Headers.To ?? channel.RemoteAddress?.Uri;
                if (remoteAddressUri != null)
                {
                    activity.SetTag(WcfInstrumentationConstants.NetPeerNameTag, remoteAddressUri.Host);
                    activity.SetTag(WcfInstrumentationConstants.NetPeerPortTag, remoteAddressUri.Port);
                    activity.SetTag(WcfInstrumentationConstants.WcfChannelSchemeTag, remoteAddressUri.Scheme);
                    activity.SetTag(WcfInstrumentationConstants.WcfChannelPathTag, remoteAddressUri.LocalPath);
                }

                if (request.Properties.Via != null)
                {
                    activity.SetTag(WcfInstrumentationConstants.SoapViaTag, request.Properties.Via.ToString());
                }

                try
                {
                    WcfInstrumentationActivitySource.Options.Enrich?.Invoke(activity, WcfEnrichEventNames.BeforeSendRequest, request);
                }
                catch (Exception ex)
                {
                    WcfInstrumentationEventSource.Log.EnrichmentException(ex);
                }
            }
        }

        return new State
        {
            SuppressionScope = suppressionScope,
            Activity = activity,
        };
    }

    /// <inheritdoc/>
    public void AfterReceiveReply(ref Message reply, object correlationState)
    {
        State state = (State)correlationState;

        state.SuppressionScope?.Dispose();

        if (state.Activity is Activity activity)
        {
            if (activity.IsAllDataRequested)
            {
                if (reply.IsFault)
                {
                    activity.SetStatus(Status.Error);
                }

                activity.SetTag(WcfInstrumentationConstants.SoapReplyActionTag, reply.Headers.Action);
                try
                {
                    WcfInstrumentationActivitySource.Options.Enrich?.Invoke(activity, WcfEnrichEventNames.AfterReceiveReply, reply);
                }
                catch (Exception ex)
                {
                    WcfInstrumentationEventSource.Log.EnrichmentException(ex);
                }
            }

            activity.Stop();
        }
    }

    private IDisposable SuppressDownstreamInstrumentation()
    {
        return WcfInstrumentationActivitySource.Options?.SuppressDownstreamInstrumentation ?? false
            ? SuppressInstrumentationScope.Begin()
            : null;
    }

    private class State
    {
        public IDisposable SuppressionScope;
        public Activity Activity;
    }
}<|MERGE_RESOLUTION|>--- conflicted
+++ resolved
@@ -34,19 +34,12 @@
 {
     private readonly IDictionary<string, ActionMetadata> actionMappings;
 
-<<<<<<< HEAD
     internal TelemetryClientMessageInspector(IDictionary<string, ActionMetadata> actionMappings)
     {
-        this.actionMappings = actionMappings ?? throw new ArgumentNullException(nameof(actionMappings));
+        Guard.ThrowIfNull(actionMappings);
+
+        this.actionMappings = actionMappings;
     }
-=======
-        internal TelemetryClientMessageInspector(IDictionary<string, ActionMetadata> actionMappings)
-        {
-            Guard.ThrowIfNull(actionMappings);
-
-            this.actionMappings = actionMappings;
-        }
->>>>>>> d4f94cc9
 
     /// <inheritdoc/>
     public object BeforeSendRequest(ref Message request, IClientChannel channel)
