﻿// <copyright file="TelemetryDispatchMessageInspector.cs" company="OpenTelemetry Authors">
// Copyright The OpenTelemetry Authors
//
// Licensed under the Apache License, Version 2.0 (the "License");
// you may not use this file except in compliance with the License.
// You may obtain a copy of the License at
//
//     http://www.apache.org/licenses/LICENSE-2.0
//
// Unless required by applicable law or agreed to in writing, software
// distributed under the License is distributed on an "AS IS" BASIS,
// WITHOUT WARRANTIES OR CONDITIONS OF ANY KIND, either express or implied.
// See the License for the specific language governing permissions and
// limitations under the License.
// </copyright>

#if NETFRAMEWORK
using System;
using System.Collections.Generic;
using System.Diagnostics;
using System.ServiceModel;
using System.ServiceModel.Channels;
using System.ServiceModel.Dispatcher;
using OpenTelemetry.Context.Propagation;
using OpenTelemetry.Instrumentation.Wcf.Implementation;
using OpenTelemetry.Internal;
using OpenTelemetry.Trace;

namespace OpenTelemetry.Instrumentation.Wcf;

/// <summary>
/// An <see cref="IDispatchMessageInspector"/> implementation which adds telemetry to incoming requests.
/// </summary>
public class TelemetryDispatchMessageInspector : IDispatchMessageInspector
{
    private readonly IDictionary<string, ActionMetadata> actionMappings;

    internal TelemetryDispatchMessageInspector(IDictionary<string, ActionMetadata> actionMappings)
    {
        this.actionMappings = actionMappings ?? throw new ArgumentNullException(nameof(actionMappings));
    }

    /// <inheritdoc/>
    public object AfterReceiveRequest(ref Message request, IClientChannel channel, InstanceContext instanceContext)
    {
        try
        {
            if (WcfInstrumentationActivitySource.Options == null || WcfInstrumentationActivitySource.Options.IncomingRequestFilter?.Invoke(request) == false)
            {
                WcfInstrumentationEventSource.Log.RequestIsFilteredOut();
                return null;
            }
        }
        catch (Exception ex)
        {
<<<<<<< HEAD
            WcfInstrumentationEventSource.Log.RequestFilterException(ex);
            return null;
=======
            Guard.ThrowIfNull(actionMappings);

            this.actionMappings = actionMappings;
>>>>>>> d4f94cc9
        }

        var textMapPropagator = Propagators.DefaultTextMapPropagator;
        var ctx = textMapPropagator.Extract(default, request, WcfInstrumentationActivitySource.MessageHeaderValuesGetter);

        Activity activity = WcfInstrumentationActivitySource.ActivitySource.StartActivity(
            WcfInstrumentationActivitySource.IncomingRequestActivityName,
            ActivityKind.Server,
            ctx.ActivityContext);

        if (activity != null)
        {
            string action;
            if (!string.IsNullOrEmpty(request.Headers.Action))
            {
                action = request.Headers.Action;
                activity.DisplayName = action;
            }
            else
            {
                action = string.Empty;
            }

            if (activity.IsAllDataRequested)
            {
                activity.SetTag(WcfInstrumentationConstants.RpcSystemTag, WcfInstrumentationConstants.WcfSystemValue);

                if (!this.actionMappings.TryGetValue(action, out ActionMetadata actionMetadata))
                {
                    actionMetadata = new ActionMetadata
                    {
                        ContractName = null,
                        OperationName = action,
                    };
                }

                activity.SetTag(WcfInstrumentationConstants.RpcServiceTag, actionMetadata.ContractName);
                activity.SetTag(WcfInstrumentationConstants.RpcMethodTag, actionMetadata.OperationName);

                if (WcfInstrumentationActivitySource.Options.SetSoapMessageVersion)
                {
                    activity.SetTag(WcfInstrumentationConstants.SoapMessageVersionTag, request.Version.ToString());
                }

                var localAddressUri = channel.LocalAddress?.Uri;
                if (localAddressUri != null)
                {
                    activity.SetTag(WcfInstrumentationConstants.NetHostNameTag, localAddressUri.Host);
                    activity.SetTag(WcfInstrumentationConstants.NetHostPortTag, localAddressUri.Port);
                    activity.SetTag(WcfInstrumentationConstants.WcfChannelSchemeTag, localAddressUri.Scheme);
                    activity.SetTag(WcfInstrumentationConstants.WcfChannelPathTag, localAddressUri.LocalPath);
                }

                try
                {
                    WcfInstrumentationActivitySource.Options.Enrich?.Invoke(activity, WcfEnrichEventNames.AfterReceiveRequest, request);
                }
                catch (Exception ex)
                {
                    WcfInstrumentationEventSource.Log.EnrichmentException(ex);
                }
            }

            if (!(textMapPropagator is TraceContextPropagator))
            {
                Baggage.Current = ctx.Baggage;
            }
        }

        return activity;
    }

    /// <inheritdoc/>
    public void BeforeSendReply(ref Message reply, object correlationState)
    {
        if (correlationState is Activity activity)
        {
            if (activity.IsAllDataRequested && reply != null)
            {
                if (reply.IsFault)
                {
                    activity.SetStatus(Status.Error);
                }

                activity.SetTag(WcfInstrumentationConstants.SoapReplyActionTag, reply.Headers.Action);
                try
                {
                    WcfInstrumentationActivitySource.Options.Enrich?.Invoke(activity, WcfEnrichEventNames.BeforeSendReply, reply);
                }
                catch (Exception ex)
                {
                    WcfInstrumentationEventSource.Log.EnrichmentException(ex);
                }
            }

            activity.Stop();

            if (!(Propagators.DefaultTextMapPropagator is TraceContextPropagator))
            {
                Baggage.Current = default;
            }
        }
    }
}
#endif<|MERGE_RESOLUTION|>--- conflicted
+++ resolved
@@ -37,7 +37,9 @@
 
     internal TelemetryDispatchMessageInspector(IDictionary<string, ActionMetadata> actionMappings)
     {
-        this.actionMappings = actionMappings ?? throw new ArgumentNullException(nameof(actionMappings));
+        Guard.ThrowIfNull(actionMappings);
+
+        this.actionMappings = actionMappings;
     }
 
     /// <inheritdoc/>
@@ -53,14 +55,8 @@
         }
         catch (Exception ex)
         {
-<<<<<<< HEAD
             WcfInstrumentationEventSource.Log.RequestFilterException(ex);
             return null;
-=======
-            Guard.ThrowIfNull(actionMappings);
-
-            this.actionMappings = actionMappings;
->>>>>>> d4f94cc9
         }
 
         var textMapPropagator = Propagators.DefaultTextMapPropagator;
