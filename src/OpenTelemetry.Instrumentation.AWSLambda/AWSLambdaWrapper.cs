--- conflicted
+++ resolved
@@ -154,34 +154,8 @@
             return result;
         }
 
-<<<<<<< HEAD
-=======
-        /// <summary>
-        /// Tracing wrapper for async Lambda handler.
-        /// </summary>
-        /// <param name="tracerProvider">TracerProvider passed in.</param>
-        /// <param name="lambdaHandler">Lambda handler function passed in.</param>
-        /// <param name="context">Instance of lambda context.</param>
-        /// <param name="parentContext">
-        /// The optional parent context <see cref="ActivityContext"/> is used for Activity object creation.
-        /// If no parent context provided, incoming request is used to extract one.
-        /// If parent is not extracted from incoming request then X-Ray propagation is used to extract one
-        /// unless X-Ray propagation is disabled in the configuration.
-        /// </param>
-        /// <returns>Task.</returns>
-        public static Task TraceAsync(
-            TracerProvider tracerProvider,
-            Func<ILambdaContext, Task> lambdaHandler,
-            ILambdaContext context,
-            ActivityContext parentContext = default)
-        {
-            Func<Task> action = async () => await lambdaHandler(context);
-            return TraceInternalAsync<object>(tracerProvider, action, null, context, parentContext);
-        }
-
 #pragma warning restore RS0026 // Do not add multiple public overloads with optional parameters
 
->>>>>>> 1b808fd9
         internal static Activity OnFunctionStart<TInput>(TInput input, ILambdaContext context, ActivityContext parentContext = default)
         {
             if (parentContext == default)
