// <copyright file="AWSLambdaUtils.cs" company="OpenTelemetry Authors">
// Copyright The OpenTelemetry Authors
//
// Licensed under the Apache License, Version 2.0 (the "License");
// you may not use this file except in compliance with the License.
// You may obtain a copy of the License at
//
//     http://www.apache.org/licenses/LICENSE-2.0
//
// Unless required by applicable law or agreed to in writing, software
// distributed under the License is distributed on an "AS IS" BASIS,
// WITHOUT WARRANTIES OR CONDITIONS OF ANY KIND, either express or implied.
// See the License for the specific language governing permissions and
// limitations under the License.
// </copyright>

using System;
using System.Collections.Generic;
using System.Diagnostics;
using System.Linq;
using Amazon.Lambda.APIGatewayEvents;
using Amazon.Lambda.Core;
using OpenTelemetry.Context.Propagation;
using OpenTelemetry.Contrib.Extensions.AWSXRay.Trace;

namespace OpenTelemetry.Instrumentation.AWSLambda.Implementation;

/// <summary>
/// Class for getting AWS Lambda related attributes.
/// </summary>
internal static class AWSLambdaUtils
{
    private const string CloudProvider = "aws";
    private const string AWSRegion = "AWS_REGION";
    private const string AWSXRayLambdaTraceHeaderKey = "_X_AMZN_TRACE_ID";
    private const string AWSXRayTraceHeaderKey = "X-Amzn-Trace-Id";
    private const string FunctionName = "AWS_LAMBDA_FUNCTION_NAME";
    private const string FunctionVersion = "AWS_LAMBDA_FUNCTION_VERSION";

    private static readonly Func<IDictionary<string, string>, string, IEnumerable<string>> Getter = (headers, name) =>
    {
        if (headers.TryGetValue(name, out var value))
        {
            return new[] { value };
        }

        return new string[0];
    };

    internal static ActivityContext GetXRayParentContext()
    {
        // Currently get trace header from Lambda runtime environment variable
        // https://docs.aws.amazon.com/lambda/latest/dg/configuration-envvars.html#configuration-envvars-runtime
        // TODO: Add steps to extract trace header from http header

        var tracerHeaderValue = Environment.GetEnvironmentVariable(AWSXRayLambdaTraceHeaderKey);
        if (tracerHeaderValue == null)
        {
            return default;
        }

        var activityContext = ParseXRayTraceHeader(tracerHeaderValue);
        return activityContext;
    }

    internal static ActivityContext ExtractParentContext<TInput>(TInput input)
    {
        PropagationContext propagationContext = default;
        switch (input)
        {
            case APIGatewayProxyRequest apiGatewayProxyRequest:
                propagationContext = Propagators.DefaultTextMapPropagator.Extract(default, apiGatewayProxyRequest, GetHeaderValues);
                break;
            case APIGatewayHttpApiV2ProxyRequest apiGatewayHttpApiV2ProxyRequest:
                propagationContext = Propagators.DefaultTextMapPropagator.Extract(default, apiGatewayHttpApiV2ProxyRequest, GetHeaderValues);
                break;
        }

        return propagationContext.ActivityContext;
    }

    internal static string GetCloudProvider()
    {
        return CloudProvider;
    }

    internal static string GetAWSRegion()
    {
        return Environment.GetEnvironmentVariable(AWSRegion);
    }

    internal static string GetFunctionName(ILambdaContext context = null)
    {
        return context?.FunctionName ?? Environment.GetEnvironmentVariable(FunctionName);
    }

    internal static string GetFunctionVersion()
    {
        return Environment.GetEnvironmentVariable(FunctionVersion);
    }

    internal static IEnumerable<KeyValuePair<string, object>> GetFunctionTags<TInput>(TInput input, ILambdaContext context)
    {
        var tags = new List<KeyValuePair<string, object>>
        {
            new(AWSLambdaSemanticConventions.AttributeFaasTrigger, GetFaasTrigger(input)),
        };

        var functionName = GetFunctionName(context);
        if (functionName != null)
        {
            tags.Add(new(AWSLambdaSemanticConventions.AttributeFaasName, functionName));
        }

        if (context == null)
        {
            return tags;
        }

        if (context.AwsRequestId != null)
        {
            tags.Add(new(AWSLambdaSemanticConventions.AttributeFaasExecution, context.AwsRequestId));
        }

        var functionArn = context.InvokedFunctionArn;
        if (functionArn != null)
        {
            tags.Add(new(AWSLambdaSemanticConventions.AttributeFaasID, GetFaasId(functionArn)));

            var accountId = GetAccountId(functionArn);
            if (accountId != null)
            {
                tags.Add(new(AWSLambdaSemanticConventions.AttributeCloudAccountID, accountId));
            }
        }

        return tags;
    }

    private static string GetAccountId(string functionArn)
    {
        // The fifth item of function arn: https://github.com/open-telemetry/opentelemetry-specification/blob/86aeab1e0a7e6c67be09c7f15ff25063ee6d2b5c/specification/trace/semantic_conventions/instrumentation/aws-lambda.md#all-triggers
        // Function arn format - arn:aws:lambda:<region>:<account-id>:function:<function-name>

        var items = functionArn.Split(':');
        if (items.Length >= 5)
        {
            return items[4];
        }

        return null;
    }

    private static string GetFaasId(string functionArn)
    {
        var faasId = functionArn;

        // According to faas.id description https://github.com/open-telemetry/opentelemetry-specification/blob/main/specification/trace/semantic_conventions/instrumentation/aws-lambda.md#all-triggers
        // the 8th part of arn (function version or alias, see https://docs.aws.amazon.com/lambda/latest/dg/lambda-api-permissions-ref.html)
        // should not be included into faas.id
        var items = functionArn.Split(':');
        if (items.Length >= 8)
        {
            faasId = string.Join(":", items.Take(7));
        }

        return faasId;
    }

    private static string GetFaasTrigger<TInput>(TInput input)
    {
        var trigger = "other";
        if (input is APIGatewayProxyRequest || input is APIGatewayHttpApiV2ProxyRequest)
        {
            trigger = "http";
        }

<<<<<<< HEAD
        private static string GetFaasTrigger<TInput>(TInput input) =>
            IsHttpRequest(input) ? "http" : "other";

        private static bool IsHttpRequest<TInput>(TInput input) =>
            input is APIGatewayProxyRequest || input is APIGatewayHttpApiV2ProxyRequest;
=======
        return trigger;
    }

    private static ActivityContext ParseXRayTraceHeader(string rawHeader)
    {
        var xrayPropagator = new AWSXRayPropagator();
>>>>>>> c0e856a1

        var carrier = new Dictionary<string, string>()
        {
            { AWSXRayTraceHeaderKey, rawHeader },
        };

        var propagationContext = xrayPropagator.Extract(default, carrier, Getter);
        return propagationContext.ActivityContext;
    }

    private static IEnumerable<string> GetHeaderValues(APIGatewayProxyRequest request, string name)
    {
        if (request.MultiValueHeaders != null &&
            request.MultiValueHeaders.TryGetValue(name, out var values))
        {
<<<<<<< HEAD
            if (request.MultiValueHeaders != null &&
                request.MultiValueHeaders.TryGetValue(name, out var values))
            {
                return values;
            }
            else if (request.Headers != null &&
                     request.Headers.TryGetValue(name, out var value))
            {
                return new[] { value };
            }

            return null;
=======
            return values;
>>>>>>> c0e856a1
        }

        return null;
    }

    private static IEnumerable<string> GetHeaderValues(APIGatewayHttpApiV2ProxyRequest request, string name)
    {
        if (request.Headers != null &&
            request.Headers.TryGetValue(name, out var header))
        {
            // Multiple values for the same header will be separated by a comma.
            return header?.Split(',');
        }

        return null;
    }
}<|MERGE_RESOLUTION|>--- conflicted
+++ resolved
@@ -167,28 +167,15 @@
         return faasId;
     }
 
-    private static string GetFaasTrigger<TInput>(TInput input)
-    {
-        var trigger = "other";
-        if (input is APIGatewayProxyRequest || input is APIGatewayHttpApiV2ProxyRequest)
-        {
-            trigger = "http";
-        }
-
-<<<<<<< HEAD
-        private static string GetFaasTrigger<TInput>(TInput input) =>
-            IsHttpRequest(input) ? "http" : "other";
-
-        private static bool IsHttpRequest<TInput>(TInput input) =>
-            input is APIGatewayProxyRequest || input is APIGatewayHttpApiV2ProxyRequest;
-=======
-        return trigger;
-    }
+    private static string GetFaasTrigger<TInput>(TInput input) =>
+        IsHttpRequest(input) ? "http" : "other";
+
+    private static bool IsHttpRequest<TInput>(TInput input) =>
+        input is APIGatewayProxyRequest || input is APIGatewayHttpApiV2ProxyRequest;
 
     private static ActivityContext ParseXRayTraceHeader(string rawHeader)
     {
         var xrayPropagator = new AWSXRayPropagator();
->>>>>>> c0e856a1
 
         var carrier = new Dictionary<string, string>()
         {
@@ -204,22 +191,12 @@
         if (request.MultiValueHeaders != null &&
             request.MultiValueHeaders.TryGetValue(name, out var values))
         {
-<<<<<<< HEAD
-            if (request.MultiValueHeaders != null &&
-                request.MultiValueHeaders.TryGetValue(name, out var values))
-            {
-                return values;
-            }
-            else if (request.Headers != null &&
-                     request.Headers.TryGetValue(name, out var value))
-            {
-                return new[] { value };
-            }
-
-            return null;
-=======
             return values;
->>>>>>> c0e856a1
+        }
+        else if (request.Headers != null &&
+                 request.Headers.TryGetValue(name, out var value))
+        {
+            return new[] { value };
         }
 
         return null;
