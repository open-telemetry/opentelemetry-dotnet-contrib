--- conflicted
+++ resolved
@@ -32,13 +32,7 @@
         }
         catch (Exception ex)
         {
-<<<<<<< HEAD
             OpenTelemetryExtensionsEventSource.Log.LogProcessorException($"Processing scope of type [{scope.GetType().FullName}]", ex);
-=======
-            Guard.ThrowIfNull(options);
-
-            this.options = options;
->>>>>>> d4f94cc9
         }
     };
 
@@ -46,7 +40,9 @@
 
     public ActivityEventAttachingLogProcessor(LogToActivityEventConversionOptions options)
     {
-        this.options = options ?? throw new ArgumentNullException(nameof(options));
+        Guard.ThrowIfNull(options);
+
+        this.options = options;
     }
 
     public override void OnEnd(LogRecord data)
