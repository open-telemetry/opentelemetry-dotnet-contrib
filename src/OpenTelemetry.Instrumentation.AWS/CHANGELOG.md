# Changelog - OpenTelemetry.Instrumentation.AWS

## Unreleased

<<<<<<< HEAD
* BREAKING: Update AWSSDK dependencies to v4.
  ([#2720](https://github.com/open-telemetry/opentelemetry-dotnet-contrib/pull/2720))
=======
## 1.11.3

Released 2025-May-01

* Update package references to AWS SDK to indicate that this library is not
  compatible with AWS SDK v4.
   ([#2726](https://github.com/open-telemetry/opentelemetry-dotnet-contrib/pull/2726))
>>>>>>> 59dd1e40

## 1.11.2

Released 2025-Mar-18

* Set itinital capacity for AWS Semantic Convention Attribute Builder
  ([#2653](https://github.com/open-telemetry/opentelemetry-dotnet-contrib/pull/2653))

## 1.11.1

Released 2025-Mar-05

## 1.11.0

Released 2025-Jan-29

## 1.10.0-rc.2

Released 2025-Jan-15

* Context propagation data is always added to SQS and SNS requests regardless of
  sampling decision. This enables downstream services to make consistent sampling
  decisions and prevents incomplete traces.
  ([#2447](https://github.com/open-telemetry/opentelemetry-dotnet-contrib/pull/2447))

## 1.10.0-rc.1

Released 2025-Jan-06

* BREAKING: Change default Semantic Convention to 1.28
* BREAKING: Remove option to use Legacy semantic conventions (the old default)

## 1.10.0-beta.3

Released 2024-Dec-20

* Introduce `AWSClientInstrumentationOptions.SemanticConventionVersion` which
  provides a mechanism for developers to opt-in to newer versions of the
  of the OpenTelemetry Semantic Conventions. Currently, you need to opt-in
  to these new conventions. In the upcoming stable release of this library,
  the new conventions will be enabled by default, and the conventions this library
  currently emit will no longer be supported.
  ([#2367](https://github.com/open-telemetry/opentelemetry-dotnet-contrib/pull/2367))

## 1.10.0-beta.2

Released 2024-Dec-12

* Trace instrumentation will now call the [Activity.SetStatus](https://learn.microsoft.com/dotnet/api/system.diagnostics.activity.setstatus)
  API instead of the deprecated OpenTelemetry API package extension when setting
  span status. For details see: [Setting Status](https://github.com/open-telemetry/opentelemetry-dotnet/blob/main/src/OpenTelemetry.Api/README.md#setting-status).
  ([#2358](https://github.com/open-telemetry/opentelemetry-dotnet-contrib/pull/2358))

## 1.10.0-beta.1

Released 2024-Nov-23

* Move adding request and response info to AWSTracingPipelineHandler
  ([#2137](https://github.com/open-telemetry/opentelemetry-dotnet-contrib/pull/2137))
* Drop support for .NET 6 as this target is no longer supported and add .NET 8 target.
  ([#2139](https://github.com/open-telemetry/opentelemetry-dotnet-contrib/pull/2139))

## 1.1.0-beta.6

Released 2024-Sep-10

* Fix Memory Leak by Reusing ActivitySources, Meters, and Instruments
  ([#2039](https://github.com/open-telemetry/opentelemetry-dotnet-contrib/pull/2039))
* Added instrumentation support for AWS Bedrock, BedrockRuntime, BedrockAgent, BedrockAgentRuntime.
  ([#1979](https://github.com/open-telemetry/opentelemetry-dotnet-contrib/pull/1979))

## 1.1.0-beta.5

Released 2024-Aug-22

* BREAKING: Update the instrumentation logic to use AWS TracerProvider.
  ([#1974](https://github.com/open-telemetry/opentelemetry-dotnet-contrib/pull/1974))
* Add AWS metrics instrumentation.
  ([#1980](https://github.com/open-telemetry/opentelemetry-dotnet-contrib/pull/1980))
* Updated dependency on AWS .NET SDK to version 3.7.400.
  ([#1974](https://github.com/open-telemetry/opentelemetry-dotnet-contrib/pull/1980))
* Added `rpc.system`, `rpc.service`, and `rpc.method` to activity tags based on
  [semantic convention v1.26.0](https://github.com/open-telemetry/semantic-conventions/blob/v1.26.0/docs/cloud-providers/aws-sdk.md#common-attributes).
  ([#1865](https://github.com/open-telemetry/opentelemetry-dotnet-contrib/pull/1865))

## 1.1.0-beta.4

Released 2024-Apr-12

* BREAKING: Switched AWSServiceName tag to use ServiceId instead of ServiceName
  ([#1572](https://github.com/open-telemetry/opentelemetry-dotnet-contrib/pull/1572))
* `ActivitySource.Version` is set to NuGet package version.
  ([#1624](https://github.com/open-telemetry/opentelemetry-dotnet-contrib/pull/1624))

## 1.1.0-beta.3

Released 2024-Jan-26

* Updated dependency on AWS .NET SDK to version 3.7.300.
  ([#1542](https://github.com/open-telemetry/opentelemetry-dotnet-contrib/pull/1542))
* Add target for `net6.0`.
  ([#1547](https://github.com/open-telemetry/opentelemetry-dotnet-contrib/pull/1547))
* Add support for native AoT.
  ([#1547](https://github.com/open-telemetry/opentelemetry-dotnet-contrib/pull/1547))

## 1.1.0-beta.2

Released 2023-Dec-01

* Updated dependency on AWS .NET SDK to version 3.7.100.
  ([#1454](https://github.com/open-telemetry/opentelemetry-dotnet-contrib/pull/1454))

## 1.1.0-beta.1

Released 2023-Aug-07

* BREAKING (renaming): renamed `OpenTelemetry.Contrib.Instrumentation.AWS` to `OpenTelemetry.Instrumentation.AWS`
  ([#1275](https://github.com/open-telemetry/opentelemetry-dotnet-contrib/pull/1275))
* Raised the minimum .NET Framework version to `net462`
  ([#1095](https://github.com/open-telemetry/opentelemetry-dotnet-contrib/pull/1095))
* Removes `AddAWSInstrumentation` method with default configure default parameter.
  ([#1117](https://github.com/open-telemetry/opentelemetry-dotnet-contrib/pull/1117))
* Global propagator is now used to inject into sent SQS and SNS message
  attributes (in addition to X-Ray propagation).
  ([#1051](https://github.com/open-telemetry/opentelemetry-dotnet-contrib/pull/1051))
* Change dependency from `OpenTelemetry.Contrib.Extensions.AWSXRay` to `OpenTelemetry.Extensions.AWS`
  ([#1288](https://github.com/open-telemetry/opentelemetry-dotnet-contrib/pull/1288))

## 1.0.2

Released 2022-Nov-11

* Fixed issue when using version 3.7.100 of the AWS SDK for .NET triggering an
  EndpointResolver not found exception.
  ([#726](https://github.com/open-telemetry/opentelemetry-dotnet-contrib/pull/726))

## 1.0.1

Released 2021-Feb-24

This is the first release for the `OpenTelemetry.Contrib.Instrumentation.AWS`
project. The release targets v1.0.1 of the
[OpenTelemetry.Contrib.Extensions.AWSXRay](https://www.nuget.org/packages/OpenTelemetry.Contrib.Extensions.AWSXRay/)

For more details, please refer to the
[README](https://github.com/open-telemetry/opentelemetry-dotnet-contrib/blob/main/src/OpenTelemetry.Instrumentation.AWS/README.md)<|MERGE_RESOLUTION|>--- conflicted
+++ resolved
@@ -2,10 +2,9 @@
 
 ## Unreleased
 
-<<<<<<< HEAD
 * BREAKING: Update AWSSDK dependencies to v4.
   ([#2720](https://github.com/open-telemetry/opentelemetry-dotnet-contrib/pull/2720))
-=======
+
 ## 1.11.3
 
 Released 2025-May-01
@@ -13,7 +12,6 @@
 * Update package references to AWS SDK to indicate that this library is not
   compatible with AWS SDK v4.
    ([#2726](https://github.com/open-telemetry/opentelemetry-dotnet-contrib/pull/2726))
->>>>>>> 59dd1e40
 
 ## 1.11.2
 
