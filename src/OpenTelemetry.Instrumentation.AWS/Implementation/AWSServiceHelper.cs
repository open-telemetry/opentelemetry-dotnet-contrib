--- conflicted
+++ resolved
@@ -40,7 +40,6 @@
         { AWSServiceType.BedrockAgentService, ["AgentId", "DataSourceId"] },
     };
 
-<<<<<<< HEAD
     internal static IReadOnlyDictionary<string, string> ParameterAttributeMap = new Dictionary<string, string>()
     {
         { "TableName", AWSSemanticConventions.AttributeAWSDynamoTableName },
@@ -55,8 +54,6 @@
         { "StreamName", AWSSemanticConventions.AttributeAWSKinesisStreamName },
     };
 
-=======
->>>>>>> d87ce66d
     // for Bedrock Agent operations, we map each supported operation to one resource: Agent, DataSource, or KnowledgeBase
     internal static List<string> BedrockAgentAgentOps { get; } =
     [
