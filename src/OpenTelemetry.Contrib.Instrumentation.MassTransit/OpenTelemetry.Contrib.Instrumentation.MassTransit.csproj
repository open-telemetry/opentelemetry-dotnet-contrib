﻿<Project Sdk="Microsoft.NET.Sdk">
  <PropertyGroup>
    <TargetFrameworks>netstandard2.0;net461</TargetFrameworks>
    <Description>OpenTelemetry instrumentation for MassTransit</Description>
    <PackageTags>$(PackageTags);distributed-tracing;MassTransit</PackageTags>
    <MinVerTagPrefix>Instrumentation.MassTransit-</MinVerTagPrefix>
    <IncludeSharedInstrumentationSource>true</IncludeSharedInstrumentationSource>
  </PropertyGroup>
  <ItemGroup>
<<<<<<< HEAD
    <PackageReference Include="OpenTelemetry" Version="1.1.0-beta1" />
=======
    <PackageReference Include="OpenTelemetry" Version="1.0.2-alpha.0.43" />
>>>>>>> 937ec6ff
  </ItemGroup>
</Project><|MERGE_RESOLUTION|>--- conflicted
+++ resolved
@@ -7,10 +7,6 @@
     <IncludeSharedInstrumentationSource>true</IncludeSharedInstrumentationSource>
   </PropertyGroup>
   <ItemGroup>
-<<<<<<< HEAD
     <PackageReference Include="OpenTelemetry" Version="1.1.0-beta1" />
-=======
-    <PackageReference Include="OpenTelemetry" Version="1.0.2-alpha.0.43" />
->>>>>>> 937ec6ff
   </ItemGroup>
 </Project>