// Copyright The OpenTelemetry Authors
// SPDX-License-Identifier: Apache-2.0

using OpenTelemetry.OpAMPClient.Data;
using OpenTelemetry.OpAMPClient.Listeners;
using OpenTelemetry.OpAMPClient.Listeners.Messages;
using OpenTelemetry.OpAMPClient.Services.Internal;
using OpenTelemetry.OpAMPClient.Settings;

namespace OpenTelemetry.OpAMPClient.Services;

internal class HeartbeatService : IBackgroundService, IOpAMPListener<ConnectionSettingsMessage>, IDisposable
{
    public const string Name = "heartbeat-service";

    private readonly FrameDispatcher dispatcher;
<<<<<<< HEAD
    private readonly FrameProcessor processor;
    private Thread hearthbeatThread;
=======

    private PeriodicTimer? timer;
>>>>>>> f5592e31
    private CancellationTokenSource cts;
    private HealthStatus? lastStatus;
    private ulong startTime; // Start time in unix nanoseconds
    private ulong statusTime;
    private bool isConfigured;

    public HeartbeatService(FrameDispatcher dispatcher, FrameProcessor processor)
    {
        this.cts = new CancellationTokenSource();
        this.dispatcher = dispatcher;
<<<<<<< HEAD
        this.processor = processor;
        this.hearthbeatThread = new Thread(this.HeartbeatLoop)
        {
            IsBackground = true,
            Name = "OpAMP Heartbeat Thread",
        };

        this.processor.Subscribe(this);
=======
>>>>>>> f5592e31
    }

    public string ServiceName => Name;

    public void Configure(OpAMPSettings settings)
    {
        if (this.timer == null)
        {
            this.timer = new PeriodicTimer(settings.HeartbeatSettings.Interval);
        }
        else
        {
            this.timer.Period = settings.HeartbeatSettings.Interval;
        }

        if (!this.isConfigured && !settings.HeartbeatSettings.ShouldWaitForFirstStatus)
        {
            this.UpdateStatus(new HealthStatus
            {
                IsHealthy = true,
                Status = settings.HeartbeatSettings.InitialStatus,
            });
        }

        this.isConfigured = true;
    }

    public void UpdateStatus(HealthStatus status)
    {
        this.lastStatus = status;
        this.statusTime = GetCurrentTimeInNanoseconds();
    }

    public void Start()
    {
        if (!this.isConfigured)
        {
            throw new InvalidOperationException("Heartbeat service is not configured. Call Configure() before starting.");
        }

        this.startTime = GetCurrentTimeInNanoseconds();

        _ = Task.Run(() => this.HeartbeatLoopAsync(this.cts.Token));
    }

    public void Stop()
    {
<<<<<<< HEAD
        this.processor.Unsubscribe(this);

        this.isRunning = false;
=======
        this.timer?.Dispose();
>>>>>>> f5592e31
        this.cts.Cancel(); // Cancel the heartbeat loop
    }

    public void HandleMessage(ConnectionSettingsMessage message)
    {
        var newInterval = message.ConnectionSettings.Opamp.HeartbeatIntervalSeconds;

        if (newInterval > 0)
        {
            // TODO: Debug log the new heartbeat interval
            Console.WriteLine($"[Debug] New heartbeat interval received: {newInterval}s");
            this.heartbeatInterval = TimeSpan.FromSeconds(newInterval);
        }
    }

    public void Dispose()
    {
        this.Stop();
        this.cts.Dispose();
    }

    private static ulong GetCurrentTimeInNanoseconds()
    {
        return (ulong)DateTimeOffset.UtcNow.ToUnixTimeMilliseconds() * 1000000; // Convert to nanoseconds
    }

    private async Task HeartbeatLoopAsync(CancellationToken token)
    {
        while (await this.timer!.WaitForNextTickAsync(token)
            .ConfigureAwait(false))
        {
            // Status is not yet received
            if (this.lastStatus == null)
            {
                continue;
            }

            try
            {
                var report = this.CreateHealthReport();

                await this.dispatcher.DispatchHeartbeatAysnc(report, token)
                    .ConfigureAwait(false);
            }
            catch (TaskCanceledException)
            {
                // Handle cancellation gracefully
                break;
            }
            catch (Exception ex)
            {
                // TODO: Log the exception (logging not implemented here)
                Console.WriteLine($"Heartbeat error: {ex.Message}");
            }
        }
    }

    private HealthReport CreateHealthReport()
    {
        if (this.lastStatus == null)
        {
            throw new InvalidOperationException("Status is not set.");
        }

        return new HealthReport
        {
            StartTime = this.startTime,
            StatusTime = this.statusTime,
            DetailedStatus = this.lastStatus,
        };
    }
}<|MERGE_RESOLUTION|>--- conflicted
+++ resolved
@@ -14,13 +14,8 @@
     public const string Name = "heartbeat-service";
 
     private readonly FrameDispatcher dispatcher;
-<<<<<<< HEAD
     private readonly FrameProcessor processor;
-    private Thread hearthbeatThread;
-=======
-
     private PeriodicTimer? timer;
->>>>>>> f5592e31
     private CancellationTokenSource cts;
     private HealthStatus? lastStatus;
     private ulong startTime; // Start time in unix nanoseconds
@@ -31,17 +26,9 @@
     {
         this.cts = new CancellationTokenSource();
         this.dispatcher = dispatcher;
-<<<<<<< HEAD
         this.processor = processor;
-        this.hearthbeatThread = new Thread(this.HeartbeatLoop)
-        {
-            IsBackground = true,
-            Name = "OpAMP Heartbeat Thread",
-        };
 
         this.processor.Subscribe(this);
-=======
->>>>>>> f5592e31
     }
 
     public string ServiceName => Name;
@@ -89,13 +76,9 @@
 
     public void Stop()
     {
-<<<<<<< HEAD
         this.processor.Unsubscribe(this);
 
-        this.isRunning = false;
-=======
         this.timer?.Dispose();
->>>>>>> f5592e31
         this.cts.Cancel(); // Cancel the heartbeat loop
     }
 
