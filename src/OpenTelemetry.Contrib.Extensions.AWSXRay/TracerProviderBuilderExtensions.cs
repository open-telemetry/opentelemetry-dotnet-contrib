﻿// <copyright file="TracerProviderBuilderExtensions.cs" company="OpenTelemetry Authors">
// Copyright The OpenTelemetry Authors
//
// Licensed under the Apache License, Version 2.0 (the "License");
// you may not use this file except in compliance with the License.
// You may obtain a copy of the License at
//
//     http://www.apache.org/licenses/LICENSE-2.0
//
// Unless required by applicable law or agreed to in writing, software
// distributed under the License is distributed on an "AS IS" BASIS,
// WITHOUT WARRANTIES OR CONDITIONS OF ANY KIND, either express or implied.
// See the License for the specific language governing permissions and
// limitations under the License.
// </copyright>

using OpenTelemetry.Contrib.Extensions.AWSXRay;
using OpenTelemetry.Internal;

namespace OpenTelemetry.Trace;

/// <summary>
/// Extension method to generate AWS X-Ray compatible trace id and replace the trace id of root activity.
/// </summary>
public static class TracerProviderBuilderExtensions
{
    /// <summary>
    /// Replace the trace id of root activity.
    /// </summary>
    /// <param name="builder"><see cref="TracerProviderBuilder"/> being configured.</param>
    /// <returns>The instance of <see cref="TracerProviderBuilder"/>.</returns>
    public static TracerProviderBuilder AddXRayTraceId(this TracerProviderBuilder builder)
    {
        if (builder == null)
        {
<<<<<<< HEAD
            throw new ArgumentNullException(nameof(builder));
        }

        AWSXRayIdGenerator.ReplaceTraceId();
        return builder;
    }
=======
            Guard.ThrowIfNull(builder);

            AWSXRayIdGenerator.ReplaceTraceId();
            return builder;
        }

        /// <summary>
        /// 1. Replace the trace id of root activity.
        /// 2. Update the sampling decision for root activity when it's created through ActivitySource.StartActivity().
        /// </summary>
        /// <param name="builder"><see cref="TracerProviderBuilder"/> being configured.</param>
        /// <param name="sampler"><see cref="Sampler"/> being used.</param>
        /// <returns>The instance of <see cref="TracerProviderBuilder"/>.</returns>
        public static TracerProviderBuilder AddXRayTraceIdWithSampler(this TracerProviderBuilder builder, Sampler sampler)
        {
            Guard.ThrowIfNull(builder);
>>>>>>> d4f94cc9

    /// <summary>
    /// 1. Replace the trace id of root activity.
    /// 2. Update the sampling decision for root activity when it's created through ActivitySource.StartActivity().
    /// </summary>
    /// <param name="builder"><see cref="TracerProviderBuilder"/> being configured.</param>
    /// <param name="sampler"><see cref="Sampler"/> being used.</param>
    /// <returns>The instance of <see cref="TracerProviderBuilder"/>.</returns>
    public static TracerProviderBuilder AddXRayTraceIdWithSampler(this TracerProviderBuilder builder, Sampler sampler)
    {
        if (builder == null)
        {
            throw new ArgumentNullException(nameof(builder));
        }

        AWSXRayIdGenerator.ReplaceTraceId(sampler);
        return builder;
    }
}<|MERGE_RESOLUTION|>--- conflicted
+++ resolved
@@ -31,33 +31,11 @@
     /// <returns>The instance of <see cref="TracerProviderBuilder"/>.</returns>
     public static TracerProviderBuilder AddXRayTraceId(this TracerProviderBuilder builder)
     {
-        if (builder == null)
-        {
-<<<<<<< HEAD
-            throw new ArgumentNullException(nameof(builder));
-        }
+        Guard.ThrowIfNull(builder);
 
         AWSXRayIdGenerator.ReplaceTraceId();
         return builder;
     }
-=======
-            Guard.ThrowIfNull(builder);
-
-            AWSXRayIdGenerator.ReplaceTraceId();
-            return builder;
-        }
-
-        /// <summary>
-        /// 1. Replace the trace id of root activity.
-        /// 2. Update the sampling decision for root activity when it's created through ActivitySource.StartActivity().
-        /// </summary>
-        /// <param name="builder"><see cref="TracerProviderBuilder"/> being configured.</param>
-        /// <param name="sampler"><see cref="Sampler"/> being used.</param>
-        /// <returns>The instance of <see cref="TracerProviderBuilder"/>.</returns>
-        public static TracerProviderBuilder AddXRayTraceIdWithSampler(this TracerProviderBuilder builder, Sampler sampler)
-        {
-            Guard.ThrowIfNull(builder);
->>>>>>> d4f94cc9
 
     /// <summary>
     /// 1. Replace the trace id of root activity.
