--- conflicted
+++ resolved
@@ -126,22 +126,15 @@
     /// <returns>The generated hex number.</returns>
     private static string GenerateHexNumber(int digits)
     {
-        if (digits < 0)
-        {
-            throw new ArgumentException("Length can't be a negative number.", "digits");
-        }
+        Guard.ThrowIfOutOfRange(digits, min: 0);
 
         byte[] bytes = new byte[digits / 2];
         NextBytes(bytes);
         string hexNumber = string.Concat(bytes.Select(x => x.ToString("x2", CultureInfo.InvariantCulture)).ToArray());
         if (digits % 2 != 0)
         {
-<<<<<<< HEAD
             hexNumber += Next(16).ToString("x", CultureInfo.InvariantCulture);
         }
-=======
-            Guard.ThrowIfOutOfRange(digits, min: 0);
->>>>>>> d4f94cc9
 
         return hexNumber;
     }
