--- conflicted
+++ resolved
@@ -32,16 +32,7 @@
     /// <returns>The instance of <see cref="ResourceBuilder"/> to chain the calls.</returns>
     public static ResourceBuilder AddDetector(this ResourceBuilder resourceBuilder, IResourceDetector resourceDetector)
     {
-        if (resourceDetector == null)
-        {
-<<<<<<< HEAD
-            throw new ArgumentNullException(nameof(resourceDetector));
-        }
-=======
-            Guard.ThrowIfNull(resourceDetector);
-
-            var resourceAttributes = resourceDetector.Detect();
->>>>>>> d4f94cc9
+        Guard.ThrowIfNull(resourceDetector);
 
         var resourceAttributes = resourceDetector.Detect();
 
