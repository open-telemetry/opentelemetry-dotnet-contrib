<Project Sdk="Microsoft.NET.Sdk">

  <PropertyGroup>
    <!-- OmniSharp/VS Code requires TargetFrameworks to be in descending order for IntelliSense and analysis. -->
    <TargetFrameworks>net8.0;$(NetStandardMinimumSupportedVersion)</TargetFrameworks>
    <TargetFrameworks Condition="$(OS) == 'Windows_NT'">$(TargetFrameworks);$(NetFrameworkMinimumSupportedVersion)</TargetFrameworks>
    <Description>OpenTelemetry Resource Detectors for AWS ElasticBeanstalk, EC2, ECS, EKS.</Description>
    <MinVerTagPrefix>Resources.AWS-</MinVerTagPrefix>
  </PropertyGroup>

  <!-- Do not run Package Baseline Validation as this package has never released a stable version.
  Remove this property once we have released a stable version and add PackageValidationBaselineVersion property. -->
  <PropertyGroup>
    <DisablePackageBaselineValidation>true</DisablePackageBaselineValidation>
  </PropertyGroup>

  <ItemGroup>
    <PackageReference Include="OpenTelemetry" Version="$(OpenTelemetryCoreLatestVersion)" />
<<<<<<< HEAD
    <PackageReference Include="System.Text.Json" Version="$(SystemTextJsonPkgVer)" />
=======
    <PackageReference Include="System.Text.Json" Version="$(SystemTextJsonPkgVer)" Condition="'$(TargetFrameworkIdentifier)' != '.NETCoreApp'" />
>>>>>>> 50840546
  </ItemGroup>

  <ItemGroup>
    <Reference Include="System.Net.Http" Condition="'$(TargetFramework)' == '$(NetFrameworkMinimumSupportedVersion)'" />
  </ItemGroup>

  <ItemGroup>
    <Compile Include="$(RepoRoot)\src\Shared\ExceptionExtensions.cs" Link="Includes\ExceptionExtensions.cs" />
    <Compile Include="$(RepoRoot)\src\Shared\Guard.cs" Link="Includes\Guard.cs" />
    <Compile Include="$(RepoRoot)\src\Shared\IServerCertificateValidationEventSource.cs" Link="Includes\IServerCertificateValidationEventSource.cs" />
    <Compile Include="$(RepoRoot)\src\Shared\ServerCertificateValidationHandler.cs" Link="Includes\ServerCertificateValidationHandler.cs" />
    <Compile Include="$(RepoRoot)\src\Shared\ServerCertificateValidationProvider.cs" Link="Includes\ServerCertificateValidationProvider.cs" />
  </ItemGroup>

</Project><|MERGE_RESOLUTION|>--- conflicted
+++ resolved
@@ -16,11 +16,7 @@
 
   <ItemGroup>
     <PackageReference Include="OpenTelemetry" Version="$(OpenTelemetryCoreLatestVersion)" />
-<<<<<<< HEAD
-    <PackageReference Include="System.Text.Json" Version="$(SystemTextJsonPkgVer)" />
-=======
     <PackageReference Include="System.Text.Json" Version="$(SystemTextJsonPkgVer)" Condition="'$(TargetFrameworkIdentifier)' != '.NETCoreApp'" />
->>>>>>> 50840546
   </ItemGroup>
 
   <ItemGroup>
