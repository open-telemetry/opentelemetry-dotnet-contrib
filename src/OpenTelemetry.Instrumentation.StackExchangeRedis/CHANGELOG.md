# Changelog

## Unreleased

<<<<<<< HEAD
## 1.0.0-rc9.12

Released 2023-Oct-31

* Fix an issue in the trimming annotations to refer to the correct Type
  ([#1420](https://github.com/open-telemetry/opentelemetry-dotnet-contrib/pull/1420))

=======
>>>>>>> 01166608
## 1.0.0-rc9.11

Released 2023-Oct-31

* Update `OpenTelemetry.Api.ProviderBuilderExtensions` version to `1.6.0`.
  ([#1344](https://github.com/open-telemetry/opentelemetry-dotnet-contrib/pull/1344))

* Add `net6.0` target framework and make library AOT and trimming compatible
  ([#1415](https://github.com/open-telemetry/opentelemetry-dotnet-contrib/pull/1415))

## 1.0.0-rc9.10

Released 2023-Jun-09

* Update `OpenTelemetry.Api.ProviderBuilderExtensions` version to `1.5.0`.
  ([#1220](https://github.com/open-telemetry/opentelemetry-dotnet-contrib/pull/1220))

## 1.0.0-rc9.9

Released 2023-May-25

* Added a dependency on `OpenTelemetry.Api.ProviderBuilderExtensions` and
  updated `TracerProviderBuilder.AddRedisInstrumentation` to support named
  options.
  ([#1183](https://github.com/open-telemetry/opentelemetry-dotnet-contrib/pull/1183))

* **\*\*BREAKING CHANGE\*\*** Renamed the
  `StackExchangeRedisCallsInstrumentationOptions` class to
  `StackExchangeRedisInstrumentationOptions`.
  ([#1193](https://github.com/open-telemetry/opentelemetry-dotnet-contrib/pull/1193))

* Added a new extension `TracerProviderBuilder.ConfigureRedisInstrumentation`
  which can be used to obtain the `StackExchangeRedisInstrumentation` instance
  in order to dynamically add connections for instrumentation after the
  `TracerProvider` has been created.
  ([#1193](https://github.com/open-telemetry/opentelemetry-dotnet-contrib/pull/1193))

* When using named options the name will now be applied to the background thread
  created for each instrumented connection in the format
  `OpenTelemetry.Redis{OPTIONS_NAME_HERE}`.
  ([#1205](https://github.com/open-telemetry/opentelemetry-dotnet-contrib/pull/1205))

## 1.0.0-rc9.8

Released 2023-Feb-27

* Update OTel API version to `1.4.0`.
  ([#1038](https://github.com/open-telemetry/opentelemetry-dotnet-contrib/pull/1038))
* Added a direct dependency on System.Reflection.Emit.Lightweight which
  previously came transitively through the OpenTelemetry API.
  ([#1038](https://github.com/open-telemetry/opentelemetry-dotnet-contrib/pull/1038))

## 1.0.0-rc9.7

Released 2022-Jul-25

* Update the `ActivitySource` name used to the assembly name: `OpenTelemetry.Instrumentation.StackExchangeRedis`.
([#485](https://github.com/open-telemetry/opentelemetry-dotnet-contrib/pull/485))
* Drain thread is marked as background. It allows to close the application
  even if the instrumentation is not disposed.
([#528](https://github.com/open-telemetry/opentelemetry-dotnet-contrib/pull/528))

## 1.0.0-rc9.6

Released 2022-Jun-29

* Added the EnrichActivityWithTimingEvents option to
  StackExchangeRedisCallsInstrumentationOptions to be able to disable adding
  ActivityEvents (Enqueued, Sent, ResponseReceived) for Redis commands to
  Activities since there is no way to clear these after they have been added.
  This defaults to true to maintain current functionality.

## 1.0.0-rc9.5 (source code moved to contrib repo)

Released 2022-Jun-06

* From this version onwards, the source code for this package would be hosted in
  the
  [contrib](https://github.com/open-telemetry/opentelemetry-dotnet-contrib/tree/main/src/OpenTelemetry.Instrumentation.StackExchangeRedis)
  repo. The source code for this package before this version was hosted on the
  [main](https://github.com/open-telemetry/opentelemetry-dotnet/tree/core-1.3.0/src/OpenTelemetry.Instrumentation.StackExchangeRedis)
  repo.

## 1.0.0-rc9.4

Released 2022-Jun-03

## 1.0.0-rc9.3

Released 2022-Apr-15

* Removes .NET Framework 4.6.1. The minimum .NET Framework version supported is
  .NET 4.6.2.
  ([#3190](https://github.com/open-telemetry/opentelemetry-dotnet/issues/3190))

* Bumped minimum required version of `Microsoft.Extensions.Options` to 3.1.0.
  ([#2582](https://github.com/open-telemetry/opentelemetry-dotnet/pull/3196))

## 1.0.0-rc9.2

Released 2022-Apr-12

## 1.0.0-rc9.1

Released 2022-Mar-30

## 1.0.0-rc10 (broken. use 1.0.0-rc9.1 and newer)

Released 2022-Mar-04

## 1.0.0-rc9

Released 2022-Feb-02

## 1.0.0-rc8

Released 2021-Oct-08

* Adds SetVerboseDatabaseStatements option to allow setting more detailed
  database statement tag values.
* Adds Enrich option to allow enriching activities from the source profiled
  command objects.
* Removes upper constraint for Microsoft.Extensions.Options dependency.
  ([#2179](https://github.com/open-telemetry/opentelemetry-dotnet/pull/2179))

## 1.0.0-rc7

Released 2021-Jul-12

## 1.0.0-rc6

Released 2021-Jun-25

* `AddRedisInstrumentation` extension will now resolve `IConnectionMultiplexer`
  & `StackExchangeRedisCallsInstrumentationOptions` through DI when
  OpenTelemetry.Extensions.Hosting is in use.
  ([#2110](https://github.com/open-telemetry/opentelemetry-dotnet/pull/2110))

## 1.0.0-rc5

Released 2021-Jun-09

## 1.0.0-rc4

Released 2021-Apr-23

* Activities are now created with the `db.system` attribute set for usage during
  sampling.
  ([#1984](https://github.com/open-telemetry/opentelemetry-dotnet/pull/1984))

## 1.0.0-rc3

Released 2021-Mar-19

## 1.0.0-rc2

Released 2021-Jan-29

## 1.0.0-rc1.1

Released 2020-Nov-17

## 0.8.0-beta.1

Released 2020-Nov-5

## 0.7.0-beta.1

Released 2020-Oct-16

* Span Status is populated as per new spec
  ([#1313](https://github.com/open-telemetry/opentelemetry-dotnet/pull/1313))

## 0.6.0-beta.1

Released 2020-Sep-15

## 0.5.0-beta.2

Released 2020-08-28

## 0.4.0-beta.2

Released 2020-07-24

* First beta release

## 0.3.0-beta

Released 2020-07-23

* Initial release<|MERGE_RESOLUTION|>--- conflicted
+++ resolved
@@ -2,16 +2,13 @@
 
 ## Unreleased
 
-<<<<<<< HEAD
 ## 1.0.0-rc9.12
 
-Released 2023-Oct-31
+Released 2023-Nov-01
 
 * Fix an issue in the trimming annotations to refer to the correct Type
   ([#1420](https://github.com/open-telemetry/opentelemetry-dotnet-contrib/pull/1420))
 
-=======
->>>>>>> 01166608
 ## 1.0.0-rc9.11
 
 Released 2023-Oct-31
