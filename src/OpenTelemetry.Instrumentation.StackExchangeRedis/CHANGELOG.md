--- conflicted
+++ resolved
@@ -2,16 +2,14 @@
 
 ## Unreleased
 
-<<<<<<< HEAD
 * Add support for instrumenting `IConnectionMultiplexer` which is added with service key.
-=======
+
 ## 1.0.0-rc9.13
 
 Released 2024-Jan-03
 
 * Update `OpenTelemetry.Api.ProviderBuilderExtensions` version to `1.7.0`.
   ([#1486](https://github.com/open-telemetry/opentelemetry-dotnet-contrib/pull/1486))
->>>>>>> 8a89a694
 
 ## 1.0.0-rc9.12
 
