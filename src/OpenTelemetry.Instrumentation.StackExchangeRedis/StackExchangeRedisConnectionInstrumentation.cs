--- conflicted
+++ resolved
@@ -17,12 +17,7 @@
 /// </summary>
 internal sealed class StackExchangeRedisConnectionInstrumentation : IDisposable
 {
-<<<<<<< HEAD
-    internal const string RedisFlagsKeyName = "db.redis.flags";
     internal const string ActivityName = "redis";
-=======
-    internal const string RedisDatabaseIndexKeyName = "db.redis.database_index";
->>>>>>> 5298d31b
     internal static readonly Assembly Assembly = typeof(StackExchangeRedisConnectionInstrumentation).Assembly;
     internal static readonly string ActivitySourceName = Assembly.GetName().Name!;
     internal static readonly ActivitySource ActivitySource = new(ActivitySourceName, Assembly.GetPackageVersion());
