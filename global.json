{
  "sdk": {
    "rollForward": "latestFeature",
<<<<<<< HEAD
    "version": "9.0.100-rc.2.24474.11"
=======
    "version": "9.0.100"
>>>>>>> afe43426
  }
}<|MERGE_RESOLUTION|>--- conflicted
+++ resolved
@@ -1,10 +1,6 @@
 {
   "sdk": {
     "rollForward": "latestFeature",
-<<<<<<< HEAD
-    "version": "9.0.100-rc.2.24474.11"
-=======
     "version": "9.0.100"
->>>>>>> afe43426
   }
 }