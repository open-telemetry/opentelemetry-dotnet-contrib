codecov:
  require_ci_to_pass: no

coverage:
  precision: 2
  round: down
  range: "70...100"
  status:
    project: off
    patch: off

parsers:
  gcov:
    branch_detection:
      conditional: yes
      loop: yes
      method: no
      macro: no

comment:
  layout: "reach,diff,flags,tree"
  behavior: default
  require_changes: no

ignore:
  - "**.md"
  - "src/Shared" # copied from main OTel project and has code coverage there
  - "test"
  - "examples"
  - "build"
  - ".github"
  - ".vscode"

flags:
  unittests-Solution:
    carryforward: true
    paths:
      - src

  unittests-Exporter.Geneva:
    carryforward: true
    paths:
      - src/OpenTelemetry.Exporter.Geneva

  unittests-Exporter.OneCollector:
    carryforward: true
    paths:
      - src/OpenTelemetry.Exporter.OneCollector

  unittests-Extensions:
    carryforward: true
    paths:
      - src/OpenTelemetry.Extensions

  unittests-Instrumentation.AspNet:
    carryforward: true
    paths:
      - src/OpenTelemetry.Instrumentation.AspNet
      - src/OpenTelemetry.Instrumentation.AspNet.TelemetryHttpModule

  unittests-Instrumentation.EventCounters:
    carryforward: true
    paths:
      - src/OpenTelemetry.Instrumentation.EventCounters

  unittests-Instrumentation.Owin:
    carryforward: true
    paths:
      - src/OpenTelemetry.Instrumentation.Owin

  unittests-Instrumentation.Process:
    carryforward: true
    paths:
      - src/OpenTelemetry.Instrumentation.Process

  unittests-Instrumentation.Runtime:
    carryforward: true
    paths:
      - src/OpenTelemetry.Instrumentation.Runtime

  unittests-Instrumentation.StackExchangeRedis:
    carryforward: true
    paths:
      - src/OpenTelemetry.Instrumentation.StackExchangeRedis

  unittests-Instrumentation.Wcf:
    carryforward: true
    paths:
      - src/OpenTelemetry.Instrumentation.Wcf

  unittests-PersistentStorage:
    carryforward: true
    paths:
      - src/OpenTelemetry.PersistentStorage.Abstractions
      - src/OpenTelemetry.PersistentStorage.FileSystem

  unittests-ResourceDetectors.Azure:
    carryforward: true
    paths:
      - src/OpenTelemetry.ResourceDetectors.Azure

<<<<<<< HEAD
  unittests-ResourceDetectors.Host:
    carryforward: true
    paths:
      - src/OpenTelemetry.ResourceDetectors.Host
=======
  unittests-ResourceDetectors.Process:
    carryforward: true
    paths:
      - src/OpenTelemetry.ResourceDetectors.Process
>>>>>>> d971004a

  unittests-ResourceDetectors.ProcessRuntime:
    carryforward: true
    paths:
      - src/OpenTelemetry.ResourceDetectors.ProcessRuntime<|MERGE_RESOLUTION|>--- conflicted
+++ resolved
@@ -99,17 +99,15 @@
     paths:
       - src/OpenTelemetry.ResourceDetectors.Azure
 
-<<<<<<< HEAD
   unittests-ResourceDetectors.Host:
     carryforward: true
     paths:
       - src/OpenTelemetry.ResourceDetectors.Host
-=======
+
   unittests-ResourceDetectors.Process:
     carryforward: true
     paths:
       - src/OpenTelemetry.ResourceDetectors.Process
->>>>>>> d971004a
 
   unittests-ResourceDetectors.ProcessRuntime:
     carryforward: true
