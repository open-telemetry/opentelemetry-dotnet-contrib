name: Feature request
description: Suggest an idea for this project
labels: ["enhancement"]
body:
  - type: markdown
    attributes:
      value: |
        Thanks for taking the time to fill out this feature request! Please make sure to fill out the entire form below, providing as much context as you can in order to help us triage and track down your request as quickly as possible.

        Before opening a feature request, consider whether the feature should/could be implemented in the [other OpenTelemetry client libraries](https://github.com/open-telemetry/). If so, please [open an issue on opentelemetry-specification](https://github.com/open-telemetry/opentelemetry-specification/issues/new) first.

  - type: dropdown
    id: component
    attributes:
      label: Component
      description: Which component does this feature request concern?
      multiple: false
      options:
        - OpenTelemetry.Exporter.Geneva
        - OpenTelemetry.Exporter.InfluxDB
        - OpenTelemetry.Exporter.Instana
        - OpenTelemetry.Exporter.OneCollector
        - OpenTelemetry.Exporter.Stackdriver
        - OpenTelemetry.Extensions
        - OpenTelemetry.Extensions.AWS
        - OpenTelemetry.Extensions.Enrichment
        - OpenTelemetry.Instrumentation.AspNet
        - OpenTelemetry.Instrumentation.AspNet.TelemetryHttpModule
        - OpenTelemetry.Instrumentation.AspNetCore
        - OpenTelemetry.Instrumentation.AWS
        - OpenTelemetry.Instrumentation.AWSLambda
        - OpenTelemetry.Instrumentation.Cassandra
        - OpenTelemetry.Instrumentation.ElasticsearchClient
        - OpenTelemetry.Instrumentation.EntityFrameworkCore
        - OpenTelemetry.Instrumentation.EventCounters
        - OpenTelemetry.Instrumentation.GrpcCore
        - OpenTelemetry.Instrumentation.GrpcNetClient
        - OpenTelemetry.Instrumentation.Hangfire
        - OpenTelemetry.Instrumentation.Http
        - OpenTelemetry.Instrumentation.MassTransit
        - OpenTelemetry.Instrumentation.MySqlData
        - OpenTelemetry.Instrumentation.Owin
        - OpenTelemetry.Instrumentation.Process
        - OpenTelemetry.Instrumentation.Quartz
        - OpenTelemetry.Instrumentation.Runtime
        - OpenTelemetry.Instrumentation.SqlClient
        - OpenTelemetry.Instrumentation.StackExchangeRedis
        - OpenTelemetry.Instrumentation.Wcf
        - OpenTelemetry.PersistentStorage.Abstractions
        - OpenTelemetry.PersistentStorage.FileSystem
        - OpenTelemetry.ResourceDetectors.AWS
        - OpenTelemetry.ResourceDetectors.Azure
        - OpenTelemetry.ResourceDetectors.Container
        - OpenTelemetry.ResourceDetectors.Host
<<<<<<< HEAD
        - OpenTelemetry.ResourceDetectors.Process
        - OpenTelemetry.Resources.Gcp
        - OpenTelemetry.Resources.ProcessRuntime
=======
        - OpenTelemetry.ResourceDetectors.ProcessRuntime
        - OpenTelemetry.Resources.Gcp
        - OpenTelemetry.Resources.Process
>>>>>>> 1c51ad75
        - OpenTelemetry.Sampler.AWS
        - OpenTelemetry.SemanticConventions

  - type: textarea
    attributes:
      label: Is your feature request related to a problem?
      description: If so, provide a concise description of the problem.

  - type: textarea
    attributes:
      label: What is the expected behavior?
      description: Describe the solution you would like.
    validations:
      required: true

  - type: textarea
    attributes:
      label: Which alternative solutions or features have you considered?
      description: Describe alternatives you've considered.
    validations:
      required: true

  - type: textarea
    attributes:
      label: Additional context
      description: Any additional information you think may be relevant to this feature request.<|MERGE_RESOLUTION|>--- conflicted
+++ resolved
@@ -52,15 +52,9 @@
         - OpenTelemetry.ResourceDetectors.Azure
         - OpenTelemetry.ResourceDetectors.Container
         - OpenTelemetry.ResourceDetectors.Host
-<<<<<<< HEAD
-        - OpenTelemetry.ResourceDetectors.Process
-        - OpenTelemetry.Resources.Gcp
-        - OpenTelemetry.Resources.ProcessRuntime
-=======
-        - OpenTelemetry.ResourceDetectors.ProcessRuntime
         - OpenTelemetry.Resources.Gcp
         - OpenTelemetry.Resources.Process
->>>>>>> 1c51ad75
+        - OpenTelemetry.Resources.ProcessRuntime
         - OpenTelemetry.Sampler.AWS
         - OpenTelemetry.SemanticConventions
 
