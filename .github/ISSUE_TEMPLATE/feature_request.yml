--- conflicted
+++ resolved
@@ -48,15 +48,9 @@
         - OpenTelemetry.Instrumentation.Wcf
         - OpenTelemetry.PersistentStorage.Abstractions
         - OpenTelemetry.PersistentStorage.FileSystem
-<<<<<<< HEAD
-        - OpenTelemetry.ResourceDetectors.Azure
         - OpenTelemetry.ResourceDetectors.Container
         - OpenTelemetry.Resources.AWS
-=======
-        - OpenTelemetry.ResourceDetectors.AWS
-        - OpenTelemetry.ResourceDetectors.Container
         - OpenTelemetry.Resources.Azure
->>>>>>> f1ec716d
         - OpenTelemetry.Resources.Gcp
         - OpenTelemetry.Resources.Host
         - OpenTelemetry.Resources.Process
