--- conflicted
+++ resolved
@@ -53,12 +53,8 @@
         - OpenTelemetry.ResourceDetectors.Container
         - OpenTelemetry.ResourceDetectors.Host
         - OpenTelemetry.ResourceDetectors.Process
-<<<<<<< HEAD
+        - OpenTelemetry.Resources.Gcp
         - OpenTelemetry.Resources.ProcessRuntime
-=======
-        - OpenTelemetry.ResourceDetectors.ProcessRuntime
-        - OpenTelemetry.Resources.Gcp
->>>>>>> ec134bbd
         - OpenTelemetry.Sampler.AWS
         - OpenTelemetry.SemanticConventions
     validations:
