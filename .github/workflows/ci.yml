name: Build

on:
  pull_request:
    branches: [ 'main*', 'instrumentation*', 'exporter*', 'extensions*' ]

jobs:
  lint-misspell-sanitycheck:
    uses: ./.github/workflows/sanitycheck.yml

  detect-changes:
    runs-on: windows-latest
    outputs:
      changes: ${{ steps.changes.outputs.changes }}
    steps:
    - uses: AurorNZ/paths-filter@v4
      id: changes
      with:
        filters: |
          md: [ '**.md' ]
          build: ['build/**', '.github/**/*.yml', '!.github/workflows/package-*', '**/*.targets', '**/*.props']
          shared: ['src/Shared/**', 'test/Shared/**']
          contrib-shared-tests: ['test/OpenTelemetry.Contrib.Shared.Tests/**']
          code: ['**.cs', '**.csproj', '.editorconfig']
          aottestapp: ['test/OpenTelemetry.AotCompatibility.TestApp/**']
          exporter-geneva: ['*/OpenTelemetry.Exporter.Geneva*/**', '!**/*.md']
          exporter-infuxdb: ['*/OpenTelemetry.Exporter.InfluxDB*/**', '!**/*.md']
          exporter-instana: ['*/OpenTelemetry.Exporter.Instana*/**', '!**/*.md']
          exporter-onecollector: ['*/OpenTelemetry.Exporter.OneCollector*/**', '!**/*.md']
          exporter-stackdriver: ['*/OpenTelemetry.Exporter.Stackdriver*/**', '!**/*.md']
          extensions: ['*/OpenTelemetry.Extensions/**', '*/OpenTelemetry.Extensions.Tests/**', '!**/*.md']
          extensions-aws: ['*/OpenTelemetry.Extensions.AWS*/**', '!**/*.md']
          extensions-enrichment: ['*/OpenTelemetry.Extensions.Enrichment*/**', '!**/*.md']
          instrumentation-aspnet: ['*/OpenTelemetry.Instrumentation.AspNet/**', '*/OpenTelemetry.Instrumentation.AspNet.Tests/**', '*/OpenTelemetry.Instrumentation.OpenTelemetry.Instrumentation.AspNet.TelemetryHttpModule.*/**', 'examples/AspNet/**', '!**/*.md']
          instrumentation-aspnetcore: ['*/OpenTelemetry.Instrumentation.AspNetCore*/**', '!**/*.md']
          instrumentation-aws: ['*/OpenTelemetry.Instrumentation.AWS/**', '*/OpenTelemetry.Instrumentation.AWS.Tests/**', '!**/*.md']
          instrumentation-aws-lambda: ['*/OpenTelemetry.Instrumentation.AWSLambda/**', '*/OpenTelemetry.Instrumentation.AWSLambda.Tests/**', '!**/*.md']
          instrumentation-cassandra: ['*/OpenTelemetry.Instrumentation.Cassandra*/**', '!**/*.md']
          instrumentation-elasticsearchclient: ['*/OpenTelemetry.Instrumentation.ElasticsearchClient*/**', '!**/*.md']
          instrumentation-entityframeworkcore: ['*/OpenTelemetry.Instrumentation.EntityFrameworkCore*/**', '!**/*.md']
          instrumentation-eventcounters: ['*/OpenTelemetry.Instrumentation.EventCounters*/**', 'examples/event-counters/**', '!**/*.md']
          instrumentation-grpccore: ['*/OpenTelemetry.Instrumentation.GrpcCore*/**', '!**/*.md']
          instrumentation-grpcnetclient: ['*/OpenTelemetry.Instrumentation.GrpcNetClient*/**', '!**/*.md']
          instrumentation-hangfire: ['*/OpenTelemetry.Instrumentation.Hangfire*/**', '!**/*.md']
          instrumentation-http: ['*/OpenTelemetry.Instrumentation.Http*/**', '!**/*.md']
          instrumentation-owin: ['*/OpenTelemetry.Instrumentation.Owin*/**', 'examples/owin/**', '!**/*.md']
          instrumentation-process: ['*/OpenTelemetry.Instrumentation.Process*/**', 'examples/process-instrumentation/**', '!**/*.md']
          instrumentation-quartz: ['*/OpenTelemetry.Instrumentation.Quartz*/**', '!**/*.md']
          instrumentation-runtime: ['*/OpenTelemetry.Instrumentation.Runtime*/**', 'examples/runtime-instrumentation/**', '!**/*.md']
          instrumentation-sqlclient: ['*/OpenTelemetry.Instrumentation.SqlClient*/**', '!**/*.md']
          instrumentation-stackexchangeredis: ['*/OpenTelemetry.Instrumentation.StackExchangeRedis*/**', 'examples/redis/**', '!**/*.md']
          instrumentation-wcf: ['*/OpenTelemetry.Instrumentation.Wcf*/**', 'examples/wcf/**', '!**/*.md']
          persistentstorage: ['*/OpenTelemetry.PersistentStorage*/**', '!**/*.md']
<<<<<<< HEAD
          resourcedetectors-azure: ['*/OpenTelemetry.ResourceDetectors.Azure*/**', '!**/*.md']
          resourcedetectors-container: ['*/OpenTelemetry.ResourceDetectors.Container*/**', '!**/*.md']
          resources-aws: ['*/OpenTelemetry.Resources.AWS*/**', '!**/*.md']
=======
          resourcedetectors-aws: ['*/OpenTelemetry.ResourceDetectors.AWS*/**', '!**/*.md']
          resourcedetectors-container: ['*/OpenTelemetry.ResourceDetectors.Container*/**', '!**/*.md']
          resources-azure: ['*/OpenTelemetry.Resources.Azure*/**', '!**/*.md']
>>>>>>> f1ec716d
          resources-gcp: ['*/OpenTelemetry.Resources.Gcp*/**', '!**/*.md']
          resources-host: ['*/OpenTelemetry.Resources.Host*/**', '!**/*.md']
          resources-process: ['*/OpenTelemetry.Resources.Process/**', '*/OpenTelemetry.Resources.Process.Tests/**', '!**/*.md']
          resources-processruntime: ['*/OpenTelemetry.Resources.ProcessRuntime/**', '*/OpenTelemetry.Resources.ProcessRuntime.Tests/**', '!**/*.md']
          sampler-aws: ['*/OpenTelemetry.Sampler.AWS**/**', '!**/*.md']
          semanticconventions: ['*/OpenTelemetry.SemanticConventions*/**', '!**/*.md']

  lint-md:
    needs: detect-changes
    if: |
      contains(needs.detect-changes.outputs.changes, 'md')
      || contains(needs.detect-changes.outputs.changes, 'build')
    uses: ./.github/workflows/markdownlint.yml

  lint-dotnet-format:
    needs: detect-changes
    if: |
      contains(needs.detect-changes.outputs.changes, 'code')
      || contains(needs.detect-changes.outputs.changes, 'build')
    uses: ./.github/workflows/dotnet-format.yml

  build-test-exporter-geneva:
    needs: detect-changes
    if: |
      contains(needs.detect-changes.outputs.changes, 'exporter-geneva')
      || contains(needs.detect-changes.outputs.changes, 'build')
      || contains(needs.detect-changes.outputs.changes, 'shared')
    uses: ./.github/workflows/Component.BuildTest.yml
    with:
      project-name: Component[OpenTelemetry.Exporter.Geneva]
      code-cov-name: Exporter.Geneva

  build-test-exporter-influxdb:
    needs: detect-changes
    if: |
      contains(needs.detect-changes.outputs.changes, 'exporter-influxdb')
      || contains(needs.detect-changes.outputs.changes, 'build')
      || contains(needs.detect-changes.outputs.changes, 'shared')
    uses: ./.github/workflows/Component.BuildTest.yml
    with:
      project-name: OpenTelemetry.Exporter.InfluxDB
      code-cov-name: Exporter.InfluxDB

  build-test-exporter-instana:
    needs: detect-changes
    if: |
      contains(needs.detect-changes.outputs.changes, 'exporter-instana')
      || contains(needs.detect-changes.outputs.changes, 'build')
      || contains(needs.detect-changes.outputs.changes, 'shared')
    uses: ./.github/workflows/Component.BuildTest.yml
    with:
      project-name: Component[OpenTelemetry.Exporter.Instana]
      code-cov-name: Exporter.Instana

  build-test-exporter-onecollector:
    needs: detect-changes
    if: |
      contains(needs.detect-changes.outputs.changes, 'exporter-onecollector')
      || contains(needs.detect-changes.outputs.changes, 'build')
      || contains(needs.detect-changes.outputs.changes, 'shared')
    uses: ./.github/workflows/Component.BuildTest.yml
    with:
      project-name: Component[OpenTelemetry.Exporter.OneCollector]
      code-cov-name: Exporter.OneCollector

  build-test-exporter-stackdriver:
    needs: detect-changes
    if: |
      contains(needs.detect-changes.outputs.changes, 'exporter-stackdriver')
      || contains(needs.detect-changes.outputs.changes, 'build')
      || contains(needs.detect-changes.outputs.changes, 'shared')
    uses: ./.github/workflows/Component.BuildTest.yml
    with:
      project-name: Component[OpenTelemetry.Exporter.Stackdriver]
      code-cov-name: Exporter.Stackdriver

  build-test-extensions:
    needs: detect-changes
    if: |
      contains(needs.detect-changes.outputs.changes, 'extensions')
      || contains(needs.detect-changes.outputs.changes, 'build')
      || contains(needs.detect-changes.outputs.changes, 'shared')
    uses: ./.github/workflows/Component.BuildTest.yml
    with:
      project-name: Component[OpenTelemetry.Extensions]
      code-cov-name: Extensions

  build-test-extensions-aws:
    needs: detect-changes
    if: |
      contains(needs.detect-changes.outputs.changes, 'extensions-aws')
      || contains(needs.detect-changes.outputs.changes, 'build')
      || contains(needs.detect-changes.outputs.changes, 'shared')
    uses: ./.github/workflows/Component.BuildTest.yml
    with:
      project-name: Component[OpenTelemetry.Extensions.AWS]
      code-cov-name: Extensions.AWS

  build-test-extensions-enrichment:
    needs: detect-changes
    if: |
      contains(needs.detect-changes.outputs.changes, 'extensions-enrichment')
      || contains(needs.detect-changes.outputs.changes, 'build')
      || contains(needs.detect-changes.outputs.changes, 'shared')
    uses: ./.github/workflows/Component.BuildTest.yml
    with:
      project-name: OpenTelemetry.Extensions.Enrichment
      code-cov-name: Extensions.Enrichment

  build-test-instrumentation-aspnet:
    needs: detect-changes
    if: |
      contains(needs.detect-changes.outputs.changes, 'instrumentation-aspnet')
      || contains(needs.detect-changes.outputs.changes, 'build')
      || contains(needs.detect-changes.outputs.changes, 'shared')
    uses: ./.github/workflows/Component.BuildTest.yml
    with:
      project-name: OpenTelemetry.Instrumentation.AspNet
      code-cov-name: Instrumentation.AspNet
      os-list: '[ "windows-latest" ]'
      tfm-list: '[ "net462" ]'

  build-test-instrumentation-aspnetcore:
    needs: detect-changes
    if: |
      contains(needs.detect-changes.outputs.changes, 'instrumentation-aspnetcore')
      || contains(needs.detect-changes.outputs.changes, 'build')
      || contains(needs.detect-changes.outputs.changes, 'shared')
    uses: ./.github/workflows/Component.BuildTest.yml
    with:
      project-name: OpenTelemetry.Instrumentation.AspNetCore
      code-cov-name: Instrumentation.AspNetCore
      tfm-list: '[ "net6.0", "net7.0", "net8.0" ]'

  build-test-instrumentation-aws:
    needs: detect-changes
    if: |
      contains(needs.detect-changes.outputs.changes, 'instrumentation-aws')
      || contains(needs.detect-changes.outputs.changes, 'build')
      || contains(needs.detect-changes.outputs.changes, 'shared')
    uses: ./.github/workflows/Component.BuildTest.yml
    with:
      project-name: Component[OpenTelemetry.Instrumentation.AWS]
      code-cov-name: Instrumentation.AWS

  build-test-instrumentation-awslambda:
    needs: detect-changes
    if: |
      contains(needs.detect-changes.outputs.changes, 'instrumentation-awslambda')
      || contains(needs.detect-changes.outputs.changes, 'build')
      || contains(needs.detect-changes.outputs.changes, 'shared')
    uses: ./.github/workflows/Component.BuildTest.yml
    with:
      project-name: Component[OpenTelemetry.Instrumentation.AWSLambda]
      code-cov-name: Instrumentation.AWSLambda
      tfm-list: '[ "net6.0", "net7.0", "net8.0" ]'

  build-test-instrumentation-cassandra:
    needs: detect-changes
    if: |
      contains(needs.detect-changes.outputs.changes, 'instrumentation-cassandra')
      || contains(needs.detect-changes.outputs.changes, 'build')
      || contains(needs.detect-changes.outputs.changes, 'shared')
    uses: ./.github/workflows/Component.BuildTest.yml
    with:
      project-name: Component[OpenTelemetry.Instrumentation.Cassandra]
      code-cov-name: Instrumentation.Cassandra

  build-test-instrumentation-elasticsearchclient:
    needs: detect-changes
    if: |
      contains(needs.detect-changes.outputs.changes, 'instrumentation-elasticsearchclient')
      || contains(needs.detect-changes.outputs.changes, 'build')
      || contains(needs.detect-changes.outputs.changes, 'shared')
    uses: ./.github/workflows/Component.BuildTest.yml
    with:
      project-name: Component[OpenTelemetry.Instrumentation.ElasticsearchClient]
      code-cov-name: Instrumentation.ElasticsearchClient

  build-test-instrumentation-entityframeworkcore:
    needs: detect-changes
    if: |
      contains(needs.detect-changes.outputs.changes, 'instrumentation-entityframeworkcore')
      || contains(needs.detect-changes.outputs.changes, 'build')
      || contains(needs.detect-changes.outputs.changes, 'shared')
    uses: ./.github/workflows/Component.BuildTest.yml
    with:
      project-name: Component[OpenTelemetry.Instrumentation.EntityFrameworkCore]
      code-cov-name: Instrumentation.EntityFrameworkCore

  build-test-instrumentation-eventcounters:
    needs: detect-changes
    if: |
      contains(needs.detect-changes.outputs.changes, 'instrumentation-eventcounters')
      || contains(needs.detect-changes.outputs.changes, 'build')
      || contains(needs.detect-changes.outputs.changes, 'shared')
    uses: ./.github/workflows/Component.BuildTest.yml
    with:
      project-name: OpenTelemetry.Instrumentation.EventCounters
      code-cov-name: Instrumentation.EventCounters
      tfm-list: '[ "net6.0", "net7.0", "net8.0" ]'

  build-test-instrumentation-grpccore:
    needs: detect-changes
    if: |
      contains(needs.detect-changes.outputs.changes, 'instrumentation-grpccore')
      || contains(needs.detect-changes.outputs.changes, 'build')
      || contains(needs.detect-changes.outputs.changes, 'shared')
    uses: ./.github/workflows/Component.BuildTest.yml
    with:
      project-name: OpenTelemetry.Instrumentation.GrpcCore
      code-cov-name: Instrumentation.GrpcCore

  build-test-instrumentation-grpcnetclient:
    needs: detect-changes
    if: |
      contains(needs.detect-changes.outputs.changes, 'instrumentation-grpcnetclient')
      || contains(needs.detect-changes.outputs.changes, 'build')
      || contains(needs.detect-changes.outputs.changes, 'shared')
    uses: ./.github/workflows/Component.BuildTest.yml
    with:
      project-name: Component[OpenTelemetry.Instrumentation.GrpcNetClient]
      code-cov-name: Instrumentation.GrpcNetClient

  build-test-instrumentation-hangfire:
    needs: detect-changes
    if: |
      contains(needs.detect-changes.outputs.changes, 'instrumentation-hangfire')
      || contains(needs.detect-changes.outputs.changes, 'build')
      || contains(needs.detect-changes.outputs.changes, 'shared')
    uses: ./.github/workflows/Component.BuildTest.yml
    with:
      project-name: Component[OpenTelemetry.Instrumentation.Hangfire]
      code-cov-name: Instrumentation.Hangfire

  build-test-instrumentation-http:
    needs: detect-changes
    if: |
      contains(needs.detect-changes.outputs.changes, 'instrumentation-http')
      || contains(needs.detect-changes.outputs.changes, 'build')
      || contains(needs.detect-changes.outputs.changes, 'shared')
    uses: ./.github/workflows/Component.BuildTest.yml
    with:
      project-name: Component[OpenTelemetry.Instrumentation.Http]
      code-cov-name: Instrumentation.Http

  build-test-instrumentation-owin:
    needs: detect-changes
    if: |
      contains(needs.detect-changes.outputs.changes, 'instrumentation-owin')
      || contains(needs.detect-changes.outputs.changes, 'build')
      || contains(needs.detect-changes.outputs.changes, 'shared')
    uses: ./.github/workflows/Component.BuildTest.yml
    with:
      project-name: OpenTelemetry.Instrumentation.Owin
      code-cov-name: Instrumentation.Owin
      os-list: '[ "windows-latest" ]'
      tfm-list: '[ "net462" ]'

  build-test-instrumentation-process:
    needs: detect-changes
    if: |
      contains(needs.detect-changes.outputs.changes, 'instrumentation-process')
      || contains(needs.detect-changes.outputs.changes, 'build')
      || contains(needs.detect-changes.outputs.changes, 'shared')
    uses: ./.github/workflows/Component.BuildTest.yml
    with:
      project-name: OpenTelemetry.Instrumentation.Process
      code-cov-name: Instrumentation.Process

  build-test-instrumentation-quartz:
    needs: detect-changes
    if: |
      contains(needs.detect-changes.outputs.changes, 'instrumentation-quartz')
      || contains(needs.detect-changes.outputs.changes, 'build')
      || contains(needs.detect-changes.outputs.changes, 'shared')
    uses: ./.github/workflows/Component.BuildTest.yml
    with:
      project-name: Component[OpenTelemetry.Instrumentation.Quartz]
      code-cov-name: Instrumentation.Quartz

  build-test-instrumentation-runtime:
    needs: detect-changes
    if: |
      contains(needs.detect-changes.outputs.changes, 'instrumentation-runtime')
      || contains(needs.detect-changes.outputs.changes, 'build')
      || contains(needs.detect-changes.outputs.changes, 'shared')
    uses: ./.github/workflows/Component.BuildTest.yml
    with:
      project-name: OpenTelemetry.Instrumentation.Runtime
      code-cov-name: Instrumentation.Runtime

  build-test-instrumentation-sqlclient:
    needs: detect-changes
    if: |
      contains(needs.detect-changes.outputs.changes, 'instrumentation-sqlclient')
      || contains(needs.detect-changes.outputs.changes, 'build')
      || contains(needs.detect-changes.outputs.changes, 'shared')
    uses: ./.github/workflows/Component.BuildTest.yml
    with:
      project-name: Component[OpenTelemetry.Instrumentation.SqlClient]
      code-cov-name: Instrumentation.SqlClient

  build-test-instrumentation-stackexchangeredis:
    needs: detect-changes
    if: |
      contains(needs.detect-changes.outputs.changes, 'instrumentation-stackexchangeredis')
      || contains(needs.detect-changes.outputs.changes, 'build')
      || contains(needs.detect-changes.outputs.changes, 'shared')
    uses: ./.github/workflows/Component.BuildTest.yml
    with:
      project-name: OpenTelemetry.Instrumentation.StackExchangeRedis
      code-cov-name: Instrumentation.StackExchangeRedis

  build-test-instrumentation-stackexchangeredis-integration:
    needs: detect-changes
    if: |
      contains(needs.detect-changes.outputs.changes, 'instrumentation-stackexchangeredis')
      || contains(needs.detect-changes.outputs.changes, 'build')
      || contains(needs.detect-changes.outputs.changes, 'shared')
    uses: ./.github/workflows/integration.yml

  build-test-instrumentation-wcf:
    needs: detect-changes
    if: |
      contains(needs.detect-changes.outputs.changes, 'instrumentation-wcf')
      || contains(needs.detect-changes.outputs.changes, 'build')
      || contains(needs.detect-changes.outputs.changes, 'shared')
    uses: ./.github/workflows/Component.BuildTest.yml
    with:
      project-name: OpenTelemetry.Instrumentation.Wcf
      code-cov-name: Instrumentation.Wcf

  build-test-persistentstorage:
    needs: detect-changes
    if: |
      contains(needs.detect-changes.outputs.changes, 'persistentstorage')
      || contains(needs.detect-changes.outputs.changes, 'build')
      || contains(needs.detect-changes.outputs.changes, 'shared')
    uses: ./.github/workflows/Component.BuildTest.yml
    with:
      project-name: OpenTelemetry.PersistentStorage
      code-cov-name: PersistentStorage

<<<<<<< HEAD
  build-test-resourcedetectors-azure:
=======
  build-test-resourcedetectors-aws:
    needs: detect-changes
    if: |
      contains(needs.detect-changes.outputs.changes, 'resourcedetectors-aws')
      || contains(needs.detect-changes.outputs.changes, 'build')
      || contains(needs.detect-changes.outputs.changes, 'shared')
    uses: ./.github/workflows/Component.BuildTest.yml
    with:
      project-name: Component[OpenTelemetry.ResourceDetectors.AWS]
      code-cov-name: ResourceDetectors.AWS

  build-test-resourcedetectors-container:
>>>>>>> f1ec716d
    needs: detect-changes
    if: |
      contains(needs.detect-changes.outputs.changes, 'resourcedetectors-container')
      || contains(needs.detect-changes.outputs.changes, 'build')
      || contains(needs.detect-changes.outputs.changes, 'shared')
    uses: ./.github/workflows/Component.BuildTest.yml
    with:
      project-name: Component[OpenTelemetry.ResourceDetectors.Container]
      code-cov-name: ResourceDetectors.Container

  build-test-resources-azure:
    needs: detect-changes
    if: |
      contains(needs.detect-changes.outputs.changes, 'resources-azure')
      || contains(needs.detect-changes.outputs.changes, 'build')
      || contains(needs.detect-changes.outputs.changes, 'shared')
    uses: ./.github/workflows/Component.BuildTest.yml
    with:
      project-name: Component[OpenTelemetry.Resources.Azure]
      code-cov-name: Resources.Azure

  build-test-resources-aws:
    needs: detect-changes
    if: |
      contains(needs.detect-changes.outputs.changes, 'resources-aws')
      || contains(needs.detect-changes.outputs.changes, 'build')
      || contains(needs.detect-changes.outputs.changes, 'shared')
    uses: ./.github/workflows/Component.BuildTest.yml
    with:
      project-name: Component[OpenTelemetry.Resources.AWS]
      code-cov-name: Resources.AWS

  build-test-resources-gcp:
    needs: detect-changes
    if: |
      contains(needs.detect-changes.outputs.changes, 'resources-gcp')
      || contains(needs.detect-changes.outputs.changes, 'build')
      || contains(needs.detect-changes.outputs.changes, 'shared')
    uses: ./.github/workflows/Component.BuildTest.yml
    with:
      project-name: Component[OpenTelemetry.Resources.Gcp]
      code-cov-name: Resources.Gcp

  build-test-resources-host:
    needs: detect-changes
    if: |
      contains(needs.detect-changes.outputs.changes, 'resources-host')
      || contains(needs.detect-changes.outputs.changes, 'build')
      || contains(needs.detect-changes.outputs.changes, 'shared')
    uses: ./.github/workflows/Component.BuildTest.yml
    with:
      project-name: Component[OpenTelemetry.Resources.Host]
      code-cov-name: Resources.Host

  build-test-resources-process:
    needs: detect-changes
    if: |
      contains(needs.detect-changes.outputs.changes, 'resources-process')
      || contains(needs.detect-changes.outputs.changes, 'build')
      || contains(needs.detect-changes.outputs.changes, 'shared')
    uses: ./.github/workflows/Component.BuildTest.yml
    with:
      project-name: Component[OpenTelemetry.Resources.Process]
      code-cov-name: Resources.Process

  build-test-resources-processruntime:
    needs: detect-changes
    if: |
      contains(needs.detect-changes.outputs.changes, 'resources-processruntime')
      || contains(needs.detect-changes.outputs.changes, 'build')
      || contains(needs.detect-changes.outputs.changes, 'shared')
    uses: ./.github/workflows/Component.BuildTest.yml
    with:
      project-name: Component[OpenTelemetry.Resources.ProcessRuntime]
      code-cov-name: Resources.ProcessRuntime

  build-test-sampler-aws:
    needs: detect-changes
    if: |
      contains(needs.detect-changes.outputs.changes, 'resources-sampler-aws')
      || contains(needs.detect-changes.outputs.changes, 'build')
      || contains(needs.detect-changes.outputs.changes, 'shared')
    uses: ./.github/workflows/Component.BuildTest.yml
    with:
      project-name: Component[OpenTelemetry.Sampler.AWS]
      code-cov-name: Sampler.AWS

  build-test-semanticconventions:
    needs: detect-changes
    if: |
      contains(needs.detect-changes.outputs.changes, 'semanticconventions')
      || contains(needs.detect-changes.outputs.changes, 'build')
      || contains(needs.detect-changes.outputs.changes, 'shared')
    uses: ./.github/workflows/Component.BuildTest.yml
    with:
      project-name: OpenTelemetry.SemanticConventions
      code-cov-name: SemanticConventions

  build-test-contrib-shared-tests:
    needs: detect-changes
    if: |
      contains(needs.detect-changes.outputs.changes, 'contrib-shared-tests')
      || contains(needs.detect-changes.outputs.changes, 'build')
      || contains(needs.detect-changes.outputs.changes, 'shared')
    uses: ./.github/workflows/Component.BuildTest.yml
    with:
      project-name: OpenTelemetry.Contrib.Shared.Tests
      code-cov-name: Contrib.Shared.Tests

  verify-aot-compat:
    needs: detect-changes
    if: |
      contains(needs.detect-changes.outputs.changes, 'exporter-geneva')
      || contains(needs.detect-changes.outputs.changes, 'exporter-onecollector')
      || contains(needs.detect-changes.outputs.changes, 'extensions')
      || contains(needs.detect-changes.outputs.changes, 'extensions-enrichment')
      || contains(needs.detect-changes.outputs.changes, 'instrumentation-aspnetcore')
      || contains(needs.detect-changes.outputs.changes, 'instrumentation-aws')
      || contains(needs.detect-changes.outputs.changes, 'instrumentation-awslambda')
      || contains(needs.detect-changes.outputs.changes, 'instrumentation-eventcounters')
      || contains(needs.detect-changes.outputs.changes, 'instrumentation-grpcnetclient')
      || contains(needs.detect-changes.outputs.changes, 'instrumentation-http')
      || contains(needs.detect-changes.outputs.changes, 'instrumentation-runtime')
      || contains(needs.detect-changes.outputs.changes, 'instrumentation-sqlclient')
      || contains(needs.detect-changes.outputs.changes, 'instrumentation-stackexchangeredis')
<<<<<<< HEAD
      || contains(needs.detect-changes.outputs.changes, 'resourcedetectors-azure')
      || contains(needs.detect-changes.outputs.changes, 'resourcedetectors-container')
      || contains(needs.detect-changes.outputs.changes, 'resources-aws')
=======
      || contains(needs.detect-changes.outputs.changes, 'resourcedetectors-aws')
      || contains(needs.detect-changes.outputs.changes, 'resourcedetectors-container')
      || contains(needs.detect-changes.outputs.changes, 'resources-azure')
>>>>>>> f1ec716d
      || contains(needs.detect-changes.outputs.changes, 'resources-host')
      || contains(needs.detect-changes.outputs.changes, 'resources-process')
      || contains(needs.detect-changes.outputs.changes, 'resources-processruntime')
      || contains(needs.detect-changes.outputs.changes, 'sampler-aws')
      || contains(needs.detect-changes.outputs.changes, 'aot')
      || contains(needs.detect-changes.outputs.changes, 'aottestapp')
      || contains(needs.detect-changes.outputs.changes, 'build')
      || contains(needs.detect-changes.outputs.changes, 'shared')
    uses: ./.github/workflows/verifyaotcompat.yml

  build-test:
    needs: [
      lint-misspell-sanitycheck,
      detect-changes,
      lint-md,
      lint-dotnet-format,
      build-test-exporter-geneva,
      build-test-exporter-influxdb,
      build-test-exporter-instana,
      build-test-exporter-onecollector,
      build-test-exporter-stackdriver,
      build-test-extensions,
      build-test-extensions-aws,
      build-test-extensions-enrichment,
      build-test-instrumentation-aspnet,
      build-test-instrumentation-aspnetcore,
      build-test-instrumentation-aws,
      build-test-instrumentation-awslambda,
      build-test-instrumentation-cassandra,
      build-test-instrumentation-elasticsearchclient,
      build-test-instrumentation-entityframeworkcore,
      build-test-instrumentation-eventcounters,
      build-test-instrumentation-grpccore,
      build-test-instrumentation-grpcnetclient,
      build-test-instrumentation-hangfire,
      build-test-instrumentation-http,
      build-test-instrumentation-owin,
      build-test-instrumentation-process,
      build-test-instrumentation-quartz,
      build-test-instrumentation-runtime,
      build-test-instrumentation-sqlclient,
      build-test-instrumentation-stackexchangeredis,
      build-test-instrumentation-stackexchangeredis-integration,
      build-test-instrumentation-wcf,
      build-test-persistentstorage,
<<<<<<< HEAD
      build-test-resourcedetectors-azure,
      build-test-resourcedetectors-container,
      build-test-resources-aws,
=======
      build-test-resourcedetectors-aws,
      build-test-resourcedetectors-container,
      build-test-resources-azure,
>>>>>>> f1ec716d
      build-test-resources-gcp,
      build-test-resources-host,
      build-test-resources-process,
      build-test-resources-processruntime,
      build-test-sampler-aws,
      build-test-semanticconventions,
      build-test-contrib-shared-tests,
      verify-aot-compat
      ]
    if: always() && !cancelled() && !contains(needs.*.result, 'failure')
    runs-on: windows-latest
    steps:
    - run: echo 'build complete ✓'<|MERGE_RESOLUTION|>--- conflicted
+++ resolved
@@ -51,15 +51,9 @@
           instrumentation-stackexchangeredis: ['*/OpenTelemetry.Instrumentation.StackExchangeRedis*/**', 'examples/redis/**', '!**/*.md']
           instrumentation-wcf: ['*/OpenTelemetry.Instrumentation.Wcf*/**', 'examples/wcf/**', '!**/*.md']
           persistentstorage: ['*/OpenTelemetry.PersistentStorage*/**', '!**/*.md']
-<<<<<<< HEAD
-          resourcedetectors-azure: ['*/OpenTelemetry.ResourceDetectors.Azure*/**', '!**/*.md']
           resourcedetectors-container: ['*/OpenTelemetry.ResourceDetectors.Container*/**', '!**/*.md']
           resources-aws: ['*/OpenTelemetry.Resources.AWS*/**', '!**/*.md']
-=======
-          resourcedetectors-aws: ['*/OpenTelemetry.ResourceDetectors.AWS*/**', '!**/*.md']
-          resourcedetectors-container: ['*/OpenTelemetry.ResourceDetectors.Container*/**', '!**/*.md']
           resources-azure: ['*/OpenTelemetry.Resources.Azure*/**', '!**/*.md']
->>>>>>> f1ec716d
           resources-gcp: ['*/OpenTelemetry.Resources.Gcp*/**', '!**/*.md']
           resources-host: ['*/OpenTelemetry.Resources.Host*/**', '!**/*.md']
           resources-process: ['*/OpenTelemetry.Resources.Process/**', '*/OpenTelemetry.Resources.Process.Tests/**', '!**/*.md']
@@ -404,22 +398,7 @@
       project-name: OpenTelemetry.PersistentStorage
       code-cov-name: PersistentStorage
 
-<<<<<<< HEAD
-  build-test-resourcedetectors-azure:
-=======
-  build-test-resourcedetectors-aws:
-    needs: detect-changes
-    if: |
-      contains(needs.detect-changes.outputs.changes, 'resourcedetectors-aws')
-      || contains(needs.detect-changes.outputs.changes, 'build')
-      || contains(needs.detect-changes.outputs.changes, 'shared')
-    uses: ./.github/workflows/Component.BuildTest.yml
-    with:
-      project-name: Component[OpenTelemetry.ResourceDetectors.AWS]
-      code-cov-name: ResourceDetectors.AWS
-
   build-test-resourcedetectors-container:
->>>>>>> f1ec716d
     needs: detect-changes
     if: |
       contains(needs.detect-changes.outputs.changes, 'resourcedetectors-container')
@@ -430,6 +409,17 @@
       project-name: Component[OpenTelemetry.ResourceDetectors.Container]
       code-cov-name: ResourceDetectors.Container
 
+  build-test-resources-aws:
+    needs: detect-changes
+    if: |
+      contains(needs.detect-changes.outputs.changes, 'resources-aws')
+      || contains(needs.detect-changes.outputs.changes, 'build')
+      || contains(needs.detect-changes.outputs.changes, 'shared')
+    uses: ./.github/workflows/Component.BuildTest.yml
+    with:
+      project-name: Component[OpenTelemetry.Resources.AWS]
+      code-cov-name: Resources.AWS
+
   build-test-resources-azure:
     needs: detect-changes
     if: |
@@ -440,17 +430,6 @@
     with:
       project-name: Component[OpenTelemetry.Resources.Azure]
       code-cov-name: Resources.Azure
-
-  build-test-resources-aws:
-    needs: detect-changes
-    if: |
-      contains(needs.detect-changes.outputs.changes, 'resources-aws')
-      || contains(needs.detect-changes.outputs.changes, 'build')
-      || contains(needs.detect-changes.outputs.changes, 'shared')
-    uses: ./.github/workflows/Component.BuildTest.yml
-    with:
-      project-name: Component[OpenTelemetry.Resources.AWS]
-      code-cov-name: Resources.AWS
 
   build-test-resources-gcp:
     needs: detect-changes
@@ -545,15 +524,9 @@
       || contains(needs.detect-changes.outputs.changes, 'instrumentation-runtime')
       || contains(needs.detect-changes.outputs.changes, 'instrumentation-sqlclient')
       || contains(needs.detect-changes.outputs.changes, 'instrumentation-stackexchangeredis')
-<<<<<<< HEAD
-      || contains(needs.detect-changes.outputs.changes, 'resourcedetectors-azure')
       || contains(needs.detect-changes.outputs.changes, 'resourcedetectors-container')
       || contains(needs.detect-changes.outputs.changes, 'resources-aws')
-=======
-      || contains(needs.detect-changes.outputs.changes, 'resourcedetectors-aws')
-      || contains(needs.detect-changes.outputs.changes, 'resourcedetectors-container')
       || contains(needs.detect-changes.outputs.changes, 'resources-azure')
->>>>>>> f1ec716d
       || contains(needs.detect-changes.outputs.changes, 'resources-host')
       || contains(needs.detect-changes.outputs.changes, 'resources-process')
       || contains(needs.detect-changes.outputs.changes, 'resources-processruntime')
@@ -599,15 +572,9 @@
       build-test-instrumentation-stackexchangeredis-integration,
       build-test-instrumentation-wcf,
       build-test-persistentstorage,
-<<<<<<< HEAD
-      build-test-resourcedetectors-azure,
       build-test-resourcedetectors-container,
       build-test-resources-aws,
-=======
-      build-test-resourcedetectors-aws,
-      build-test-resourcedetectors-container,
       build-test-resources-azure,
->>>>>>> f1ec716d
       build-test-resources-gcp,
       build-test-resources-host,
       build-test-resources-process,
