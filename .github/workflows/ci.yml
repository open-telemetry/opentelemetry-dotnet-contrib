name: Build

on:
  pull_request:
    branches: [ 'main*', 'instrumentation*', 'exporter*', 'extensions*' ]

jobs:
  lint-misspell-sanitycheck:
    uses: ./.github/workflows/sanitycheck.yml

  detect-changes:
    runs-on: windows-latest
    outputs:
      changes: ${{ steps.changes.outputs.changes }}
    steps:
    - uses: AurorNZ/paths-filter@v3
      id: changes
      with:
        filters: |
          md: [ '**.md' ]
          build: ['build/**', '.github/**/*.yml', '!.github/workflows/package-*']
          shared: ['src/Shared/**']
          code: ['**.cs', '.editorconfig']
          aottestapp: ['test/OpenTelemetry.AotCompatibility.TestApp/**']
          aspnet: ['*/OpenTelemetry.Instrumentation.AspNet*/**', 'examples/AspNet/**', '!**/*.md']
          azure: ['*/OpenTelemetry.ResourceDetectors.Azure*/**', '!**/*.md']
          eventcounters: ['*/OpenTelemetry.Instrumentation.EventCounters*/**', 'examples/event-counters/**', '!**/*.md']
          extensions: ['*/OpenTelemetry.Extensions/**', '*/OpenTelemetry.Extensions.Tests/**', '!**/*.md']
          geneva: ['*/OpenTelemetry.Exporter.Geneva*/**', '!**/*.md']
          host: ['*/OpenTelemetry.ResourceDetectors.Host*/**', '!**/*.md']
          onecollector: ['*/OpenTelemetry.Instrumentation.OneCollector*/**', '!**/*.md']
          owin: ['*/OpenTelemetry.Instrumentation.Owin*/**', 'examples/owin/**', '!**/*.md']
          persistentstorage: ['*/OpenTelemetry.PersistentStorage*/**', '!**/*.md']
          process: ['*/OpenTelemetry.Instrumentation.Process*/**', 'examples/process-instrumentation/**', '!**/*.md']
          processdetector: ['*/OpenTelemetry.ResourceDetectors.Process/**', '*/OpenTelemetry.ResourceDetectors.Process.Tests/**', '!**/*.md']
          processruntime: ['*/OpenTelemetry.ResourceDetectors.ProcessRuntime/**', '*/OpenTelemetry.ResourceDetectors.ProcessRuntime.Tests/**', '!**/*.md']
          redis: ['*/OpenTelemetry.Instrumentation.StackExchangeRedis*/**', 'examples/redis/**', '!**/*.md']
          runtime: ['*/OpenTelemetry.Instrumentation.Runtime*/**', 'examples/runtime-instrumentation/**', '!**/*.md']
          wcf: ['*/OpenTelemetry.Instrumentation.Wcf*/**', 'examples/wcf/**', '!**/*.md']
          solution: [
            'src/**',
            'test/**',
            'examples/**',
            '!test/OpenTelemetry.AotCompatibility.TestApp/**',
            '!*/OpenTelemetry.Instrumentation.AspNet*/**',
            '!examples/AspNet/**',
            '!*/OpenTelemetry.ResourceDetectors.Azure*/**',
<<<<<<< HEAD
            '!*/OpenTelemetry.ResourceDetectors.Host*/**',
            '!*/OpenTelemetry.ResourceDetectors.ProcessRuntime*/**',
=======
            '!*/OpenTelemetry.ResourceDetectors.Process/**',
            '!*/OpenTelemetry.ResourceDetectors.Process.Tests/**',
            '!*/OpenTelemetry.ResourceDetectors.ProcessRuntime/**',
            '!*/OpenTelemetry.ResourceDetectors.ProcessRuntime.Tests/**',
>>>>>>> d971004a
            '!*/OpenTelemetry.Instrumentation.EventCounters*/**',
            '!examples/event-counters/**',
            '!*/OpenTelemetry.Extensions/**',
            '!*/OpenTelemetry.Extensions.Tests/**',
            '!*/OpenTelemetry.Exporter.Geneva*/**',
            '!*/OpenTelemetry.Exporter.OneCollector*/**',
            '!*/OpenTelemetry.Instrumentation.Owin*/**',
            '!examples/owin/**',
            '!*/OpenTelemetry.PersistentStorage*/**',
            '!*/OpenTelemetry.Instrumentation.Process*/**',
            '!examples/process-instrumentation/**',
            '!*/OpenTelemetry.Instrumentation.StackExchangeRedis*/**',
            '!examples/redis/**',
            '!*/OpenTelemetry.Instrumentation.Runtime*/**',
            '!examples/runtime-instrumentation/**',
            '!*/OpenTelemetry.Instrumentation.Wcf*/**',
            '!examples/wcf/**',
            '!**/*.md'
            ]

  lint-md:
    needs: detect-changes
    if: contains(needs.detect-changes.outputs.changes, 'md')
    uses: ./.github/workflows/markdownlint.yml

  lint-dotnet-format:
    needs: detect-changes
    if: contains(needs.detect-changes.outputs.changes, 'code')
    uses: ./.github/workflows/dotnet-format.yml

  build-test-aspnet:
    needs: detect-changes
    if: |
      contains(needs.detect-changes.outputs.changes, 'aspnet')
      || contains(needs.detect-changes.outputs.changes, 'build')
      || contains(needs.detect-changes.outputs.changes, 'shared')
    uses: ./.github/workflows/Component.BuildTest.yml
    with:
      project-name: OpenTelemetry.Instrumentation.AspNet
      code-cov-name: Instrumentation.AspNet
      os-list: '[ "windows-latest" ]'
      tfm-list: '[ "net462" ]'

  build-test-azure:
    needs: detect-changes
    if: |
      contains(needs.detect-changes.outputs.changes, 'azure')
      || contains(needs.detect-changes.outputs.changes, 'build')
      || contains(needs.detect-changes.outputs.changes, 'shared')
    uses: ./.github/workflows/Component.BuildTest.yml
    with:
      project-name: OpenTelemetry.ResourceDetectors.Azure
      code-cov-name: ResourceDetectors.Azure

  build-test-eventcounters:
    needs: detect-changes
    if: |
      contains(needs.detect-changes.outputs.changes, 'eventcounters')
      || contains(needs.detect-changes.outputs.changes, 'build')
      || contains(needs.detect-changes.outputs.changes, 'shared')
    uses: ./.github/workflows/Component.BuildTest.yml
    with:
      project-name: OpenTelemetry.Instrumentation.EventCounters
      code-cov-name: Instrumentation.EventCounters
      tfm-list: '[ "net6.0", "net7.0", "net8.0" ]'

  build-test-extensions:
    needs: detect-changes
    if: |
      contains(needs.detect-changes.outputs.changes, 'extensions')
      || contains(needs.detect-changes.outputs.changes, 'build')
      || contains(needs.detect-changes.outputs.changes, 'shared')
    uses: ./.github/workflows/Component.BuildTest.yml
    with:
      project-name: OpenTelemetry.Extensions
      code-cov-name: Extensions

  build-test-geneva:
    needs: detect-changes
    if: |
      contains(needs.detect-changes.outputs.changes, 'geneva')
      || contains(needs.detect-changes.outputs.changes, 'build')
      || contains(needs.detect-changes.outputs.changes, 'shared')
    uses: ./.github/workflows/Component.BuildTest.yml
    with:
      project-name: OpenTelemetry.Exporter.Geneva
      code-cov-name: Exporter.Geneva

  build-test-host:
    needs: detect-changes
    if: |
      contains(needs.detect-changes.outputs.changes, 'host')
      || contains(needs.detect-changes.outputs.changes, 'build')
      || contains(needs.detect-changes.outputs.changes, 'shared')
    uses: ./.github/workflows/Component.BuildTest.yml
    with:
      project-name: OpenTelemetry.ResourceDetectors.Host
      code-cov-name: ResourceDetectors.Host

  build-test-onecollector:
    needs: detect-changes
    if: |
      contains(needs.detect-changes.outputs.changes, 'onecollector')
      || contains(needs.detect-changes.outputs.changes, 'build')
      || contains(needs.detect-changes.outputs.changes, 'shared')
    uses: ./.github/workflows/Component.BuildTest.yml
    with:
      project-name: OpenTelemetry.Exporter.OneCollector
      code-cov-name: Exporter.OneCollector

  build-test-owin:
    needs: detect-changes
    if: |
      contains(needs.detect-changes.outputs.changes, 'owin')
      || contains(needs.detect-changes.outputs.changes, 'build')
      || contains(needs.detect-changes.outputs.changes, 'shared')
    uses: ./.github/workflows/Component.BuildTest.yml
    with:
      project-name: OpenTelemetry.Instrumentation.Owin
      code-cov-name: Instrumentation.Owin
      os-list: '[ "windows-latest" ]'
      tfm-list: '[ "net462" ]'

  build-test-persistentstorage:
    needs: detect-changes
    if: |
      contains(needs.detect-changes.outputs.changes, 'persistentstorage')
      || contains(needs.detect-changes.outputs.changes, 'build')
      || contains(needs.detect-changes.outputs.changes, 'shared')
    uses: ./.github/workflows/Component.BuildTest.yml
    with:
      project-name: OpenTelemetry.PersistentStorage
      code-cov-name: PersistentStorage

  build-test-process:
    needs: detect-changes
    if: |
      contains(needs.detect-changes.outputs.changes, 'process')
      || contains(needs.detect-changes.outputs.changes, 'build')
      || contains(needs.detect-changes.outputs.changes, 'shared')
    uses: ./.github/workflows/Component.BuildTest.yml
    with:
      project-name: OpenTelemetry.Instrumentation.Process
      code-cov-name: Instrumentation.Process

  build-test-processdetector:
    needs: detect-changes
    if: |
      contains(needs.detect-changes.outputs.changes, 'processdetector')
      || contains(needs.detect-changes.outputs.changes, 'build')
      || contains(needs.detect-changes.outputs.changes, 'shared')
    uses: ./.github/workflows/Component.BuildTest.yml
    with:
      project-name: OpenTelemetry.ResourceDetectors.Process
      code-cov-name: ResourceDetectors.Process

  build-test-processruntime:
    needs: detect-changes
    if: |
      contains(needs.detect-changes.outputs.changes, 'processruntime')
      || contains(needs.detect-changes.outputs.changes, 'build')
      || contains(needs.detect-changes.outputs.changes, 'shared')
    uses: ./.github/workflows/Component.BuildTest.yml
    with:
      project-name: OpenTelemetry.ResourceDetectors.ProcessRuntime
      code-cov-name: ResourceDetectors.ProcessRuntime

  build-test-redis:
    needs: detect-changes
    if: |
      contains(needs.detect-changes.outputs.changes, 'redis')
      || contains(needs.detect-changes.outputs.changes, 'build')
      || contains(needs.detect-changes.outputs.changes, 'shared')
    uses: ./.github/workflows/Component.BuildTest.yml
    with:
      project-name: OpenTelemetry.Instrumentation.StackExchangeRedis
      code-cov-name: Instrumentation.StackExchangeRedis

  build-test-redis-integration:
    needs: detect-changes
    if: |
      contains(needs.detect-changes.outputs.changes, 'redis')
      || contains(needs.detect-changes.outputs.changes, 'build')
      || contains(needs.detect-changes.outputs.changes, 'shared')
    uses: ./.github/workflows/integration.yml

  build-test-runtime:
    needs: detect-changes
    if: |
      contains(needs.detect-changes.outputs.changes, 'runtime')
      || contains(needs.detect-changes.outputs.changes, 'build')
      || contains(needs.detect-changes.outputs.changes, 'shared')
    uses: ./.github/workflows/Component.BuildTest.yml
    with:
      project-name: OpenTelemetry.Instrumentation.Runtime
      code-cov-name: Instrumentation.Runtime

  build-test-wcf:
    needs: detect-changes
    if: |
      contains(needs.detect-changes.outputs.changes, 'wcf')
      || contains(needs.detect-changes.outputs.changes, 'build')
      || contains(needs.detect-changes.outputs.changes, 'shared')
    uses: ./.github/workflows/Component.BuildTest.yml
    with:
      project-name: OpenTelemetry.Instrumentation.Wcf
      code-cov-name: Instrumentation.Wcf

  build-test-solution:
    needs: detect-changes
    if: |
      contains(needs.detect-changes.outputs.changes, 'solution')
      || contains(needs.detect-changes.outputs.changes, 'build')
      || contains(needs.detect-changes.outputs.changes, 'shared')

    strategy:
      fail-fast: false # ensures the entire test matrix is run, even if one permutation fails
      matrix:
        os: [ windows-latest, ubuntu-latest ]
        version: [ net462, net6.0, net7.0, net8.0 ]
        exclude:
        - os: ubuntu-latest
          version: net462

    runs-on: ${{ matrix.os }}
    steps:
    - uses: actions/checkout@v4

    - name: Setup dotnet
      uses: actions/setup-dotnet@v4

    - name: Restore, Build, & Test ${{ matrix.version }}
      shell: pwsh
      run: |
        $projects = Get-ChildItem `
          -Path test/*.Tests/*.csproj `
          -Exclude `
            OpenTelemetry.Exporter.Geneva.Tests.csproj,
            OpenTelemetry.Exporter.OneCollector.Tests.csproj,
            OpenTelemetry.Extensions.Tests.csproj,
            OpenTelemetry.Instrumentation.AspNet.Tests.csproj,
            OpenTelemetry.Instrumentation.AspNet.TelemetryHttpModule.Tests.csproj,
            OpenTelemetry.Instrumentation.EventCounters.Tests.csproj,
            OpenTelemetry.Instrumentation.Owin.Tests.csproj,
            OpenTelemetry.Instrumentation.Process.Tests.csproj,
            OpenTelemetry.Instrumentation.Runtime.Tests.csproj,
            OpenTelemetry.Instrumentation.StackExchangeRedis.Tests.csproj,
            OpenTelemetry.Instrumentation.Wcf.Tests.csproj,
            OpenTelemetry.PersistentStorage.FileSystem.Tests.csproj,
            OpenTelemetry.ResourceDetectors.Azure.Tests.csproj,
<<<<<<< HEAD
            OpenTelemetry.ResourceDetectors.Host.Tests.csproj,
=======
            OpenTelemetry.ResourceDetectors.Process.Tests.csproj,
>>>>>>> d971004a
            OpenTelemetry.ResourceDetectors.ProcessRuntime.Tests.csproj

        $failedProjects = @()

        ForEach ($project in $projects)
        {
          dotnet test $project.FullName --collect:"Code Coverage" --results-directory:"TestResults" --framework ${{ matrix.version }} --configuration Release --logger:"console;verbosity=detailed" -- RunConfiguration.DisableAppDomain=true

          if ($LASTEXITCODE -ne 0)
          {
              $failedProjects = $failedProjects + $project
          }
        }

        if ($failedProjects.Count -gt 0)
        {
            throw "dotnet test failed on '$failedProjects' project(s)"
        }

    - name: Install coverage tool
      run: dotnet tool install -g dotnet-coverage

    - name: Merging test results
      run: dotnet-coverage merge -r -f cobertura -o ./TestResults/Cobertura.xml ./TestResults/*.coverage

    - uses: codecov/codecov-action@v3.1.4
      continue-on-error: true # Note: Don't fail for upload failures
      env:
        OS: ${{ matrix.os }}
        TFM: ${{ matrix.version }}
      with:
        file: TestResults/Cobertura.xml
        env_vars: OS,TFM
        flags: unittests-Solution
        name: Code Coverage for solution on [${{ matrix.os }}.${{ matrix.version }}]

  verify-aot-compat:
    needs: detect-changes
    if: |
      contains(needs.detect-changes.outputs.changes, 'eventcounters')
      || contains(needs.detect-changes.outputs.changes, 'runtime')
      || contains(needs.detect-changes.outputs.changes, 'azure')
<<<<<<< HEAD
      || contains(needs.detect-changes.outputs.changes, 'host')
=======
      || contains(needs.detect-changes.outputs.changes, 'processdetector')
>>>>>>> d971004a
      || contains(needs.detect-changes.outputs.changes, 'processruntime')
      || contains(needs.detect-changes.outputs.changes, 'aottestapp')
      || contains(needs.detect-changes.outputs.changes, 'build')
      || contains(needs.detect-changes.outputs.changes, 'redis')
      || contains(needs.detect-changes.outputs.changes, 'shared')
    uses: ./.github/workflows/verifyaotcompat.yml

  build-test:
    needs: [
      lint-misspell-sanitycheck,
      detect-changes,
      lint-md,
      lint-dotnet-format,
      build-test-aspnet,
      build-test-azure,
      build-test-eventcounters,
      build-test-extensions,
      build-test-geneva,
      build-test-host,
      build-test-onecollector,
      build-test-owin,
      build-test-persistentstorage,
      build-test-process,
      build-test-processdetector,
      build-test-processruntime,
      build-test-redis,
      build-test-redis-integration,
      build-test-runtime,
      build-test-wcf,
      build-test-solution,
      verify-aot-compat
      ]
    if: always() && !cancelled() && !contains(needs.*.result, 'failure')
    runs-on: windows-latest
    steps:
    - run: echo 'build complete ✓'<|MERGE_RESOLUTION|>--- conflicted
+++ resolved
@@ -45,15 +45,11 @@
             '!*/OpenTelemetry.Instrumentation.AspNet*/**',
             '!examples/AspNet/**',
             '!*/OpenTelemetry.ResourceDetectors.Azure*/**',
-<<<<<<< HEAD
             '!*/OpenTelemetry.ResourceDetectors.Host*/**',
-            '!*/OpenTelemetry.ResourceDetectors.ProcessRuntime*/**',
-=======
             '!*/OpenTelemetry.ResourceDetectors.Process/**',
             '!*/OpenTelemetry.ResourceDetectors.Process.Tests/**',
             '!*/OpenTelemetry.ResourceDetectors.ProcessRuntime/**',
             '!*/OpenTelemetry.ResourceDetectors.ProcessRuntime.Tests/**',
->>>>>>> d971004a
             '!*/OpenTelemetry.Instrumentation.EventCounters*/**',
             '!examples/event-counters/**',
             '!*/OpenTelemetry.Extensions/**',
@@ -304,11 +300,8 @@
             OpenTelemetry.Instrumentation.Wcf.Tests.csproj,
             OpenTelemetry.PersistentStorage.FileSystem.Tests.csproj,
             OpenTelemetry.ResourceDetectors.Azure.Tests.csproj,
-<<<<<<< HEAD
             OpenTelemetry.ResourceDetectors.Host.Tests.csproj,
-=======
             OpenTelemetry.ResourceDetectors.Process.Tests.csproj,
->>>>>>> d971004a
             OpenTelemetry.ResourceDetectors.ProcessRuntime.Tests.csproj
 
         $failedProjects = @()
@@ -351,11 +344,8 @@
       contains(needs.detect-changes.outputs.changes, 'eventcounters')
       || contains(needs.detect-changes.outputs.changes, 'runtime')
       || contains(needs.detect-changes.outputs.changes, 'azure')
-<<<<<<< HEAD
       || contains(needs.detect-changes.outputs.changes, 'host')
-=======
       || contains(needs.detect-changes.outputs.changes, 'processdetector')
->>>>>>> d971004a
       || contains(needs.detect-changes.outputs.changes, 'processruntime')
       || contains(needs.detect-changes.outputs.changes, 'aottestapp')
       || contains(needs.detect-changes.outputs.changes, 'build')
