--- conflicted
+++ resolved
@@ -51,12 +51,7 @@
           instrumentation-stackexchangeredis: ['*/OpenTelemetry.Instrumentation.StackExchangeRedis*/**', 'examples/redis/**', '!**/*.md']
           instrumentation-wcf: ['*/OpenTelemetry.Instrumentation.Wcf*/**', 'examples/wcf/**', '!**/*.md']
           persistentstorage: ['*/OpenTelemetry.PersistentStorage*/**', '!**/*.md']
-<<<<<<< HEAD
-          resourcedetectors-aws: ['*/OpenTelemetry.ResourceDetectors.AWS*/**', '!**/*.md']
-=======
-          resourcedetectors-container: ['*/OpenTelemetry.ResourceDetectors.Container*/**', '!**/*.md']
           resources-aws: ['*/OpenTelemetry.Resources.AWS*/**', '!**/*.md']
->>>>>>> 47b667ac
           resources-azure: ['*/OpenTelemetry.Resources.Azure*/**', '!**/*.md']
           resources-container: ['*/OpenTelemetry.Resources.Container*/**', '!**/*.md']
           resources-gcp: ['*/OpenTelemetry.Resources.Gcp*/**', '!**/*.md']
@@ -403,39 +398,27 @@
       project-name: OpenTelemetry.PersistentStorage
       code-cov-name: PersistentStorage
 
-  build-test-resourcedetectors-container:
-    needs: detect-changes
-    if: |
-      contains(needs.detect-changes.outputs.changes, 'resourcedetectors-container')
-      || contains(needs.detect-changes.outputs.changes, 'build')
-      || contains(needs.detect-changes.outputs.changes, 'shared')
-    uses: ./.github/workflows/Component.BuildTest.yml
-    with:
-      project-name: Component[OpenTelemetry.ResourceDetectors.Container]
-      code-cov-name: ResourceDetectors.Container
-
-<<<<<<< HEAD
+  build-test-resources-aws:
+    needs: detect-changes
+    if: |
+      contains(needs.detect-changes.outputs.changes, 'resources-aws')
+      || contains(needs.detect-changes.outputs.changes, 'build')
+      || contains(needs.detect-changes.outputs.changes, 'shared')
+    uses: ./.github/workflows/Component.BuildTest.yml
+    with:
+      project-name: Component[OpenTelemetry.Resources.AWS]
+      code-cov-name: Resources.AWS
+
   build-test-resources-azure:
     needs: detect-changes
     if: |
       contains(needs.detect-changes.outputs.changes, 'resources-azure')
-=======
-  build-test-resources-aws:
-    needs: detect-changes
-    if: |
-      contains(needs.detect-changes.outputs.changes, 'resources-aws')
->>>>>>> 47b667ac
-      || contains(needs.detect-changes.outputs.changes, 'build')
-      || contains(needs.detect-changes.outputs.changes, 'shared')
-    uses: ./.github/workflows/Component.BuildTest.yml
-    with:
-<<<<<<< HEAD
+      || contains(needs.detect-changes.outputs.changes, 'build')
+      || contains(needs.detect-changes.outputs.changes, 'shared')
+    uses: ./.github/workflows/Component.BuildTest.yml
+    with:
       project-name: Component[OpenTelemetry.Resources.Azure]
       code-cov-name: Resources.Azure
-=======
-      project-name: Component[OpenTelemetry.Resources.AWS]
-      code-cov-name: Resources.AWS
->>>>>>> 47b667ac
 
   build-test-resources-container:
     needs: detect-changes
@@ -541,12 +524,7 @@
       || contains(needs.detect-changes.outputs.changes, 'instrumentation-runtime')
       || contains(needs.detect-changes.outputs.changes, 'instrumentation-sqlclient')
       || contains(needs.detect-changes.outputs.changes, 'instrumentation-stackexchangeredis')
-<<<<<<< HEAD
-      || contains(needs.detect-changes.outputs.changes, 'resourcedetectors-aws')
-=======
-      || contains(needs.detect-changes.outputs.changes, 'resourcedetectors-container')
       || contains(needs.detect-changes.outputs.changes, 'resources-aws')
->>>>>>> 47b667ac
       || contains(needs.detect-changes.outputs.changes, 'resources-azure')
       || contains(needs.detect-changes.outputs.changes, 'resources-container')
       || contains(needs.detect-changes.outputs.changes, 'resources-host')
@@ -594,12 +572,7 @@
       build-test-instrumentation-stackexchangeredis-integration,
       build-test-instrumentation-wcf,
       build-test-persistentstorage,
-<<<<<<< HEAD
-      build-test-resourcedetectors-aws,
-=======
-      build-test-resourcedetectors-container,
       build-test-resources-aws,
->>>>>>> 47b667ac
       build-test-resources-azure,
       build-test-resources-container,
       build-test-resources-gcp,
