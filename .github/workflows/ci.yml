--- conflicted
+++ resolved
@@ -29,11 +29,8 @@
           eventcounters: ['*/OpenTelemetry.Instrumentation.EventCounters*/**', 'examples/event-counters/**', '!**/*.md']
           extensions: ['*/OpenTelemetry.Extensions/**', '*/OpenTelemetry.Extensions.Tests/**', '!**/*.md']
           geneva: ['*/OpenTelemetry.Exporter.Geneva*/**', '!**/*.md']
-<<<<<<< HEAD
           gcp: ['*/OpenTelemetry.Resources.Gcp*/**', '!**/*.md']
-=======
           grpcnetclient: ['*/OpenTelemetry.Instrumentation.GrpcNetClient*/**', '!**/*.md']
->>>>>>> 1d20bf70
           host: ['*/OpenTelemetry.ResourceDetectors.Host*/**', '!**/*.md']
           http: ['*/OpenTelemetry.Instrumentation.Http*/**', '!**/*.md']
           onecollector: ['*/OpenTelemetry.Instrumentation.OneCollector*/**', '!**/*.md']
@@ -158,28 +155,27 @@
       project-name: OpenTelemetry.Exporter.Geneva
       code-cov-name: Exporter.Geneva
 
-<<<<<<< HEAD
   build-test-gcp:
     needs: detect-changes
     if: |
       contains(needs.detect-changes.outputs.changes, 'gcp')
-=======
-  build-test-grpcnetclient:
-    needs: detect-changes
-    if: |
-      contains(needs.detect-changes.outputs.changes, 'grpcnetclient')
->>>>>>> 1d20bf70
-      || contains(needs.detect-changes.outputs.changes, 'build')
-      || contains(needs.detect-changes.outputs.changes, 'shared')
-    uses: ./.github/workflows/Component.BuildTest.yml
-    with:
-<<<<<<< HEAD
+      || contains(needs.detect-changes.outputs.changes, 'build')
+      || contains(needs.detect-changes.outputs.changes, 'shared')
+    uses: ./.github/workflows/Component.BuildTest.yml
+    with:
       project-name: OpenTelemetry.Resources.Gcp
       code-cov-name: Resources.Gcp
-=======
+
+  build-test-grpcnetclient:
+    needs: detect-changes
+    if: |
+      contains(needs.detect-changes.outputs.changes, 'grpcnetclient')
+      || contains(needs.detect-changes.outputs.changes, 'build')
+      || contains(needs.detect-changes.outputs.changes, 'shared')
+    uses: ./.github/workflows/Component.BuildTest.yml
+    with:
       project-name: OpenTelemetry.Instrumentation.GrpcNetClient
       code-cov-name: Instrumentation.GrpcNetClient
->>>>>>> 1d20bf70
 
   build-test-host:
     needs: detect-changes
@@ -428,11 +424,8 @@
       || contains(needs.detect-changes.outputs.changes, 'aws')
       || contains(needs.detect-changes.outputs.changes, 'azure')
       || contains(needs.detect-changes.outputs.changes, 'extensions')
-<<<<<<< HEAD
       || contains(needs.detect-changes.outputs.changes, 'gcp')
-=======
       || contains(needs.detect-changes.outputs.changes, 'grpcnetclient')
->>>>>>> 1d20bf70
       || contains(needs.detect-changes.outputs.changes, 'host')
       || contains(needs.detect-changes.outputs.changes, 'http')
       || contains(needs.detect-changes.outputs.changes, 'processdetector')
@@ -459,11 +452,8 @@
       build-test-eventcounters,
       build-test-extensions,
       build-test-geneva,
-<<<<<<< HEAD
       build-test-gcp,
-=======
       build-test-grpcnetclient,
->>>>>>> 1d20bf70
       build-test-host,
       build-test-http,
       build-test-onecollector,
