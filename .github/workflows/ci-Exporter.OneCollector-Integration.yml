--- conflicted
+++ resolved
@@ -28,13 +28,8 @@
     strategy:
       fail-fast: false # ensures the entire test matrix is run, even if one permutation fails
       matrix:
-<<<<<<< HEAD
-        os: [ windows-latest, ubuntu-22.04 ]
+        os: [ windows-latest, ubuntu-24.04 ]
         version: [ net462, net8.0, net10.0 ]
-=======
-        os: [ windows-latest, ubuntu-24.04 ]
-        version: [ net462, net8.0 ]
->>>>>>> 0b08a66a
         exclude:
         - os: ubuntu-24.04
           version: net462
