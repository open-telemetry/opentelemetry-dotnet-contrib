name: Prepare for a release

on:
  workflow_dispatch:
    inputs:
      component:
        type: choice
        options:
        - OpenTelemetry.Exporter.Geneva
        - OpenTelemetry.Exporter.InfluxDB
        - OpenTelemetry.Exporter.Instana
        - OpenTelemetry.Exporter.OneCollector
        - OpenTelemetry.Exporter.Stackdriver
        - OpenTelemetry.Extensions
        - OpenTelemetry.Extensions.AWS
        - OpenTelemetry.Extensions.Enrichment
        - OpenTelemetry.Instrumentation.AspNet
        - OpenTelemetry.Instrumentation.AspNet.TelemetryHttpModule
        - OpenTelemetry.Instrumentation.AspNetCore
        - OpenTelemetry.Instrumentation.AWS
        - OpenTelemetry.Instrumentation.AWSLambda
        - OpenTelemetry.Instrumentation.Cassandra
        - OpenTelemetry.Instrumentation.ConfluentKafka
        - OpenTelemetry.Instrumentation.ElasticsearchClient
        - OpenTelemetry.Instrumentation.EntityFrameworkCore
        - OpenTelemetry.Instrumentation.EventCounters
        - OpenTelemetry.Instrumentation.GrpcCore
        - OpenTelemetry.Instrumentation.GrpcNetClient
        - OpenTelemetry.Instrumentation.Hangfire
        - OpenTelemetry.Instrumentation.Http
        - OpenTelemetry.Instrumentation.MassTransit
        - OpenTelemetry.Instrumentation.MySqlData
        - OpenTelemetry.Instrumentation.Owin
        - OpenTelemetry.Instrumentation.Process
        - OpenTelemetry.Instrumentation.Quartz
        - OpenTelemetry.Instrumentation.Runtime
        - OpenTelemetry.Instrumentation.SqlClient
        - OpenTelemetry.Instrumentation.StackExchangeRedis
        - OpenTelemetry.Instrumentation.Wcf
        - OpenTelemetry.PersistentStorage.Abstractions
        - OpenTelemetry.PersistentStorage.FileSystem
        - OpenTelemetry.Resources.AWS
        - OpenTelemetry.Resources.Azure
        - OpenTelemetry.Resources.Container
        - OpenTelemetry.Resources.Gcp
        - OpenTelemetry.Resources.Host
        - OpenTelemetry.Resources.Process
        - OpenTelemetry.Resources.ProcessRuntime
        - OpenTelemetry.Sampler.AWS
        - OpenTelemetry.SemanticConventions
        description: 'Release component'
        required: true
      version:
        type: string
        description: 'Release version'
        required: true

  pull_request:
    types:
    - closed

  issues:
    types:
    - opened

  issue_comment:
    types:
    - created

jobs:
  automation:
    uses: ./.github/workflows/automation.yml
    secrets: inherit

  prepare-release-pr:
    runs-on: ubuntu-latest

    needs: automation

    if: github.event_name == 'workflow_dispatch' && needs.automation.outputs.enabled

    env:
      GH_TOKEN: ${{ secrets[needs.automation.outputs.token-secret-name] }}

    steps:
    - name: check out code
      uses: actions/checkout@v4
      with:
        token: ${{ secrets[needs.automation.outputs.token-secret-name] }}

    - name: Create GitHub Pull Request to prepare release
      shell: pwsh
      run: |
        Import-Module .\build\scripts\prepare-release.psm1

        CreatePullRequestToUpdateChangelogsAndPublicApis `
          -gitRepository '${{ github.repository }}' `
          -component '${{ inputs.component }}' `
          -version '${{ inputs.version }}' `
          -requestedByUserName '${{ github.event.sender.login }}' `
          -targetBranch '${{ github.ref_name }}' `
          -gitUserName '${{ needs.automation.outputs.username }}' `
          -gitUserEmail '${{ needs.automation.outputs.email }}'

  lock-pr-and-post-notice-to-create-release-tag:
    runs-on: ubuntu-latest

    needs: automation

    if: |
      github.event_name == 'pull_request'
      && github.event.action == 'closed'
      && github.event.pull_request.user.login == needs.automation.outputs.username
      && github.event.pull_request.merged == true
      && startsWith(github.event.pull_request.title, '[release] Prepare release ')
      && needs.automation.outputs.enabled

    env:
      GH_TOKEN: ${{ secrets[needs.automation.outputs.token-secret-name] }}

    steps:
    - name: check out code
      uses: actions/checkout@v4
      with:
        token: ${{ secrets[needs.automation.outputs.token-secret-name] }}

    - name: Lock GitHub Pull Request to prepare release
      shell: pwsh
      run: |
        Import-Module .\build\scripts\prepare-release.psm1

        LockPullRequestAndPostNoticeToCreateReleaseTag `
          -gitRepository '${{ github.repository }}' `
          -pullRequestNumber '${{ github.event.pull_request.number }}' `
          -botUserName '${{ needs.automation.outputs.username }}'

  create-release-tag-unlock-pr-post-notice:
    runs-on: ubuntu-latest

    needs: automation

    if: |
      github.event_name == 'issue_comment'
      && github.event.issue.pull_request
      && github.event.issue.locked == true
      && github.event.comment.user.login != needs.automation.outputs.username
      && contains(github.event.comment.body, '/CreateReleaseTag')
      && startsWith(github.event.issue.title, '[release] Prepare release ')
      && github.event.issue.pull_request.merged_at
      && needs.automation.outputs.enabled

    env:
      GH_TOKEN: ${{ secrets[needs.automation.outputs.token-secret-name] }}

    steps:
    - name: check out code
      uses: actions/checkout@v4
      with:
        # Note: By default GitHub only fetches 1 commit which fails the git tag operation below
        fetch-depth: 0
        token: ${{ secrets[needs.automation.outputs.token-secret-name] }}

    - name: Create release tag
      id: create-tag
      shell: pwsh
      run: |
        Import-Module .\build\scripts\prepare-release.psm1

        CreateReleaseTagAndPostNoticeOnPullRequest `
          -gitRepository '${{ github.repository }}' `
          -pullRequestNumber '${{ github.event.issue.number }}' `
          -botUserName '${{ needs.automation.outputs.username }}' `
          -gitUserName '${{ needs.automation.outputs.username }}' `
          -gitUserEmail '${{ needs.automation.outputs.email }}'

<<<<<<< HEAD
  process-opened-release-request-issue:
=======
  update-changelog-release-dates-on-prepare-pr-post-notice:
>>>>>>> d6aff08a
    runs-on: ubuntu-latest

    needs: automation

    if: |
<<<<<<< HEAD
      github.event_name == 'issues'
      && github.event.issue.pull_request == null
=======
      github.event_name == 'issue_comment'
      && github.event.issue.pull_request
      && github.event.issue.state == 'open'
      && github.event.comment.user.login != needs.automation.outputs.username
      && contains(github.event.comment.body, '/UpdateReleaseDates')
      && startsWith(github.event.issue.title, '[release] Prepare release ')
      && github.event.issue.pull_request.merged_at == null
>>>>>>> d6aff08a
      && needs.automation.outputs.enabled

    env:
      GH_TOKEN: ${{ secrets[needs.automation.outputs.token-secret-name] }}

    steps:
    - name: check out code
      uses: actions/checkout@v4
      with:
<<<<<<< HEAD
        token: ${{ secrets[needs.automation.outputs.token-secret-name] }}

    - name: Tag code owners on release request issue
=======
        # Note: By default GitHub only fetches 1 commit which fails the git tag operation below
        fetch-depth: 0
        token: ${{ secrets[needs.automation.outputs.token-secret-name] }}

    - name: Update release date
      id: create-tag
>>>>>>> d6aff08a
      shell: pwsh
      run: |
        Import-Module .\build\scripts\prepare-release.psm1

<<<<<<< HEAD
        TagCodeOwnersOnRequestReleaseIssue `
          -gitRepository '${{ github.repository }}' `
          -requestedByUserName '${{ github.event.sender.login }}' `
          -issueNumber ${{ github.event.issue.number }} `
          -issueBody $env:ISSUE_BODY
      env:
        ISSUE_BODY: ${{ github.event.issue.body }}
=======
        UpdateChangelogReleaseDatesAndPostNoticeOnPullRequest `
          -gitRepository '${{ github.repository }}' `
          -pullRequestNumber '${{ github.event.issue.number }}' `
          -botUserName '${{ needs.automation.outputs.username }}' `
          -commentUserName '${{ github.event.comment.user.login }}' `
          -gitUserName '${{ needs.automation.outputs.username }}' `
          -gitUserEmail '${{ needs.automation.outputs.email }}'
>>>>>>> d6aff08a
<|MERGE_RESOLUTION|>--- conflicted
+++ resolved
@@ -173,20 +173,12 @@
           -gitUserName '${{ needs.automation.outputs.username }}' `
           -gitUserEmail '${{ needs.automation.outputs.email }}'
 
-<<<<<<< HEAD
-  process-opened-release-request-issue:
-=======
   update-changelog-release-dates-on-prepare-pr-post-notice:
->>>>>>> d6aff08a
-    runs-on: ubuntu-latest
-
-    needs: automation
-
-    if: |
-<<<<<<< HEAD
-      github.event_name == 'issues'
-      && github.event.issue.pull_request == null
-=======
+    runs-on: ubuntu-latest
+
+    needs: automation
+
+    if: |
       github.event_name == 'issue_comment'
       && github.event.issue.pull_request
       && github.event.issue.state == 'open'
@@ -194,41 +186,25 @@
       && contains(github.event.comment.body, '/UpdateReleaseDates')
       && startsWith(github.event.issue.title, '[release] Prepare release ')
       && github.event.issue.pull_request.merged_at == null
->>>>>>> d6aff08a
-      && needs.automation.outputs.enabled
-
-    env:
-      GH_TOKEN: ${{ secrets[needs.automation.outputs.token-secret-name] }}
-
-    steps:
-    - name: check out code
-      uses: actions/checkout@v4
-      with:
-<<<<<<< HEAD
-        token: ${{ secrets[needs.automation.outputs.token-secret-name] }}
-
-    - name: Tag code owners on release request issue
-=======
+      && needs.automation.outputs.enabled
+
+    env:
+      GH_TOKEN: ${{ secrets[needs.automation.outputs.token-secret-name] }}
+
+    steps:
+    - name: check out code
+      uses: actions/checkout@v4
+      with:
         # Note: By default GitHub only fetches 1 commit which fails the git tag operation below
         fetch-depth: 0
         token: ${{ secrets[needs.automation.outputs.token-secret-name] }}
 
     - name: Update release date
       id: create-tag
->>>>>>> d6aff08a
-      shell: pwsh
-      run: |
-        Import-Module .\build\scripts\prepare-release.psm1
-
-<<<<<<< HEAD
-        TagCodeOwnersOnRequestReleaseIssue `
-          -gitRepository '${{ github.repository }}' `
-          -requestedByUserName '${{ github.event.sender.login }}' `
-          -issueNumber ${{ github.event.issue.number }} `
-          -issueBody $env:ISSUE_BODY
-      env:
-        ISSUE_BODY: ${{ github.event.issue.body }}
-=======
+      shell: pwsh
+      run: |
+        Import-Module .\build\scripts\prepare-release.psm1
+
         UpdateChangelogReleaseDatesAndPostNoticeOnPullRequest `
           -gitRepository '${{ github.repository }}' `
           -pullRequestNumber '${{ github.event.issue.number }}' `
@@ -236,4 +212,35 @@
           -commentUserName '${{ github.event.comment.user.login }}' `
           -gitUserName '${{ needs.automation.outputs.username }}' `
           -gitUserEmail '${{ needs.automation.outputs.email }}'
->>>>>>> d6aff08a
+
+  process-opened-release-request-issue:
+    runs-on: ubuntu-latest
+
+    needs: automation
+
+    if: |
+      github.event_name == 'issues'
+      && github.event.issue.pull_request == null
+      && needs.automation.outputs.enabled
+
+    env:
+      GH_TOKEN: ${{ secrets[needs.automation.outputs.token-secret-name] }}
+
+    steps:
+    - name: check out code
+      uses: actions/checkout@v4
+      with:
+        token: ${{ secrets[needs.automation.outputs.token-secret-name] }}
+
+    - name: Tag code owners on release request issue
+      shell: pwsh
+      run: |
+        Import-Module .\build\scripts\prepare-release.psm1
+
+        TagCodeOwnersOnRequestReleaseIssue `
+          -gitRepository '${{ github.repository }}' `
+          -requestedByUserName '${{ github.event.sender.login }}' `
+          -issueNumber ${{ github.event.issue.number }} `
+          -issueBody $env:ISSUE_BODY
+      env:
+        ISSUE_BODY: ${{ github.event.issue.body }}