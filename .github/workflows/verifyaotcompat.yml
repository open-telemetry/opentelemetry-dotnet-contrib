name: Publish & Verify AOT Compatibility

on:
  workflow_call:

jobs:
  run-verify-aot-compat:

    strategy:
      fail-fast: false # ensures the entire test matrix is run, even if one permutation fails
      matrix:
        os: [ ubuntu-latest, windows-latest ]
        version: [ net8.0, net9.0 ]

    runs-on: ${{ matrix.os }}
    steps:
    - uses: actions/checkout@v4

<<<<<<< HEAD
    - name: Setup dotnet  # The runner does not have .NET 9 SDK installed by default yet.
=======
    - name: Setup dotnet
>>>>>>> afe43426
      uses: actions/setup-dotnet@v4

    - name: publish AOT testApp, assert static analysis warning count, and run the app
      shell: pwsh
      run: .\build\scripts\test-aot-compatibility.ps1 ${{ matrix.version }}<|MERGE_RESOLUTION|>--- conflicted
+++ resolved
@@ -16,11 +16,7 @@
     steps:
     - uses: actions/checkout@v4
 
-<<<<<<< HEAD
-    - name: Setup dotnet  # The runner does not have .NET 9 SDK installed by default yet.
-=======
     - name: Setup dotnet
->>>>>>> afe43426
       uses: actions/setup-dotnet@v4
 
     - name: publish AOT testApp, assert static analysis warning count, and run the app
