--- conflicted
+++ resolved
@@ -65,11 +65,10 @@
     - vishweshbankwar
   src/OpenTelemetry.ResourceDetectors.Container/:
     - iskiselev
-<<<<<<< HEAD
   src/OpenTelemetry.ResourceDetectors.Host/:
-=======
+    - Kielek
+    - lachmatt
   src/OpenTelemetry.ResourceDetectors.Process/:
->>>>>>> d971004a
     - Kielek
     - lachmatt
   src/OpenTelemetry.ResourceDetectors.ProcessRuntime/:
@@ -151,11 +150,10 @@
     - vishweshbankwar
   test/OpenTelemetry.ResourceDetectors.Container.Tests/:
     - iskiselev
-<<<<<<< HEAD
   test/OpenTelemetry.ResourceDetectors.Host.Tests/:
-=======
+    - Kielek
+    - lachmatt
   test/OpenTelemetry.ResourceDetectors.Process.Tests/:
->>>>>>> d971004a
     - Kielek
     - lachmatt
   test/OpenTelemetry.ResourceDetectors.ProcessRuntime.Tests/:
