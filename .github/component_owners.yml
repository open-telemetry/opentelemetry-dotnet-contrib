--- conflicted
+++ resolved
@@ -17,13 +17,10 @@
     - vishweshbankwar
   src/OpenTelemetry.Instrumentation.ElasticsearchClient/:
     - ejsmith
-<<<<<<< HEAD
   src/OpenTelemetry.Instrumentation.GrpcCore/:
     - pcwiese
-=======
   src/OpenTelemetry.Instrumentation.Owin/:
     - codeblanch
->>>>>>> bf420f88
   src/OpenTelemetry.Instrumentation.Quartz/:
     - maldago
   src/OpenTelemetry.Instrumentation.Wcf/:
@@ -44,13 +41,10 @@
     - vishweshbankwar
   test/OpenTelemetry.Instrumentation.ElasticsearchClient.Tests/:
     - ejsmith
-<<<<<<< HEAD
   test/OpenTelemetry.Instrumentation.GrpcCore.Tests/:
     - pcwiese
-=======
   test/OpenTelemetry.Instrumentation.Owin.Tests/:
     - codeblanch
->>>>>>> bf420f88
   test/OpenTelemetry.Instrumentation.Quartz.Tests/:
     - maldago
   test/OpenTelemetry.Instrumentation.Wcf.Tests/:
