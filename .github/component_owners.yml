--- conflicted
+++ resolved
@@ -5,13 +5,7 @@
   src/OpenTelemetry.Contrib.Extensions.AWSXRay/:
     - srprash
     - lupengamzn
-<<<<<<< HEAD
-  src/OpenTelemetry.Instrumentation.ElasticsearchClient/:
-    - ejsmith
-  src/OpenTelemetry.Instrumentation.GrpcCore/:
-=======
   src/OpenTelemetry.Contrib.Instrumentation.GrpcCore/:
->>>>>>> f6fb30b1
     - pcwiese
   src/OpenTelemetry.Contrib.Instrumentation.MassTransit/:
     - alexvaluyskiy
@@ -35,13 +29,7 @@
   test/OpenTelemetry.Contrib.Extensions.AWSXRay.Tests/:
     - srprash 
     - lupengamzn
-<<<<<<< HEAD
-  test/OpenTelemetry.Instrumentation.ElasticsearchClient.Tests/:
-    - ejsmith
-  test/OpenTelemetry.Instrumentation.GrpcCore.Tests/:
-=======
   test/OpenTelemetry.Contrib.Instrumentation.GrpcCore.Tests/:
->>>>>>> f6fb30b1
     - pcwiese
   test/OpenTelemetry.Contrib.Instrumentation.MassTransit.Tests/:
     - alexvaluyskiy
