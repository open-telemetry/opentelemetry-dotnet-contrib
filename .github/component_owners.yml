# This file is used by .github/workflows/assign-reviewers.yml

# Each component identified by its path prefix has a list of users
components:
  src/OpenTelemetry.Contrib.Extensions.AWSXRay/:
    - srprash
    - lupengamzn
<<<<<<< HEAD
  src/OpenTelemetry.Contrib.Instrumentation.GrpcCore/:
    - pcwiese
  src/OpenTelemetry.Contrib.Instrumentation.Owin/:
    - codeblanch
=======
  src/OpenTelemetry.Contrib.Instrumentation.MassTransit/:
    - alexvaluyskiy
>>>>>>> f507e57a
  src/OpenTelemetry.Contrib.Instrumentation.MySqlData/:
    - moonheart
  src/OpenTelemetry.Contrib.Preview/:
    - codeblanch
  src/OpenTelemetry.Exporter.Stackdriver/:
    - SergeyKanzhelev
  src/OpenTelemetry.Extensions.PersistentStorage/:
    - vishweshbankwar
  src/OpenTelemetry.Instrumentation.ElasticsearchClient/:
    - ejsmith
<<<<<<< HEAD
  src/OpenTelemetry.Instrumentation.MassTransit/:
    - alexvaluyskiy
=======
  src/OpenTelemetry.Instrumentation.GrpcCore/:
    - pcwiese
  src/OpenTelemetry.Instrumentation.Owin/:
    - codeblanch
>>>>>>> f507e57a
  src/OpenTelemetry.Instrumentation.Quartz/:
    - maldago
  src/OpenTelemetry.Instrumentation.Wcf/:
    - codeblanch

  test/OpenTelemetry.Contrib.Extensions.AWSXRay.Tests/:
    - srprash 
    - lupengamzn
<<<<<<< HEAD
  test/OpenTelemetry.Contrib.Instrumentation.GrpcCore.Tests/:
    - pcwiese
  test/OpenTelemetry.Contrib.Instrumentation.Owin.Tests/:
    - codeblanch
=======
  test/OpenTelemetry.Contrib.Instrumentation.MassTransit.Tests/:
    - alexvaluyskiy
>>>>>>> f507e57a
  test/OpenTelemetry.Contrib.Instrumentation.MySqlData.Tests/:
    - moonheart
  test/OpenTelemetry.Contrib.Preview.Tests/:
    - codeblanch
  test/OpenTelemetry.Exporter.Stackdriver.Tests/:
    - SergeyKanzhelev
  test/OpenTelemetry.Extensions.PersistentStorage.Tests/:
    - vishweshbankwar
  test/OpenTelemetry.Instrumentation.ElasticsearchClient.Tests/:
    - ejsmith
<<<<<<< HEAD
  test/OpenTelemetry.Instrumentation.MassTransit.Tests/:
    - alexvaluyskiy
=======
  test/OpenTelemetry.Instrumentation.GrpcCore.Tests/:
    - pcwiese
  test/OpenTelemetry.Instrumentation.Owin.Tests/:
    - codeblanch
>>>>>>> f507e57a
  test/OpenTelemetry.Instrumentation.Quartz.Tests/:
    - maldago
  test/OpenTelemetry.Instrumentation.Wcf.Tests/:
    - codeblanch<|MERGE_RESOLUTION|>--- conflicted
+++ resolved
@@ -5,15 +5,6 @@
   src/OpenTelemetry.Contrib.Extensions.AWSXRay/:
     - srprash
     - lupengamzn
-<<<<<<< HEAD
-  src/OpenTelemetry.Contrib.Instrumentation.GrpcCore/:
-    - pcwiese
-  src/OpenTelemetry.Contrib.Instrumentation.Owin/:
-    - codeblanch
-=======
-  src/OpenTelemetry.Contrib.Instrumentation.MassTransit/:
-    - alexvaluyskiy
->>>>>>> f507e57a
   src/OpenTelemetry.Contrib.Instrumentation.MySqlData/:
     - moonheart
   src/OpenTelemetry.Contrib.Preview/:
@@ -24,15 +15,12 @@
     - vishweshbankwar
   src/OpenTelemetry.Instrumentation.ElasticsearchClient/:
     - ejsmith
-<<<<<<< HEAD
+  src/OpenTelemetry.Instrumentation.GrpcCore/:
+    - pcwiese
   src/OpenTelemetry.Instrumentation.MassTransit/:
     - alexvaluyskiy
-=======
-  src/OpenTelemetry.Instrumentation.GrpcCore/:
-    - pcwiese
   src/OpenTelemetry.Instrumentation.Owin/:
     - codeblanch
->>>>>>> f507e57a
   src/OpenTelemetry.Instrumentation.Quartz/:
     - maldago
   src/OpenTelemetry.Instrumentation.Wcf/:
@@ -41,15 +29,6 @@
   test/OpenTelemetry.Contrib.Extensions.AWSXRay.Tests/:
     - srprash 
     - lupengamzn
-<<<<<<< HEAD
-  test/OpenTelemetry.Contrib.Instrumentation.GrpcCore.Tests/:
-    - pcwiese
-  test/OpenTelemetry.Contrib.Instrumentation.Owin.Tests/:
-    - codeblanch
-=======
-  test/OpenTelemetry.Contrib.Instrumentation.MassTransit.Tests/:
-    - alexvaluyskiy
->>>>>>> f507e57a
   test/OpenTelemetry.Contrib.Instrumentation.MySqlData.Tests/:
     - moonheart
   test/OpenTelemetry.Contrib.Preview.Tests/:
@@ -60,15 +39,12 @@
     - vishweshbankwar
   test/OpenTelemetry.Instrumentation.ElasticsearchClient.Tests/:
     - ejsmith
-<<<<<<< HEAD
+  test/OpenTelemetry.Instrumentation.GrpcCore.Tests/:
+    - pcwiese
   test/OpenTelemetry.Instrumentation.MassTransit.Tests/:
     - alexvaluyskiy
-=======
-  test/OpenTelemetry.Instrumentation.GrpcCore.Tests/:
-    - pcwiese
   test/OpenTelemetry.Instrumentation.Owin.Tests/:
     - codeblanch
->>>>>>> f507e57a
   test/OpenTelemetry.Instrumentation.Quartz.Tests/:
     - maldago
   test/OpenTelemetry.Instrumentation.Wcf.Tests/:
