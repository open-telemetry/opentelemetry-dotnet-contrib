# This file is used by .github/workflows/assign-reviewers.yml

# Each component identified by its path prefix has a list of users
# Please add the entries in alphabetically sorted order
components:
  src/OpenTelemetry.Contrib.Extensions.AWSXRay/:
    - srprash
    - lupengamzn
  src/OpenTelemetry.Contrib.Instrumentation.AWS/:
    - srprash
  src/OpenTelemetry.Exporter.Geneva/:
    - cijothomas
    - codeblanch
    - mic-max
    - reyang
    - utpilla
    - Yun-Ting
  src/OpenTelemetry.Exporter.Instana/:
    - zivaninstana
  src/OpenTelemetry.Exporter.OneCollector/:
    - codeblanch
    - reyang
  src/OpenTelemetry.Exporter.Stackdriver/:
    - SergeyKanzhelev
  src/OpenTelemetry.Extensions/:
    - codeblanch
  src/OpenTelemetry.Extensions.AzureMonitor/:
    - rajkumar-rangaraj
    - vishweshbankwar
  src/OpenTelemetry.Extensions.Docker/:
    - iskiselev
  src/OpenTelemetry.Extensions.Enrichment/:
    - xakep139
<<<<<<< HEAD
  src/OpenTelemetry.Extensions.Enrichment.AspNetCore/:
    - xakep139
  src/OpenTelemetry.Extensions.PersistentStorage.Abstractions/:
=======
  src/OpenTelemetry.PersistentStorage.Abstractions/:
>>>>>>> 8ed8e583
    - vishweshbankwar
  src/OpenTelemetry.PersistentStorage.FileSystem/:
    - vishweshbankwar
  src/OpenTelemetry.Instrumentation.AWSLambda/:
    - rypdal
    - Oberon00
  src/OpenTelemetry.Instrumentation.ElasticsearchClient/:
    - ejsmith
  src/OpenTelemetry.Instrumentation.EventCounters/:
    - hananiel
    - mic-max
  src/OpenTelemetry.Instrumentation.GrpcCore/:
    - pcwiese
  src/OpenTelemetry.Instrumentation.Hangfire/:
    - fred2u
  src/OpenTelemetry.Instrumentation.MySqlData/:
    - moonheart
  src/OpenTelemetry.Instrumentation.Owin/:
    - codeblanch
  src/OpenTelemetry.Instrumentation.Process/:
    - Yun-Ting
  src/OpenTelemetry.Instrumentation.Quartz/:
    - maldago
  src/OpenTelemetry.Instrumentation.Runtime/:
    - twenzel
    - xiang17
  src/OpenTelemetry.Instrumentation.Wcf/:
    - codeblanch
  src/OpenTelemetry.ResourceDetectors.Azure/:
    - rajkumar-rangaraj
    - vishweshbankwar
  test/OpenTelemetry.Contrib.Extensions.AWSXRay.Tests/:
    - srprash
    - lupengamzn
  test/OpenTelemetry.Contrib.Instrumentation.AWS.Tests/:
    - srprash
  test/OpenTelemetry.Exporter.Geneva.Benchmark/:
    - cijothomas
    - codeblanch
    - mic-max
    - reyang
    - utpilla
    - Yun-Ting
  test/OpenTelemetry.Exporter.Geneva.Stress/:
    - cijothomas
    - codeblanch
    - mic-max
    - reyang
    - utpilla
    - Yun-Ting
  test/OpenTelemetry.Exporter.Geneva.Tests/:
    - cijothomas
    - codeblanch
    - mic-max
    - reyang
    - utpilla
    - Yun-Ting
  test/OpenTelemetry.Exporter.Instana.Tests/:
    - zivaninstana
  test/OpenTelemetry.Exporter.OneCollector.Tests/:
    - codeblanch
    - reyang
  test/OpenTelemetry.Exporter.Stackdriver.Tests/:
    - SergeyKanzhelev
  test/OpenTelemetry.Extensions.Tests/:
    - codeblanch
  test/OpenTelemetry.Extensions.Docker.Tests/:
    - iskiselev
  test/OpenTelemetry.Extensions.Enrichment.Tests/:
    - xakep139
<<<<<<< HEAD
  test/OpenTelemetry.Extensions.Enrichment.AspNetCore.Tests/:
    - xakep139
  test/OpenTelemetry.Extensions.PersistentStorage.Tests/:
=======
  test/OpenTelemetry.PersistentStorage.FileSystem.Tests/:
>>>>>>> 8ed8e583
    - vishweshbankwar
  test/OpenTelemetry.Instrumentation.AWSLambda.Tests/:
    - rypdal
    - Oberon00
  test/OpenTelemetry.Instrumentation.ElasticsearchClient.Tests/:
    - ejsmith
  test/OpenTelemetry.Instrumentation.EventCounters.Tests/:
    - hananiel
    - mic-max
  test/OpenTelemetry.Instrumentation.GrpcCore.Tests/:
    - pcwiese
  test/OpenTelemetry.Instrumentation.Hangfire.Tests/:
    - fred2u
  test/OpenTelemetry.Instrumentation.MySqlData.Tests/:
    - moonheart
  test/OpenTelemetry.Instrumentation.Owin.Tests/:
    - codeblanch
  test/OpenTelemetry.Instrumentation.Quartz.Tests/:
    - maldago
  test/OpenTelemetry.Instrumentation.Runtime.Tests/:
    - twenzel
    - xiang17
  test/OpenTelemetry.Instrumentation.Wcf.Tests/:
    - codeblanch
  test/OpenTelemetry.ResourceDetectors.Azure.Tests/:
    - rajkumar-rangaraj
    - vishweshbankwar<|MERGE_RESOLUTION|>--- conflicted
+++ resolved
@@ -31,13 +31,9 @@
     - iskiselev
   src/OpenTelemetry.Extensions.Enrichment/:
     - xakep139
-<<<<<<< HEAD
   src/OpenTelemetry.Extensions.Enrichment.AspNetCore/:
     - xakep139
   src/OpenTelemetry.Extensions.PersistentStorage.Abstractions/:
-=======
-  src/OpenTelemetry.PersistentStorage.Abstractions/:
->>>>>>> 8ed8e583
     - vishweshbankwar
   src/OpenTelemetry.PersistentStorage.FileSystem/:
     - vishweshbankwar
@@ -108,13 +104,10 @@
     - iskiselev
   test/OpenTelemetry.Extensions.Enrichment.Tests/:
     - xakep139
-<<<<<<< HEAD
   test/OpenTelemetry.Extensions.Enrichment.AspNetCore.Tests/:
     - xakep139
   test/OpenTelemetry.Extensions.PersistentStorage.Tests/:
-=======
   test/OpenTelemetry.PersistentStorage.FileSystem.Tests/:
->>>>>>> 8ed8e583
     - vishweshbankwar
   test/OpenTelemetry.Instrumentation.AWSLambda.Tests/:
     - rypdal
