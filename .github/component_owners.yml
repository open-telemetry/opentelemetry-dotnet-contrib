--- conflicted
+++ resolved
@@ -7,15 +7,6 @@
     - lupengamzn
   src/OpenTelemetry.Contrib.Instrumentation.MassTransit/:
     - alexvaluyskiy
-<<<<<<< HEAD
-  src/OpenTelemetry.Contrib.Instrumentation.Owin/:
-    - codeblanch
-  src/OpenTelemetry.Contrib.Extensions.PersistentStorage/:
-    - vishweshbankwar
-=======
-  src/OpenTelemetry.Contrib.Instrumentation.MySqlData/:
-    - moonheart
->>>>>>> f507e57a
   src/OpenTelemetry.Contrib.Preview/:
     - codeblanch
   src/OpenTelemetry.Exporter.Stackdriver/:
@@ -24,15 +15,12 @@
     - vishweshbankwar
   src/OpenTelemetry.Instrumentation.ElasticsearchClient/:
     - ejsmith
-<<<<<<< HEAD
+  src/OpenTelemetry.Instrumentation.GrpcCore/:
+    - pcwiese
   src/OpenTelemetry.Instrumentation.MySqlData/:
     - moonheart
-=======
-  src/OpenTelemetry.Instrumentation.GrpcCore/:
-    - pcwiese
   src/OpenTelemetry.Instrumentation.Owin/:
     - codeblanch
->>>>>>> f507e57a
   src/OpenTelemetry.Instrumentation.Quartz/:
     - maldago
   src/OpenTelemetry.Instrumentation.Wcf/:
@@ -43,15 +31,6 @@
     - lupengamzn
   test/OpenTelemetry.Contrib.Instrumentation.MassTransit.Tests/:
     - alexvaluyskiy
-<<<<<<< HEAD
-  test/OpenTelemetry.Contrib.Instrumentation.Owin.Tests/:
-    - codeblanch
-  test/OpenTelemetry.Contrib.Extensions.PersistentStorage.Tests/:
-    - vishweshbankwar
-=======
-  test/OpenTelemetry.Contrib.Instrumentation.MySqlData.Tests/:
-    - moonheart
->>>>>>> f507e57a
   test/OpenTelemetry.Contrib.Preview.Tests/:
     - codeblanch
   test/OpenTelemetry.Exporter.Stackdriver.Tests/:
@@ -60,15 +39,12 @@
     - vishweshbankwar
   test/OpenTelemetry.Instrumentation.ElasticsearchClient.Tests/:
     - ejsmith
-<<<<<<< HEAD
+  test/OpenTelemetry.Instrumentation.GrpcCore.Tests/:
+    - pcwiese
   test/OpenTelemetry.Instrumentation.MySqlData.Tests/:
     - moonheart
-=======
-  test/OpenTelemetry.Instrumentation.GrpcCore.Tests/:
-    - pcwiese
   test/OpenTelemetry.Instrumentation.Owin.Tests/:
     - codeblanch
->>>>>>> f507e57a
   test/OpenTelemetry.Instrumentation.Quartz.Tests/:
     - maldago
   test/OpenTelemetry.Instrumentation.Wcf.Tests/:
